#
#  OpenVPN -- An application to securely tunnel IP networks
#             over a single UDP port, with support for SSL/TLS-based
#             session authentication and key exchange,
#             packet encryption, packet authentication, and
#             packet compression.
#
#  Copyright (C) 2002-2009 OpenVPN Technologies, Inc. <sales@openvpn.net>
#  Copyright (C) 2010      David Sommerseth <dazo@users.sourceforge.net>
#
#  This program is free software; you can redistribute it and/or modify
#  it under the terms of the GNU General Public License version 2
#  as published by the Free Software Foundation.
#
#  This program is distributed in the hope that it will be useful,
#  but WITHOUT ANY WARRANTY; without even the implied warranty of
#  MERCHANTABILITY or FITNESS FOR A PARTICULAR PURPOSE.  See the
#  GNU General Public License for more details.
#
#  You should have received a copy of the GNU General Public License
#  along with this program (see the file COPYING included with this
#  distribution); if not, write to the Free Software Foundation, Inc.,
#  59 Temple Place, Suite 330, Boston, MA  02111-1307  USA
#

LDADD = @LIBOBJS@
.PHONY: plugin

# This option prevents autoreconf from overriding our COPYING and
# INSTALL targets:
AUTOMAKE_OPTIONS = foreign

MAINTAINERCLEANFILES = \
	config.log config.status \
	$(srcdir)/Makefile.in \
	$(srcdir)/config.h.in $(srcdir)/config.h.in~ $(srcdir)/configure \
	$(srcdir)/install-sh $(srcdir)/ltmain.sh $(srcdir)/missing \
	$(srcdir)/depcomp $(srcdir)/aclocal.m4 \
	$(srcdir)/config.guess $(srcdir)/config.sub \
<<<<<<< HEAD
	$(srcdir)/openvpn.spec
CLEANFILES = openvpn.8.html
=======
	$(srcdir)/config-win32.h $(srcdir)/openvpn.spec
CLEANFILES = openvpn.8.html configure.h
>>>>>>> 8dd2672d

EXTRA_DIST = \
	easy-rsa \
	sample-config-files \
	sample-keys \
	sample-scripts \
	suse \
	tap-win32 \
	contrib \
	debug \
	plugin

SUBDIRS = \
	images \
	service-win32 \
	install-win32

TESTS = t_lpback.sh t_cltsrv.sh
sbin_PROGRAMS = openvpn

dist_noinst_HEADERS =

dist_noinst_SCRIPTS = \
	$(TESTS) \
	doclean \
	domake-win \
	t_cltsrv-down.sh \
	configure_h.awk configure_log.awk

dist_noinst_DATA = \
	openvpn.spec \
	COPYRIGHT.GPL \
	PORTS \
	INSTALL-win32.txt

openvpn_SOURCES = \
        base64.c base64.h \
	basic.h \
	buffer.c buffer.h \
	circ_list.h \
	common.h \
	crypto.c crypto.h \
	dhcp.c dhcp.h \
	errlevel.h \
	error.c error.h \
	event.c event.h \
	fdmisc.c fdmisc.h \
        forward.c forward.h forward-inline.h \
	fragment.c fragment.h \
	gremlin.c gremlin.h \
	helper.c helper.h \
	lladdr.c lladdr.h \
	init.c init.h \
	integer.h \
        interval.c interval.h \
	list.c list.h \
	lzo.c lzo.h \
	manage.c manage.h \
	mbuf.c mbuf.h \
        memdbg.h \
	misc.c misc.h \
	mroute.c mroute.h \
	mss.c mss.h \
	mtcp.c mtcp.h \
	mtu.c mtu.h \
	mudp.c mudp.h \
	multi.c multi.h \
        ntlm.c ntlm.h \
	occ.c occ.h occ-inline.h \
	pkcs11.c pkcs11.h \
	openvpn.c openvpn.h \
	openvpn-plugin.h \
	options.c options.h \
	otime.c otime.h \
	packet_id.c packet_id.h \
	perf.c perf.h \
	pf.c pf.h pf-inline.h \
	ping.c ping.h ping-inline.h \
	plugin.c plugin.h \
	pool.c pool.h \
	proto.c proto.h \
	proxy.c proxy.h \
	ieproxy.h ieproxy.c \
        ps.c ps.h \
	push.c push.h \
	pushlist.h \
	reliable.c reliable.h \
	route.c route.h \
	schedule.c schedule.h \
	session_id.c session_id.h \
	shaper.c shaper.h \
	sig.c sig.h \
	socket.c socket.h \
	socks.c socks.h \
	ssl.c ssl.h \
	status.c status.h \
	syshead.h \
	thread.c thread.h \
	tun.c tun.h \
	win32.h win32.c \
	cryptoapi.h cryptoapi.c \
	deprecated.h deprecated.c

nodist_openvpn_SOURCES = configure.h
options.$(OBJEXT): configure.h

configure.h: Makefile
	awk -f $(srcdir)/configure_h.awk config.h > $@
	awk -f $(srcdir)/configure_log.awk config.log >> $@

dist-hook:
	cd $(distdir) && for i in $(EXTRA_DIST) $(SUBDIRS) ; do find $$i -name .svn -type d -prune -exec rm -rf '{}' ';' ; rm -f `find $$i -type f | grep -E '(^|\/)\.?\#|\~$$|\.s?o$$'` ; done

if WIN32
dist_noinst_DATA += openvpn.8
nodist_html_DATA = openvpn.8.html
openvpn.8.html: $(srcdir)/openvpn.8
	$(MAN2HTML) < $(srcdir)/openvpn.8 > openvpn.8.html
else
dist_man_MANS = openvpn.8
endif<|MERGE_RESOLUTION|>--- conflicted
+++ resolved
@@ -37,13 +37,10 @@
 	$(srcdir)/install-sh $(srcdir)/ltmain.sh $(srcdir)/missing \
 	$(srcdir)/depcomp $(srcdir)/aclocal.m4 \
 	$(srcdir)/config.guess $(srcdir)/config.sub \
-<<<<<<< HEAD
 	$(srcdir)/openvpn.spec
-CLEANFILES = openvpn.8.html
-=======
 	$(srcdir)/config-win32.h $(srcdir)/openvpn.spec
 CLEANFILES = openvpn.8.html configure.h
->>>>>>> 8dd2672d
+
 
 EXTRA_DIST = \
 	easy-rsa \
