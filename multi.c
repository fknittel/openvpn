/*
 *  OpenVPN -- An application to securely tunnel IP networks
 *             over a single TCP/UDP port, with support for SSL/TLS-based
 *             session authentication and key exchange,
 *             packet encryption, packet authentication, and
 *             packet compression.
 *
 *  Copyright (C) 2002-2010 OpenVPN Technologies, Inc. <sales@openvpn.net>
 *  Copyright (C) 2010 Fabian Knittel <fabian.knittel@avona.com>
 *
 *  This program is free software; you can redistribute it and/or modify
 *  it under the terms of the GNU General Public License version 2
 *  as published by the Free Software Foundation.
 *
 *  This program is distributed in the hope that it will be useful,
 *  but WITHOUT ANY WARRANTY; without even the implied warranty of
 *  MERCHANTABILITY or FITNESS FOR A PARTICULAR PURPOSE.  See the
 *  GNU General Public License for more details.
 *
 *  You should have received a copy of the GNU General Public License
 *  along with this program (see the file COPYING included with this
 *  distribution); if not, write to the Free Software Foundation, Inc.,
 *  59 Temple Place, Suite 330, Boston, MA  02111-1307  USA
 */

#include "syshead.h"

#if P2MP_SERVER

#include "multi.h"
#include "push.h"
#include "misc.h"
#include "otime.h"
#include "gremlin.h"

#include "memdbg.h"

#include "forward-inline.h"
#include "pf-inline.h"

/*#define MULTI_DEBUG_EVENT_LOOP*/

static void delete_client_connect_state (struct multi_instance *mi);


#ifdef MULTI_DEBUG_EVENT_LOOP
static const char *
id (struct multi_instance *mi)
{
  if (mi)
    return tls_common_name (mi->context.c2.tls_multi, false);
  else
    return "NULL";
}
#endif

#ifdef MANAGEMENT_DEF_AUTH
static void
set_cc_config (struct multi_instance *mi, struct buffer_list *cc_config)
{
  if (mi->cc_config)
    buffer_list_free (mi->cc_config);
  mi->cc_config = cc_config;
}
#endif

static bool
learn_address_script (const struct multi_context *m,
		      const struct multi_instance *mi,
		      const char *op,
		      const struct mroute_addr *addr)
{
  struct gc_arena gc = gc_new ();
  struct env_set *es;
  bool ret = true;
  struct plugin_list *plugins;

  /* get environmental variable source */
  if (mi && mi->context.c2.es)
    es = mi->context.c2.es;
  else
    es = env_set_create (&gc);

  /* get plugin source */
  if (mi)
    plugins = mi->context.plugins;
  else
    plugins = m->top.plugins;

  if (plugin_defined (plugins, OPENVPN_PLUGIN_LEARN_ADDRESS))
    {
      struct argv argv = argv_new ();
      argv_printf (&argv, "%s %s",
		   op,
		   mroute_addr_print (addr, &gc));
      if (mi)
	argv_printf_cat (&argv, "%s", tls_common_name (mi->context.c2.tls_multi, false));
      if (plugin_call (plugins, OPENVPN_PLUGIN_LEARN_ADDRESS, &argv, NULL, es) != OPENVPN_PLUGIN_FUNC_SUCCESS)
	{
	  msg (M_WARN, "WARNING: learn-address plugin call failed");
	  ret = false;
	}
      argv_reset (&argv);
    }

  if (m->top.options.learn_address_script)
    {
      struct argv argv = argv_new ();
      setenv_str (es, "script_type", "learn-address");
      argv_printf (&argv, "%sc %s %s",
		   m->top.options.learn_address_script,
		   op,
		   mroute_addr_print (addr, &gc));
      if (mi)
	argv_printf_cat (&argv, "%s", tls_common_name (mi->context.c2.tls_multi, false));
      if (!openvpn_run_script (&argv, es, 0, "--learn-address"))
	ret = false;
      argv_reset (&argv);
    }

  gc_free (&gc);
  return ret;
}

void
multi_ifconfig_pool_persist (struct multi_context *m, bool force)
{
 /* write pool data to file */
  if (m->ifconfig_pool
      && m->top.c1.ifconfig_pool_persist
      && (force || ifconfig_pool_write_trigger (m->top.c1.ifconfig_pool_persist)))
    {
      ifconfig_pool_write (m->top.c1.ifconfig_pool_persist, m->ifconfig_pool);
    }
}

static void
multi_reap_range (const struct multi_context *m,
		  int start_bucket,
		  int end_bucket)
{
  struct gc_arena gc = gc_new ();
  struct hash_iterator hi;
  struct hash_element *he;

  if (start_bucket < 0)
    {
      start_bucket = 0;
      end_bucket = hash_n_buckets (m->vhash);
    }

  dmsg (D_MULTI_DEBUG, "MULTI: REAP range %d -> %d", start_bucket, end_bucket);
  hash_iterator_init_range (m->vhash, &hi, true, start_bucket, end_bucket);
  while ((he = hash_iterator_next (&hi)) != NULL)
    {
      struct multi_route *r = (struct multi_route *) he->value;
      if (!multi_route_defined (m, r))
	{
	  dmsg (D_MULTI_DEBUG, "MULTI: REAP DEL %s",
	       mroute_addr_print (&r->addr, &gc));
	  learn_address_script (m, NULL, "delete", &r->addr);
	  multi_route_del (r);
	  hash_iterator_delete_element (&hi);
	}
    }
  hash_iterator_free (&hi);
  gc_free (&gc);
}

static void
multi_reap_all (const struct multi_context *m)
{
  multi_reap_range (m, -1, 0);
}

static struct multi_reap *
multi_reap_new (int buckets_per_pass)
{
  struct multi_reap *mr;
  ALLOC_OBJ (mr, struct multi_reap);
  mr->bucket_base = 0;
  mr->buckets_per_pass = buckets_per_pass;
  mr->last_call = now;
  return mr;
}

void
multi_reap_process_dowork (const struct multi_context *m)
{
  struct multi_reap *mr = m->reaper;
  if (mr->bucket_base >= hash_n_buckets (m->vhash))
    mr->bucket_base = 0;
  multi_reap_range (m, mr->bucket_base, mr->bucket_base + mr->buckets_per_pass); 
  mr->bucket_base += mr->buckets_per_pass;
  mr->last_call = now;
}

static void
multi_reap_free (struct multi_reap *mr)
{
  free (mr);
}

/*
 * How many buckets in vhash to reap per pass.
 */
static int
reap_buckets_per_pass (int n_buckets)
{
  return constrain_int (n_buckets / REAP_DIVISOR, REAP_MIN, REAP_MAX);
}

#ifdef MANAGEMENT_DEF_AUTH

static uint32_t
cid_hash_function (const void *key, uint32_t iv)
{
  const unsigned long *k = (const unsigned long *)key;
  return (uint32_t) *k;
}

static bool
cid_compare_function (const void *key1, const void *key2)
{
  const unsigned long *k1 = (const unsigned long *)key1;
  const unsigned long *k2 = (const unsigned long *)key2;
  return *k1 == *k2;
}

#endif

/*
 * Main initialization function, init multi_context object.
 */
void
multi_init (struct multi_context *m, struct context *t, bool tcp_mode, int thread_mode)
{
  int dev = DEV_TYPE_UNDEF;

  msg (D_MULTI_LOW, "MULTI: multi_init called, r=%d v=%d",
       t->options.real_hash_size,
       t->options.virtual_hash_size);

  /*
   * Get tun/tap/null device type
   */
  dev = dev_type_enum (t->options.dev, t->options.dev_type);

  /*
   * Init our multi_context object.
   */
  CLEAR (*m);
  
  m->thread_mode = thread_mode;

  /*
   * Real address hash table (source port number is
   * considered to be part of the address).  Used
   * to determine which client sent an incoming packet
   * which is seen on the TCP/UDP socket.
   */
  m->hash = hash_init (t->options.real_hash_size,
		       get_random (),
		       mroute_addr_hash_function,
		       mroute_addr_compare_function);

  /*
   * Virtual address hash table.  Used to determine
   * which client to route a packet to. 
   */
  m->vhash = hash_init (t->options.virtual_hash_size,
			get_random (),
			mroute_addr_hash_function,
			mroute_addr_compare_function);

  /*
   * This hash table is a clone of m->hash but with a
   * bucket size of one so that it can be used
   * for fast iteration through the list.
   */
  m->iter = hash_init (1,
		       get_random (),
		       mroute_addr_hash_function,
		       mroute_addr_compare_function);

#ifdef MANAGEMENT_DEF_AUTH
  m->cid_hash = hash_init (t->options.real_hash_size,
			   0,
			   cid_hash_function,
			   cid_compare_function);
#endif

  /*
   * This is our scheduler, for time-based wakeup
   * events.
   */
  m->schedule = schedule_init ();

  /*
   * Limit frequency of incoming connections to control
   * DoS.
   */
  m->new_connection_limiter = frequency_limit_init (t->options.cf_max,
						    t->options.cf_per);

  /*
   * Allocate broadcast/multicast buffer list
   */
  m->mbuf = mbuf_init (t->options.n_bcast_buf);

  /*
   * Different status file format options are available
   */
  m->status_file_version = t->options.status_file_version;

  /*
   * Possibly allocate an ifconfig pool, do it
   * differently based on whether a tun or tap style
   * tunnel.
   */
  if (t->options.ifconfig_pool_defined)
    {
      int pool_type = IFCONFIG_POOL_INDIV;

      if ( dev == DEV_TYPE_TUN && t->options.topology == TOP_NET30 )
	pool_type = IFCONFIG_POOL_30NET;

      m->ifconfig_pool = ifconfig_pool_init (pool_type,
				 t->options.ifconfig_pool_start,
				 t->options.ifconfig_pool_end,
				 t->options.duplicate_cn,
				 t->options.ifconfig_ipv6_pool_defined,
				 t->options.ifconfig_ipv6_pool_base,
				 t->options.ifconfig_ipv6_pool_netbits );

      /* reload pool data from file */
      if (t->c1.ifconfig_pool_persist)
	ifconfig_pool_read (t->c1.ifconfig_pool_persist, m->ifconfig_pool);
    }

  /*
   * Help us keep track of routing table.
   */
  m->route_helper = mroute_helper_init (MULTI_CACHE_ROUTE_TTL);

  /*
   * Initialize route and instance reaper.
   */
  m->reaper = multi_reap_new (reap_buckets_per_pass (t->options.virtual_hash_size));

  /*
   * Get local ifconfig address
   */
  CLEAR (m->local);
  ASSERT (t->c1.tuntap);
  mroute_extract_in_addr_t (&m->local, t->c1.tuntap->local);

  /*
   * Per-client limits
   */
  m->max_clients = t->options.max_clients;

  /*
   * Initialize multi-socket TCP I/O wait object
   */
  if (tcp_mode)
    m->mtcp = multi_tcp_init (t->options.max_clients, &m->max_clients);
  m->tcp_queue_limit = t->options.tcp_queue_limit;
  
  /*
   * Allow client <-> client communication, without going through
   * tun/tap interface and network stack?
   */
  m->enable_c2c = t->options.enable_c2c;
}

const char *
multi_instance_string (const struct multi_instance *mi, bool null, struct gc_arena *gc)
{
  if (mi)
    {
      struct buffer out = alloc_buf_gc (256, gc);
      const char *cn = tls_common_name (mi->context.c2.tls_multi, true);

      if (cn)
	buf_printf (&out, "%s/", cn);
      buf_printf (&out, "%s", mroute_addr_print (&mi->real, gc));
      return BSTR (&out);
    }
  else if (null)
    return NULL;
  else
    return "UNDEF";
}

void
generate_prefix (struct multi_instance *mi)
{
  mi->msg_prefix = multi_instance_string (mi, true, &mi->gc);
  set_prefix (mi);
}

void
ungenerate_prefix (struct multi_instance *mi)
{
  mi->msg_prefix = NULL;
  set_prefix (mi);
}

static const char *
mi_prefix (const struct multi_instance *mi)
{
  if (mi && mi->msg_prefix)
    return mi->msg_prefix;
  else
    return "UNDEF_I";
}

/*
 * Tell the route helper about deleted iroutes so
 * that it can update its mask of currently used
 * CIDR netlengths.
 */
static void
multi_del_iroutes (struct multi_context *m,
		   struct multi_instance *mi)
{
  const struct iroute *ir;
  const struct iroute_ipv6 *ir6;
  if (TUNNEL_TYPE (mi->context.c1.tuntap) == DEV_TYPE_TUN)
    {
      for (ir = mi->context.options.iroutes; ir != NULL; ir = ir->next)
	mroute_helper_del_iroute (m->route_helper, ir);

      for ( ir6 = mi->context.options.iroutes_ipv6; ir6 != NULL; ir6 = ir6->next )
	mroute_helper_del_iroute6 (m->route_helper, ir6);
    }
}

static void
setenv_stats (struct context *c)
{
  setenv_counter (c->c2.es, "bytes_received", c->c2.link_read_bytes);
  setenv_counter (c->c2.es, "bytes_sent", c->c2.link_write_bytes);
}

static void
multi_client_disconnect_setenv (struct multi_context *m,
				struct multi_instance *mi)
{
  /* setenv client real IP address */
  setenv_trusted (mi->context.c2.es, get_link_socket_info (&mi->context));

  /* setenv stats */
  setenv_stats (&mi->context);

  /* setenv connection duration */
  {
    const unsigned int duration = (unsigned int) now - mi->created;
    setenv_unsigned (mi->context.c2.es, "time_duration", duration);
  }
}

static void
multi_client_disconnect_script (struct multi_context *m,
				struct multi_instance *mi)
{
  if ((mi->context.c2.context_auth == CAS_SUCCEEDED && mi->connection_established_flag)
      || mi->context.c2.context_auth == CAS_PARTIAL)
    {
      multi_client_disconnect_setenv (m, mi);

      if (plugin_defined (mi->context.plugins, OPENVPN_PLUGIN_CLIENT_DISCONNECT))
	{
	  if (plugin_call (mi->context.plugins, OPENVPN_PLUGIN_CLIENT_DISCONNECT, NULL, NULL, mi->context.c2.es) != OPENVPN_PLUGIN_FUNC_SUCCESS)
	    msg (M_WARN, "WARNING: client-disconnect plugin call failed");
	}

      if (mi->context.options.client_disconnect_script)
	{
	  struct argv argv = argv_new ();
	  setenv_str (mi->context.c2.es, "script_type", "client-disconnect");
	  argv_printf (&argv, "%sc", mi->context.options.client_disconnect_script);
	  openvpn_run_script (&argv, mi->context.c2.es, 0, "--client-disconnect");
	  argv_reset (&argv);
	}
#ifdef MANAGEMENT_DEF_AUTH
      if (management)
	management_notify_client_close (management, &mi->context.c2.mda_context, mi->context.c2.es);
#endif

    }
}

void
multi_close_instance (struct multi_context *m,
		      struct multi_instance *mi,
		      bool shutdown)
{
  perf_push (PERF_MULTI_CLOSE_INSTANCE);

  ASSERT (!mi->halt);
  mi->halt = true;

  dmsg (D_MULTI_DEBUG, "MULTI: multi_close_instance called");

  /* adjust current client connection count */
  m->n_clients += mi->n_clients_delta;
  mi->n_clients_delta = 0;

  /* prevent dangling pointers */
  if (m->pending == mi)
    multi_set_pending (m, NULL);
  if (m->earliest_wakeup == mi)
    m->earliest_wakeup = NULL;

  if (!shutdown)
    {
      if (mi->did_real_hash)
	{
	  ASSERT (hash_remove (m->hash, &mi->real));
	}
      if (mi->did_iter)
	{
	  ASSERT (hash_remove (m->iter, &mi->real));
	}
#ifdef MANAGEMENT_DEF_AUTH
      if (mi->did_cid_hash)
	{
	  ASSERT (hash_remove (m->cid_hash, &mi->context.c2.mda_context.cid));
	}
#endif

      schedule_remove_entry (m->schedule, (struct schedule_entry *) mi);

      ifconfig_pool_release (m->ifconfig_pool, mi->vaddr_handle, false);
      
      if (mi->did_iroutes)
        {
          multi_del_iroutes (m, mi);
          mi->did_iroutes = false;
        }

      if (m->mtcp)
	multi_tcp_dereference_instance (m->mtcp, mi);

      mbuf_dereference_instance (m->mbuf, mi);
    }

#ifdef MANAGEMENT_DEF_AUTH
  set_cc_config (mi, NULL);
#endif

  delete_client_connect_state (mi);

  multi_client_disconnect_script (m, mi);

  if (mi->did_open_context)
    close_context (&mi->context, SIGTERM, CC_GC_FREE);

  multi_tcp_instance_specific_free (mi);

  ungenerate_prefix (mi);

  /*
   * Don't actually delete the instance memory allocation yet,
   * because virtual routes may still point to it.  Let the
   * vhash reaper deal with it.
   */
  multi_instance_dec_refcount (mi);

  perf_pop ();
}

/*
 * Called on shutdown or restart.
 */
void
multi_uninit (struct multi_context *m)
{
  if (m->thread_mode & MC_WORK_THREAD)
    {
      multi_top_free (m);
      m->thread_mode = MC_UNDEF;
    }
  else if (m->thread_mode)
    {
      if (m->hash)
	{
	  struct hash_iterator hi;
	  struct hash_element *he;

	  hash_iterator_init (m->iter, &hi, true);
	  while ((he = hash_iterator_next (&hi)))
	    {
	      struct multi_instance *mi = (struct multi_instance *) he->value;
	      mi->did_iter = false;
	      multi_close_instance (m, mi, true);
	    }
	  hash_iterator_free (&hi);

	  multi_reap_all (m);

	  hash_free (m->hash);
	  hash_free (m->vhash);
	  hash_free (m->iter);
#ifdef MANAGEMENT_DEF_AUTH
	  hash_free (m->cid_hash);
#endif
	  m->hash = NULL;

	  schedule_free (m->schedule);
	  mbuf_free (m->mbuf);
	  ifconfig_pool_free (m->ifconfig_pool);
	  frequency_limit_free (m->new_connection_limiter);
	  multi_reap_free (m->reaper);
	  mroute_helper_free (m->route_helper);
	  multi_tcp_free (m->mtcp);
	  m->thread_mode = MC_UNDEF;
	}
    }
}

/*
 * Create a client instance object for a newly connected client.
 */
struct multi_instance *
multi_create_instance (struct multi_context *m, const struct mroute_addr *real)
{
  struct gc_arena gc = gc_new ();
  struct multi_instance *mi;

  perf_push (PERF_MULTI_CREATE_INSTANCE);

  msg (D_MULTI_LOW, "MULTI: multi_create_instance called");

  ALLOC_OBJ_CLEAR (mi, struct multi_instance);

  mutex_init (&mi->mutex);
  mi->gc = gc_new ();
  multi_instance_inc_refcount (mi);
  mi->vaddr_handle = -1;
  mi->created = now;
  mroute_addr_init (&mi->real);

  if (real)
    {
      mi->real = *real;
      generate_prefix (mi);
    }

  mi->did_open_context = true;
  inherit_context_child (&mi->context, &m->top);
  if (IS_SIG (&mi->context))
    goto err;

  mi->context.c2.context_auth = CAS_PENDING;

  if (hash_n_elements (m->hash) >= m->max_clients)
    {
      msg (D_MULTI_ERRORS, "MULTI: new incoming connection would exceed maximum number of clients (%d)", m->max_clients);
      goto err;
    }

  if (!real) /* TCP mode? */
    {
      if (!multi_tcp_instance_specific_init (m, mi))
	goto err;
      generate_prefix (mi);
    }

  if (!hash_add (m->iter, &mi->real, mi, false))
    {
      msg (D_MULTI_LOW, "MULTI: unable to add real address [%s] to iterator hash table",
	   mroute_addr_print (&mi->real, &gc));
      goto err;
    }
  mi->did_iter = true;

#ifdef MANAGEMENT_DEF_AUTH
  do {
    mi->context.c2.mda_context.cid = m->cid_counter++;
  } while (!hash_add (m->cid_hash, &mi->context.c2.mda_context.cid, mi, false));
  mi->did_cid_hash = true;
#endif

  mi->context.c2.push_reply_deferred = true;

  if (!multi_process_post (m, mi, MPP_PRE_SELECT))
    {
      msg (D_MULTI_ERRORS, "MULTI: signal occurred during client instance initialization");
      goto err;
    }

  perf_pop ();
  gc_free (&gc);
  return mi;

 err:
  multi_close_instance (m, mi, false);
  perf_pop ();
  gc_free (&gc);
  return NULL;
}

/*
 * Dump tables -- triggered by SIGUSR2.
 * If status file is defined, write to file.
 * If status file is NULL, write to syslog.
 */
void
multi_print_status (struct multi_context *m, struct status_output *so, const int version)
{
  if (m->hash)
    {
      struct gc_arena gc_top = gc_new ();
      struct hash_iterator hi;
      const struct hash_element *he;

      status_reset (so);

      if (version == 1) /* WAS: m->status_file_version */
	{
	  /*
	   * Status file version 1
	   */
	  status_printf (so, "OpenVPN CLIENT LIST");
	  status_printf (so, "Updated,%s", time_string (0, 0, false, &gc_top));
	  status_printf (so, "Common Name,Real Address,Bytes Received,Bytes Sent,Connected Since");
	  hash_iterator_init (m->hash, &hi, true);
	  while ((he = hash_iterator_next (&hi)))
	    {
	      struct gc_arena gc = gc_new ();
	      const struct multi_instance *mi = (struct multi_instance *) he->value;

	      if (!mi->halt)
		{
		  status_printf (so, "%s,%s," counter_format "," counter_format ",%s",
				 tls_common_name (mi->context.c2.tls_multi, false),
				 mroute_addr_print (&mi->real, &gc),
				 mi->context.c2.link_read_bytes,
				 mi->context.c2.link_write_bytes,
				 time_string (mi->created, 0, false, &gc));
		}
	      gc_free (&gc);
	    }
	  hash_iterator_free (&hi);

	  status_printf (so, "ROUTING TABLE");
	  status_printf (so, "Virtual Address,Common Name,Real Address,Last Ref");
	  hash_iterator_init (m->vhash, &hi, true);
	  while ((he = hash_iterator_next (&hi)))
	    {
	      struct gc_arena gc = gc_new ();
	      const struct multi_route *route = (struct multi_route *) he->value;

	      if (multi_route_defined (m, route))
		{
		  const struct multi_instance *mi = route->instance;
		  const struct mroute_addr *ma = &route->addr;
		  char flags[2] = {0, 0};

		  if (route->flags & MULTI_ROUTE_CACHE)
		    flags[0] = 'C';
		  status_printf (so, "%s%s,%s,%s,%s",
				 mroute_addr_print (ma, &gc),
				 flags,
				 tls_common_name (mi->context.c2.tls_multi, false),
				 mroute_addr_print (&mi->real, &gc),
				 time_string (route->last_reference, 0, false, &gc));
		}
	      gc_free (&gc);
	    }
	  hash_iterator_free (&hi);

	  status_printf (so, "GLOBAL STATS");
	  if (m->mbuf)
	    status_printf (so, "Max bcast/mcast queue length,%d",
			   mbuf_maximum_queued (m->mbuf));

	  status_printf (so, "END");
	}
      else if (version == 2 || version == 3)
	{
	  const char sep = (version == 3) ? '\t' : ',';

	  /*
	   * Status file version 2 and 3
	   */
	  status_printf (so, "TITLE%c%s", sep, title_string);
	  status_printf (so, "TIME%c%s%c%u", sep, time_string (now, 0, false, &gc_top), sep, (unsigned int)now);
	  status_printf (so, "HEADER%cCLIENT_LIST%cCommon Name%cReal Address%cVirtual Address%cBytes Received%cBytes Sent%cConnected Since%cConnected Since (time_t)",
			 sep, sep, sep, sep, sep, sep, sep, sep);
	  hash_iterator_init (m->hash, &hi, true);
	  while ((he = hash_iterator_next (&hi)))
	    {
	      struct gc_arena gc = gc_new ();
	      const struct multi_instance *mi = (struct multi_instance *) he->value;

	      if (!mi->halt)
		{
		  status_printf (so, "CLIENT_LIST%c%s%c%s%c%s%c" counter_format "%c" counter_format "%c%s%c%u",
				 sep, tls_common_name (mi->context.c2.tls_multi, false),
				 sep, mroute_addr_print (&mi->real, &gc),
				 sep, print_in_addr_t (mi->reporting_addr, IA_EMPTY_IF_UNDEF, &gc),
				 sep, mi->context.c2.link_read_bytes,
				 sep, mi->context.c2.link_write_bytes,
				 sep, time_string (mi->created, 0, false, &gc),
				 sep, (unsigned int)mi->created);
		}
	      gc_free (&gc);
	    }
	  hash_iterator_free (&hi);

	  status_printf (so, "HEADER%cROUTING_TABLE%cVirtual Address%cCommon Name%cReal Address%cLast Ref%cLast Ref (time_t)",
			 sep, sep, sep, sep, sep, sep);
	  hash_iterator_init (m->vhash, &hi, true);
	  while ((he = hash_iterator_next (&hi)))
	    {
	      struct gc_arena gc = gc_new ();
	      const struct multi_route *route = (struct multi_route *) he->value;

	      if (multi_route_defined (m, route))
		{
		  const struct multi_instance *mi = route->instance;
		  const struct mroute_addr *ma = &route->addr;
		  char flags[2] = {0, 0};

		  if (route->flags & MULTI_ROUTE_CACHE)
		    flags[0] = 'C';
		  status_printf (so, "ROUTING_TABLE%c%s%s%c%s%c%s%c%s%c%u",
				 sep, mroute_addr_print (ma, &gc), flags,
				 sep, tls_common_name (mi->context.c2.tls_multi, false),
				 sep, mroute_addr_print (&mi->real, &gc),
				 sep, time_string (route->last_reference, 0, false, &gc),
				 sep, (unsigned int)route->last_reference);
		}
	      gc_free (&gc);
	    }
	  hash_iterator_free (&hi);

	  if (m->mbuf)
	    status_printf (so, "GLOBAL_STATS%cMax bcast/mcast queue length%c%d",
			   sep, sep, mbuf_maximum_queued (m->mbuf));

	  status_printf (so, "END");
	}
      else
	{
	  status_printf (so, "ERROR: bad status format version number");
	}

#ifdef PACKET_TRUNCATION_CHECK
      {
	status_printf (so, "HEADER,ERRORS,Common Name,TUN Read Trunc,TUN Write Trunc,Pre-encrypt Trunc,Post-decrypt Trunc");
	hash_iterator_init (m->hash, &hi, true);
	while ((he = hash_iterator_next (&hi)))
	    {
	      struct gc_arena gc = gc_new ();
	      const struct multi_instance *mi = (struct multi_instance *) he->value;

	      if (!mi->halt)
		{
		  status_printf (so, "ERRORS,%s," counter_format "," counter_format "," counter_format "," counter_format,
				 tls_common_name (mi->context.c2.tls_multi, false),
				 m->top.c2.n_trunc_tun_read,
				 mi->context.c2.n_trunc_tun_write,
				 mi->context.c2.n_trunc_pre_encrypt,
				 mi->context.c2.n_trunc_post_decrypt);
		}
	      gc_free (&gc);
	    }
	hash_iterator_free (&hi);
      }
#endif

      status_flush (so);
      gc_free (&gc_top);
    }
}

/*
 * Learn a virtual address or route.
 * The learn will fail if the learn address
 * script/plugin fails.  In this case the
 * return value may be != mi.
 * Return the instance which owns this route,
 * or NULL if none.
 */
static struct multi_instance *
multi_learn_addr (struct multi_context *m,
		  struct multi_instance *mi,
		  const struct mroute_addr *addr,
		  const unsigned int flags)
{
  struct hash_element *he;
  const uint32_t hv = hash_value (m->vhash, addr);
  struct hash_bucket *bucket = hash_bucket (m->vhash, hv);
  struct multi_route *oldroute = NULL;
  struct multi_instance *owner = NULL;

  hash_bucket_lock (bucket);

  /* if route currently exists, get the instance which owns it */
  he = hash_lookup_fast (m->vhash, bucket, addr, hv);
  if (he)
    oldroute = (struct multi_route *) he->value;
  if (oldroute && multi_route_defined (m, oldroute))
    owner = oldroute->instance;

  /* do we need to add address to hash table? */
  if ((!owner || owner != mi)
      && mroute_learnable_address (addr)
      && !mroute_addr_equal (addr, &m->local))
    {
      struct gc_arena gc = gc_new ();
      struct multi_route *newroute;
      bool learn_succeeded = false;

      ALLOC_OBJ (newroute, struct multi_route);
      newroute->addr = *addr;
      newroute->instance = mi;
      newroute->flags = flags;
      newroute->last_reference = now;
      newroute->cache_generation = 0;

      /* The cache is invalidated when cache_generation is incremented */
      if (flags & MULTI_ROUTE_CACHE)
	newroute->cache_generation = m->route_helper->cache_generation;

      if (oldroute) /* route already exists? */
	{
	  if (route_quota_test (m, mi) && learn_address_script (m, mi, "update", &newroute->addr))
	    {
	      learn_succeeded = true;
	      owner = mi;
	      multi_instance_inc_refcount (mi);
	      route_quota_inc (mi);

	      /* delete old route */
	      multi_route_del (oldroute);

	      /* modify hash table entry, replacing old route */
	      he->key = &newroute->addr;
	      he->value = newroute;
	    }
	}
      else
	{
	  if (route_quota_test (m, mi) && learn_address_script (m, mi, "add", &newroute->addr))
	    {
	      learn_succeeded = true;
	      owner = mi;
	      multi_instance_inc_refcount (mi);
	      route_quota_inc (mi);

	      /* add new route */
	      hash_add_fast (m->vhash, bucket, &newroute->addr, hv, newroute);
	    }
	}
      
      msg (D_MULTI_LOW, "MULTI: Learn%s: %s -> %s",
	   learn_succeeded ? "" : " FAILED",
	   mroute_addr_print (&newroute->addr, &gc),
	   multi_instance_string (mi, false, &gc));

      if (!learn_succeeded)
	free (newroute);

      gc_free (&gc);
    }

  hash_bucket_unlock (bucket);
  return owner;
}

/*
 * Get client instance based on virtual address.
 */
static struct multi_instance *
multi_get_instance_by_virtual_addr (struct multi_context *m,
				    const struct mroute_addr *addr,
				    bool cidr_routing)
{
  struct multi_route *route;
  struct multi_instance *ret = NULL;

  /* check for local address */
  if (mroute_addr_equal (addr, &m->local))
    return NULL;

  route = (struct multi_route *) hash_lookup (m->vhash, addr);

  /* does host route (possible cached) exist? */
  if (route && multi_route_defined (m, route))
    {
      struct multi_instance *mi = route->instance;
      route->last_reference = now;
      ret = mi;
    }
  else if (cidr_routing) /* do we need to regenerate a host route cache entry? */
    {
      struct mroute_helper *rh = m->route_helper;
      struct mroute_addr tryaddr;
      int i;

      mroute_helper_lock (rh);

      /* cycle through each CIDR length */
      for (i = 0; i < rh->n_net_len; ++i)
	{
	  tryaddr = *addr;
	  tryaddr.type |= MR_WITH_NETBITS;
	  tryaddr.netbits = rh->net_len[i];
	  mroute_addr_mask_host_bits (&tryaddr);

	  /* look up a possible route with netbits netmask */
	  route = (struct multi_route *) hash_lookup (m->vhash, &tryaddr);

	  if (route && multi_route_defined (m, route))
	    {
	      /* found an applicable route, cache host route */
	      struct multi_instance *mi = route->instance;
	      multi_learn_addr (m, mi, addr, MULTI_ROUTE_CACHE|MULTI_ROUTE_AGEABLE);
	      ret = mi;
	      break;
	    }
	}
      
      mroute_helper_unlock (rh);
    }
  
#ifdef ENABLE_DEBUG
  if (check_debug_level (D_MULTI_DEBUG))
    {
      struct gc_arena gc = gc_new ();
      const char *addr_text = mroute_addr_print (addr, &gc);
      if (ret)
	{
	  dmsg (D_MULTI_DEBUG, "GET INST BY VIRT: %s -> %s via %s",
	       addr_text,
	       multi_instance_string (ret, false, &gc),
	       mroute_addr_print (&route->addr, &gc));
	}
      else
	{
	  dmsg (D_MULTI_DEBUG, "GET INST BY VIRT: %s [failed]",
	       addr_text);
	}
      gc_free (&gc);
    }
#endif

  ASSERT (!(ret && ret->halt));
  return ret;
}

/*
 * Helper function to multi_learn_addr().
 */
static struct multi_instance *
multi_learn_in_addr_t (struct multi_context *m,
		       struct multi_instance *mi,
		       in_addr_t a,
		       int netbits, /* -1 if host route, otherwise # of network bits in address */
		       bool primary)
{
  struct openvpn_sockaddr remote_si;
  struct mroute_addr addr;

  CLEAR (remote_si);
  remote_si.addr.in4.sin_family = AF_INET;
  remote_si.addr.in4.sin_addr.s_addr = htonl (a);
  ASSERT (mroute_extract_openvpn_sockaddr (&addr, &remote_si, false));

  if (netbits >= 0)
    {
      addr.type |= MR_WITH_NETBITS;
      addr.netbits = (uint8_t) netbits;
    }

  {
    struct multi_instance *owner = multi_learn_addr (m, mi, &addr, 0);
#ifdef MANAGEMENT_DEF_AUTH
    if (management && owner)
      management_learn_addr (management, &mi->context.c2.mda_context, &addr, primary);
#endif
    return owner;
  }
}

static struct multi_instance *
multi_learn_in6_addr  (struct multi_context *m,
		       struct multi_instance *mi,
		       struct in6_addr a6,
		       int netbits, /* -1 if host route, otherwise # of network bits in address */
		       bool primary)
{
  struct mroute_addr addr;

  addr.len = 16;
  addr.type = MR_ADDR_IPV6;
  addr.netbits = 0;
  memcpy( &addr.addr, &a6, sizeof(a6) );

  if (netbits >= 0)
    {
      addr.type |= MR_WITH_NETBITS;
      addr.netbits = (uint8_t) netbits;
      mroute_addr_mask_host_bits( &addr );
    }

  {
    struct multi_instance *owner = multi_learn_addr (m, mi, &addr, 0);
#ifdef MANAGEMENT_DEF_AUTH
    if (management && owner)
      management_learn_addr (management, &mi->context.c2.mda_context, &addr, primary);
#endif
    return owner;
  }
}

/*
 * A new client has connected, add routes (server -> client)
 * to internal routing table.
 */
static void
multi_add_iroutes (struct multi_context *m,
		   struct multi_instance *mi)
{
  struct gc_arena gc = gc_new ();
  const struct iroute *ir;
  const struct iroute_ipv6 *ir6;
  if (TUNNEL_TYPE (mi->context.c1.tuntap) == DEV_TYPE_TUN)
    {
      mi->did_iroutes = true;
      for (ir = mi->context.options.iroutes; ir != NULL; ir = ir->next)
	{
	  if (ir->netbits >= 0)
	    msg (D_MULTI_LOW, "MULTI: internal route %s/%d -> %s",
		 print_in_addr_t (ir->network, 0, &gc),
		 ir->netbits,
		 multi_instance_string (mi, false, &gc));
	  else
	    msg (D_MULTI_LOW, "MULTI: internal route %s -> %s",
		 print_in_addr_t (ir->network, 0, &gc),
		 multi_instance_string (mi, false, &gc));

	  mroute_helper_add_iroute (m->route_helper, ir);
      
	  multi_learn_in_addr_t (m, mi, ir->network, ir->netbits, false);
	}
      for ( ir6 = mi->context.options.iroutes_ipv6; ir6 != NULL; ir6 = ir6->next )
	{
	  if (ir6->netbits >= 0)
	    msg (D_MULTI_LOW, "MULTI: internal route %s/%d -> %s",
		 print_in6_addr (ir6->network, 0, &gc),
		 ir6->netbits,
		 multi_instance_string (mi, false, &gc));
	  else
	    msg (D_MULTI_LOW, "MULTI: internal route %s -> %s",
		 print_in6_addr (ir6->network, 0, &gc),
		 multi_instance_string (mi, false, &gc));

	  mroute_helper_add_iroute6 (m->route_helper, ir6);
      
	  multi_learn_in6_addr (m, mi, ir6->network, ir6->netbits, false);
	}
    }
  gc_free (&gc);
}

/*
 * Given an instance (new_mi), delete all other instances which use the
 * same common name.
 */
static void
multi_delete_dup (struct multi_context *m, struct multi_instance *new_mi)
{
  if (new_mi)
    {
      const char *new_cn = tls_common_name (new_mi->context.c2.tls_multi, true);
      if (new_cn)
	{
	  struct hash_iterator hi;
	  struct hash_element *he;
	  int count = 0;

	  hash_iterator_init (m->iter, &hi, true);
	  while ((he = hash_iterator_next (&hi)))
	    {
	      struct multi_instance *mi = (struct multi_instance *) he->value;
	      if (mi != new_mi && !mi->halt)
		{
		  const char *cn = tls_common_name (mi->context.c2.tls_multi, true);
		  if (cn && !strcmp (cn, new_cn))
		    {
		      mi->did_iter = false;
		      multi_close_instance (m, mi, false);
		      hash_iterator_delete_element (&hi);
		      ++count;
		    }
		}
	    }
	  hash_iterator_free (&hi);

	  if (count)
	    msg (D_MULTI_LOW, "MULTI: new connection by client '%s' will cause previous active sessions by this client to be dropped.  Remember to use the --duplicate-cn option if you want multiple clients using the same certificate or username to concurrently connect.", new_cn);
	}
    }
}

/*
 * Ensure that endpoint to be pushed to client
 * complies with --ifconfig-push-constraint directive.
 */
static bool
ifconfig_push_constraint_satisfied (const struct context *c)
{
  const struct options *o = &c->options;
  if (o->push_ifconfig_constraint_defined && c->c2.push_ifconfig_defined)
    return (o->push_ifconfig_constraint_netmask & c->c2.push_ifconfig_local) == o->push_ifconfig_constraint_network;
  else
    return true;
}

/*
 * Select a virtual address for a new client instance.
 * Use an --ifconfig-push directive, if given (static IP).
 * Otherwise use an --ifconfig-pool address (dynamic IP). 
 */
static void
multi_select_virtual_addr (struct multi_context *m, struct multi_instance *mi)
{
  struct gc_arena gc = gc_new ();

  /*
   * If ifconfig addresses were set by dynamic config file,
   * release pool addresses, otherwise keep them.
   */
  if (mi->context.options.push_ifconfig_defined)
    {
      /* ifconfig addresses were set statically,
	 release dynamic allocation */
      if (mi->vaddr_handle >= 0)
	{
	  ifconfig_pool_release (m->ifconfig_pool, mi->vaddr_handle, true);
	  mi->vaddr_handle = -1;
	}

      mi->context.c2.push_ifconfig_defined = true;
      mi->context.c2.push_ifconfig_local = mi->context.options.push_ifconfig_local;
      mi->context.c2.push_ifconfig_remote_netmask = mi->context.options.push_ifconfig_remote_netmask;

      /* the current implementation does not allow "static IPv4, pool IPv6",
       * (see below) so issue a warning if that happens - don't break the
       * session, though, as we don't even know if this client WANTS IPv6
       */
      if ( mi->context.c1.tuntap->ipv6 &&
	   mi->context.options.ifconfig_ipv6_pool_defined &&
	   ! mi->context.options.push_ifconfig_ipv6_defined )
	{
	  msg( M_INFO, "MULTI_sva: WARNING: if --ifconfig-push is used for IPv4, automatic IPv6 assignment from --ifconfig-ipv6-pool does not work.  Use --ifconfig-ipv6-push for IPv6 then." );
	}
    }
  else if (m->ifconfig_pool && mi->vaddr_handle < 0) /* otherwise, choose a pool address */
    {
      in_addr_t local=0, remote=0;
      struct in6_addr remote_ipv6;
      const char *cn = NULL;

      if (!mi->context.options.duplicate_cn)
	cn = tls_common_name (mi->context.c2.tls_multi, true);

      mi->vaddr_handle = ifconfig_pool_acquire (m->ifconfig_pool, &local, &remote, &remote_ipv6, cn);
      if (mi->vaddr_handle >= 0)
	{
	  const int tunnel_type = TUNNEL_TYPE (mi->context.c1.tuntap);
	  const int tunnel_topology = TUNNEL_TOPOLOGY (mi->context.c1.tuntap);

	  msg( M_INFO, "MULTI_sva: pool returned IPv4=%s, IPv6=%s", 
		    print_in_addr_t( remote, 0, &gc ),
		    print_in6_addr( remote_ipv6, 0, &gc ) );

	  /* set push_ifconfig_remote_netmask from pool ifconfig address(es) */
	  mi->context.c2.push_ifconfig_local = remote;
	  if (tunnel_type == DEV_TYPE_TAP || (tunnel_type == DEV_TYPE_TUN && tunnel_topology == TOP_SUBNET))
	    {
	      mi->context.c2.push_ifconfig_remote_netmask = mi->context.options.ifconfig_pool_netmask;
	      if (!mi->context.c2.push_ifconfig_remote_netmask)
		mi->context.c2.push_ifconfig_remote_netmask = mi->context.c1.tuntap->remote_netmask;
	    }
	  else if (tunnel_type == DEV_TYPE_TUN)
	    {
	      if (tunnel_topology == TOP_P2P)		    
		mi->context.c2.push_ifconfig_remote_netmask = mi->context.c1.tuntap->local;
	      else if (tunnel_topology == TOP_NET30)		    
		mi->context.c2.push_ifconfig_remote_netmask = local;
	    }

	  if (mi->context.c2.push_ifconfig_remote_netmask)
	    mi->context.c2.push_ifconfig_defined = true;
	  else
	    msg (D_MULTI_ERRORS, "MULTI: no --ifconfig-pool netmask parameter is available to push to %s",
		 multi_instance_string (mi, false, &gc));

	  if ( mi->context.options.ifconfig_ipv6_pool_defined )
	    {
	      mi->context.c2.push_ifconfig_ipv6_local = remote_ipv6;
	      mi->context.c2.push_ifconfig_ipv6_remote = 
		    mi->context.c1.tuntap->local_ipv6;
	      mi->context.c2.push_ifconfig_ipv6_netbits = 
		    mi->context.options.ifconfig_ipv6_pool_netbits;
	      mi->context.c2.push_ifconfig_ipv6_defined = true;
	    }
	}
      else
	{
	  msg (D_MULTI_ERRORS, "MULTI: no free --ifconfig-pool addresses are available");
	}
    }

  /* IPv6 push_ifconfig is a bit problematic - since IPv6 shares the 
   * pool handling with IPv4, the combination "static IPv4, dynamic IPv6"
   * will fail (because no pool will be allocated in this case).
   * OTOH, this doesn't make too much sense in reality - and the other
   * way round ("dynamic IPv4, static IPv6") or "both static" makes sense
   * -> and so it's implemented right now
   */
  if ( mi->context.c1.tuntap->ipv6 &&
       mi->context.options.push_ifconfig_ipv6_defined )
    {
      mi->context.c2.push_ifconfig_ipv6_local = 
	    mi->context.options.push_ifconfig_ipv6_local;
      mi->context.c2.push_ifconfig_ipv6_remote = 
	    mi->context.options.push_ifconfig_ipv6_remote;
      mi->context.c2.push_ifconfig_ipv6_netbits = 
	    mi->context.options.push_ifconfig_ipv6_netbits;
      mi->context.c2.push_ifconfig_ipv6_defined = true;

      msg( M_INFO, "MULTI_sva: push_ifconfig_ipv6 %s/%d", 
	    print_in6_addr( mi->context.c2.push_ifconfig_ipv6_local, 0, &gc ),
	    mi->context.c2.push_ifconfig_ipv6_netbits );
    }

  gc_free (&gc);
}

/*
 * Set virtual address environmental variables.
 */
static void
multi_set_virtual_addr_env (struct multi_context *m, struct multi_instance *mi)
{
  setenv_del (mi->context.c2.es, "ifconfig_pool_local_ip");
  setenv_del (mi->context.c2.es, "ifconfig_pool_remote_ip");
  setenv_del (mi->context.c2.es, "ifconfig_pool_netmask");

  if (mi->context.c2.push_ifconfig_defined)
    {
      const int tunnel_type = TUNNEL_TYPE (mi->context.c1.tuntap);
      const int tunnel_topology = TUNNEL_TOPOLOGY (mi->context.c1.tuntap);

      setenv_in_addr_t (mi->context.c2.es,
			"ifconfig_pool_remote_ip",
			mi->context.c2.push_ifconfig_local,
			SA_SET_IF_NONZERO);

      if (tunnel_type == DEV_TYPE_TAP || (tunnel_type == DEV_TYPE_TUN && tunnel_topology == TOP_SUBNET))
	{
	  setenv_in_addr_t (mi->context.c2.es,
			    "ifconfig_pool_netmask",
			    mi->context.c2.push_ifconfig_remote_netmask,
			    SA_SET_IF_NONZERO);
	}
      else if (tunnel_type == DEV_TYPE_TUN)
	{
	  setenv_in_addr_t (mi->context.c2.es,
			    "ifconfig_pool_local_ip",
			    mi->context.c2.push_ifconfig_remote_netmask,
			    SA_SET_IF_NONZERO);
	}
    }

    /* TODO: I'm not exactly sure what these environment variables are
     *       used for, but if we have them for IPv4, we should also have
     *       them for IPv6, no?
     */
}

/*
 * Called after client-connect script is called
 */
static void
multi_client_connect_post (struct multi_context *m,
			   struct multi_instance *mi,
			   const char *dc_file,
			   unsigned int *option_types_found)
{
  /* Did script generate a dynamic config file? */
  if (test_file (dc_file))
    {
      options_server_import (&mi->context.options,
			     dc_file,
			     D_IMPORT_ERRORS|M_OPTERR,
			     CLIENT_CONNECT_OPT_MASK,
			     option_types_found,
			     mi->context.c2.es);

      if (!delete_file (dc_file))
	msg (D_MULTI_ERRORS, "MULTI: problem deleting temporary file: %s",
	     dc_file);

      /*
       * If the --client-connect script generates a config file
       * with an --ifconfig-push directive, it will override any
       * --ifconfig-push directive from the --client-config-dir
       * directory or any --ifconfig-pool dynamic address.
       */
      multi_select_virtual_addr (m, mi);
      multi_set_virtual_addr_env (m, mi);
    }
}

#ifdef ENABLE_PLUGIN

/*
 * Called after client-connect plug-in is called
 */
static void
multi_client_connect_post_plugin (struct multi_context *m,
				  struct multi_instance *mi,
				  const struct plugin_return *pr,
				  unsigned int *option_types_found)
{
  struct plugin_return config;

  plugin_return_get_column (pr, &config, "config");

  /* Did script generate a dynamic config file? */
  if (plugin_return_defined (&config))
    {
      int i;
      for (i = 0; i < config.n; ++i)
	{
	  if (config.list[i] && config.list[i]->value)
	    options_string_import (&mi->context.options,
				   config.list[i]->value,
				   D_IMPORT_ERRORS|M_OPTERR,
				   CLIENT_CONNECT_OPT_MASK,
				   option_types_found,
				   mi->context.c2.es);
	}

      /*
       * If the --client-connect script generates a config file
       * with an --ifconfig-push directive, it will override any
       * --ifconfig-push directive from the --client-config-dir
       * directory or any --ifconfig-pool dynamic address.
       */
      multi_select_virtual_addr (m, mi);
      multi_set_virtual_addr_env (m, mi);
    }
}

#endif

/*
 * Called to load management-derived client-connect config
 */
static enum client_connect_return
multi_client_connect_mda (struct multi_context *m,
			  struct multi_instance *mi,
			  unsigned int *option_types_found)
{
  enum client_connect_return ret = CC_RET_SKIPPED;
#ifdef MANAGEMENT_DEF_AUTH
  if (mi->cc_config)
    {
      struct buffer_entry *be;

      for (be = mi->cc_config->head; be != NULL; be = be->next)
	{
	  const char *opt = BSTR(&be->buf);
	  options_string_import (&mi->context.options,
				 opt,
				 D_IMPORT_ERRORS|M_OPTERR,
				 CLIENT_CONNECT_OPT_MASK,
				 option_types_found,
				 mi->context.c2.es);
	}

      /*
       * If the --client-connect script generates a config file
       * with an --ifconfig-push directive, it will override any
       * --ifconfig-push directive from the --client-config-dir
       * directory or any --ifconfig-pool dynamic address.
       */
      multi_select_virtual_addr (m, mi);
      multi_set_virtual_addr_env (m, mi);

      ret = CC_RET_SUCCEEDED;
    }
#endif
  return ret;
}

static void
multi_client_connect_setenv (struct multi_context *m,
			     struct multi_instance *mi)
{
  struct gc_arena gc = gc_new ();

  /* setenv incoming cert common name for script */
  setenv_str (mi->context.c2.es, "common_name", tls_common_name (mi->context.c2.tls_multi, true));

  /* setenv client real IP address */
  setenv_trusted (mi->context.c2.es, get_link_socket_info (&mi->context));

  /* setenv client virtual IP address */
  multi_set_virtual_addr_env (m, mi);

  /* setenv connection time */
  {
    const char *created_ascii = time_string (mi->created, 0, false, &gc);
    setenv_str (mi->context.c2.es, "time_ascii", created_ascii);
    setenv_unsigned (mi->context.c2.es, "time_unix", (unsigned int)mi->created);
  }

  gc_free (&gc);
}

static void
multi_client_connect_early_setup (struct multi_context *m,
				  struct multi_instance *mi)
{
  /* lock down the common name and cert hashes so they can't change during
     future TLS renegotiations */
  tls_lock_common_name (mi->context.c2.tls_multi);
  tls_lock_cert_hash_set (mi->context.c2.tls_multi);

  /* generate a msg() prefix for this client instance */
  generate_prefix (mi);

  /* delete instances of previous clients with same common-name */
  if (!mi->context.options.duplicate_cn)
    multi_delete_dup (m, mi);

  /* reset pool handle to null */
  mi->vaddr_handle = -1;

  /* do --client-connect setenvs */
  multi_select_virtual_addr (m, mi);
  multi_client_connect_setenv (m, mi);
}


static void
ccs_delete_deferred_ret_file (struct multi_instance *mi)
{
  struct client_connect_state *ccs = mi->client_connect_state;
  if (ccs->deferred_ret_file)
    {
      setenv_del (mi->context.c2.es, "client_connect_deferred_file");
      delete_file (ccs->deferred_ret_file);
      free (ccs->deferred_ret_file);
      ccs->deferred_ret_file = NULL;
    }
}

static bool
ccs_gen_deferred_ret_file (struct multi_instance *mi)
{
  struct client_connect_state *ccs = mi->client_connect_state;
  struct gc_arena gc = gc_new ();
  const char *fn;

  if (ccs->deferred_ret_file)
    ccs_delete_deferred_ret_file (mi);

  fn = create_temp_file (mi->context.options.tmp_dir, "ccr", &gc);
  if (!fn)
    {
      gc_free (&gc);
      return false;
    }
  ccs->deferred_ret_file = string_alloc (fn, NULL);

  setenv_str (mi->context.c2.es, "client_connect_deferred_file",
	      ccs->deferred_ret_file);

  gc_free (&gc);
  return true;
}

/*
 * Tests whether the deferred return value file exists and returns the
 * contained return value.
 *
 * Returns CC_RET_SKIPPED if the file doesn't exist or is empty.
 * Returns CC_RET_DEFERRED, CC_RET_SUCCEEDED or CC_RET_FAILED depending on
 * the value stored in the file.
 */
static enum client_connect_return
ccs_test_deferred_ret_file (struct multi_instance *mi)
{
  struct client_connect_state *ccs = mi->client_connect_state;
  enum client_connect_return ret = CC_RET_SKIPPED;
  FILE *fp = fopen (ccs->deferred_ret_file, "r");
  if (fp)
    {
      const int c = fgetc (fp);
      switch (c)
	{
	case '0':
	  ret = CC_RET_FAILED;
	  break;
	case '1':
	  ret = CC_RET_SUCCEEDED;
	  break;
	case '2':
	  ret = CC_RET_DEFERRED;
	  break;
	case EOF:
	  ret = CC_RET_SKIPPED;
	  break;
	default:
	  /* We received an unknown/unexpected value.  Assume failure. */
	  ret = CC_RET_FAILED;
	}
      fclose (fp);
    }
  return ret;
}


static void
ccs_delete_config_file (struct multi_instance *mi)
{
  struct client_connect_state *ccs = mi->client_connect_state;
  if (ccs->config_file)
    {
      setenv_del (mi->context.c2.es, "client_connect_config_file");
      delete_file (ccs->config_file);
      free (ccs->config_file);
      ccs->config_file = NULL;
    }
}

static bool
ccs_gen_config_file (struct multi_instance *mi)
{
  struct client_connect_state *ccs = mi->client_connect_state;
  struct gc_arena gc = gc_new ();
  const char *fn;

  if (ccs->config_file)
    ccs_delete_config_file (mi);

  fn = create_temp_file (mi->context.options.tmp_dir, "cc", &gc);
  if (!fn)
    {
      gc_free (&gc);
      return false;
    }
  ccs->config_file = string_alloc (fn, NULL);

  setenv_str (mi->context.c2.es, "client_connect_config_file",
	      ccs->config_file);

  gc_free (&gc);
  return true;
}


/*
 * Try to source a dynamic config file from the
 * --client-config-dir directory.
 */
static enum client_connect_return
multi_client_connect_source_ccd (struct multi_context *m,
				 struct multi_instance *mi,
				 unsigned int *option_types_found)
{
  enum client_connect_return ret = CC_RET_SKIPPED;

  if (mi->context.options.client_config_dir)
    {
      struct gc_arena gc = gc_new ();
      const char *ccd_file;

      ccd_file = gen_path (mi->context.options.client_config_dir,
			   tls_common_name (mi->context.c2.tls_multi, false),
			   &gc);
      /* try common-name file */
      if (!test_file (ccd_file))
	ccd_file = NULL;

      if (!ccd_file)
	{
	  ccd_file = gen_path (mi->context.options.client_config_dir,
			       CCD_DEFAULT, &gc);
	  /* try default file */
	  if (!test_file (ccd_file))
	    ccd_file = NULL;
	}

      if (ccd_file)
	{
	  options_server_import (&mi->context.options,
				 ccd_file,
				 D_IMPORT_ERRORS|M_OPTERR,
				 CLIENT_CONNECT_OPT_MASK,
				 option_types_found,
				 mi->context.c2.es);

	  /*
	   * Select a virtual address from either --ifconfig-push in
	   * --client-config-dir file or --ifconfig-pool.
	   */
	  multi_select_virtual_addr (m, mi);
	  multi_set_virtual_addr_env (m, mi);

	  ret = CC_RET_SUCCEEDED;
	}

      gc_free (&gc);
    }

  return ret;
}

/*
 * Call client-connect plug-in.
 *
 * deprecated callback, use a file for passing back return info
 */
static enum client_connect_return
multi_client_connect_call_plugin_v1 (struct multi_context *m,
				     struct multi_instance *mi,
				     unsigned int *option_types_found)
{
  enum client_connect_return ret = CC_RET_SKIPPED;
#ifdef ENABLE_PLUGIN
  struct client_connect_state *ccs = mi->client_connect_state;
  ASSERT (m);
  ASSERT (mi);
  ASSERT (option_types_found);

  if (plugin_defined (mi->context.plugins, OPENVPN_PLUGIN_CLIENT_CONNECT))
    {
      int plug_ret;
      struct argv argv = argv_new ();

      if (!ccs_gen_config_file (mi) ||
	  !ccs_gen_deferred_ret_file (mi))
	{
	  ret = CC_RET_FAILED;
	  goto script_depr_failed;
	}

      argv_printf (&argv, "%s", ccs->config_file);

      plug_ret = plugin_call (mi->context.plugins,
			      OPENVPN_PLUGIN_CLIENT_CONNECT,
			      &argv, NULL, mi->context.c2.es);
      argv_reset (&argv);
      if (plug_ret == OPENVPN_PLUGIN_FUNC_SUCCESS)
	{
	  multi_client_connect_post (m, mi, ccs->config_file,
				     option_types_found);
	  ret = CC_RET_SUCCEEDED;
	}
      else if (plug_ret == OPENVPN_PLUGIN_FUNC_DEFERRED)
	ret = CC_RET_DEFERRED;
      else
	{
	  msg (M_WARN, "WARNING: client-connect plugin call failed");
	  ret = CC_RET_FAILED;
	}

script_depr_failed:
      if (ret != CC_RET_DEFERRED)
	{
	  ccs_delete_config_file (mi);
	  ccs_delete_deferred_ret_file (mi);
	}
    }
#endif
  return ret;
}

/*
 * Call client-connect plug-in.
 *
 * V2 callback, use a plugin_return struct for passing back return info
 */
static enum client_connect_return
multi_client_connect_call_plugin_v2 (struct multi_context *m,
				     struct multi_instance *mi,
				     unsigned int *option_types_found)
{
  enum client_connect_return ret = CC_RET_SKIPPED;
#ifdef ENABLE_PLUGIN
  ASSERT (m);
  ASSERT (mi);
  ASSERT (option_types_found);

  if (plugin_defined (mi->context.plugins, OPENVPN_PLUGIN_CLIENT_CONNECT_V2))
    {
      int plug_ret;
      struct plugin_return pr;

      plugin_return_init (&pr);

      plug_ret = plugin_call (mi->context.plugins,
			      OPENVPN_PLUGIN_CLIENT_CONNECT_V2,
			      NULL, &pr, mi->context.c2.es);
      if (plug_ret != OPENVPN_PLUGIN_FUNC_SUCCESS)
	{
	  msg (M_WARN, "WARNING: client-connect-v2 plugin call failed");
	  ret = CC_RET_FAILED;
	}
      else
	{
	  multi_client_connect_post_plugin (m, mi, &pr, option_types_found);
	  ret = CC_RET_SUCCEEDED;
	}

      plugin_return_free (&pr);
    }
#endif
  return ret;
}

static enum client_connect_return
multi_client_connect_call_script (struct multi_context *m,
				  struct multi_instance *mi,
				  unsigned int *option_types_found)
{
  enum client_connect_return ret = CC_RET_SKIPPED;
  ASSERT (m);
  ASSERT (mi);
  ASSERT (option_types_found);

  if (mi->context.options.client_connect_script)
    {
      struct client_connect_state *ccs = mi->client_connect_state;
      struct argv argv = argv_new ();
      ASSERT (ccs);

      setenv_str (mi->context.c2.es, "script_type", "client-connect");

      if (!ccs_gen_config_file (mi) ||
	  !ccs_gen_deferred_ret_file (mi))
	{
	  ret = CC_RET_FAILED;
	  goto script_failed;
	}

      argv_printf (&argv, "%sc %s",
		   mi->context.options.client_connect_script,
		   ccs->config_file);

<<<<<<< HEAD
      if (openvpn_execve_check (&argv, mi->context.c2.es, S_SCRIPT,
				"client-connect command failed"))
	{
	  if (ccs_test_deferred_ret_file (mi) == CC_RET_DEFERRED)
	    ret = CC_RET_DEFERRED;
	  else
=======
	  if (openvpn_run_script (&argv, mi->context.c2.es, 0, "--client-connect"))
>>>>>>> 0124e735
	    {
	      multi_client_connect_post (m, mi, ccs->config_file,
					 option_types_found);
	      ret = CC_RET_SUCCEEDED;
	    }
	}
      else
	ret = CC_RET_FAILED;

script_failed:
      if (ret != CC_RET_DEFERRED)
	{
	  ccs_delete_config_file (mi);
	  ccs_delete_deferred_ret_file (mi);
	}

      argv_reset (&argv);
    }
  return ret;
}

static enum client_connect_return
multi_client_handle_deferred (struct multi_context *m,
			      struct multi_instance *mi,
			      unsigned int *option_types_found)
{
  struct client_connect_state *ccs = mi->client_connect_state;
  enum client_connect_return ret = CC_RET_SKIPPED;
  ASSERT (option_types_found);
  ASSERT (ccs);

  ret = ccs_test_deferred_ret_file (mi);

  if (ret == CC_RET_SKIPPED)
    /* Skipped and deferred are equivalent in this context. */
    ret = CC_RET_DEFERRED;

  if (ret != CC_RET_DEFERRED)
    {
      ccs_delete_deferred_ret_file (mi);

      multi_client_connect_post (m, mi, ccs->config_file, option_types_found);
      ccs_delete_config_file (mi);
    }
  return ret;
}

static void
multi_client_connect_late_setup (struct multi_context *m,
				 struct multi_instance *mi,
				 const unsigned int option_types_found,
				 int cc_succeeded,
				 const int cc_succeeded_count)
{
      struct gc_arena gc = gc_new ();
      ASSERT (mi->context.c1.tuntap);

      /*
       * Check for "disable" directive in client-config-dir file
       * or config file generated by --client-connect script.
       */
      if (mi->context.options.disable)
	{
	  msg (D_MULTI_ERRORS, "MULTI: client has been rejected due to 'disable' directive");
	  cc_succeeded = false;
	}

      if (cc_succeeded)
	{
	  /*
	   * Process sourced options.
	   */
	  do_deferred_options (&mi->context, option_types_found);

	  /*
	   * make sure we got ifconfig settings from somewhere
	   */
	  if (!mi->context.c2.push_ifconfig_defined)
	    {
	      msg (D_MULTI_ERRORS, "MULTI: no dynamic or static remote --ifconfig address is available for %s",
		   multi_instance_string (mi, false, &gc));
	    }

	  /*
	   * make sure that ifconfig settings comply with constraints
	   */
	  if (!ifconfig_push_constraint_satisfied (&mi->context))
	    {
	      /* JYFIXME -- this should cause the connection to fail */
	      msg (D_MULTI_ERRORS, "MULTI ERROR: primary virtual IP for %s (%s) violates tunnel network/netmask constraint (%s/%s)",
		   multi_instance_string (mi, false, &gc),
		   print_in_addr_t (mi->context.c2.push_ifconfig_local, 0, &gc),
		   print_in_addr_t (mi->context.options.push_ifconfig_constraint_network, 0, &gc),
		   print_in_addr_t (mi->context.options.push_ifconfig_constraint_netmask, 0, &gc));
	    }

	  /*
	   * For routed tunnels, set up internal route to endpoint
	   * plus add all iroute routes.
	   */
	  if (TUNNEL_TYPE (mi->context.c1.tuntap) == DEV_TYPE_TUN)
	    {
	      if (mi->context.c2.push_ifconfig_defined)
		{
		  multi_learn_in_addr_t (m, mi, mi->context.c2.push_ifconfig_local, -1, true);
		  msg (D_MULTI_LOW, "MULTI: primary virtual IP for %s: %s",
		       multi_instance_string (mi, false, &gc),
		       print_in_addr_t (mi->context.c2.push_ifconfig_local, 0, &gc));
		}

	      if (mi->context.c2.push_ifconfig_ipv6_defined)
		{
		  multi_learn_in6_addr (m, mi, mi->context.c2.push_ifconfig_ipv6_local, -1, true);
		  /* TODO: find out where addresses are "unlearned"!! */
		  msg (D_MULTI_LOW, "MULTI: primary virtual IPv6 for %s: %s",
		       multi_instance_string (mi, false, &gc),
		       print_in6_addr (mi->context.c2.push_ifconfig_ipv6_local, 0, &gc));
		}

	      /* add routes locally, pointing to new client, if
		 --iroute options have been specified */
	      multi_add_iroutes (m, mi);

	      /*
	       * iroutes represent subnets which are "owned" by a particular
	       * client.  Therefore, do not actually push a route to a client
	       * if it matches one of the client's iroutes.
	       */
	      remove_iroutes_from_push_route_list (&mi->context.options);
	    }
	  else if (mi->context.options.iroutes)
	    {
	      msg (D_MULTI_ERRORS, "MULTI: --iroute options rejected for %s -- iroute only works with tun-style tunnels",
		   multi_instance_string (mi, false, &gc));
	    }

	  /* set our client's VPN endpoint for status reporting purposes */
	  mi->reporting_addr = mi->context.c2.push_ifconfig_local;

	  /* set context-level authentication flag */
	  mi->context.c2.context_auth = CAS_SUCCEEDED;
	}
      else
	{
	  /* set context-level authentication flag */
	  mi->context.c2.context_auth = cc_succeeded_count ? CAS_PARTIAL : CAS_FAILED;
	}

      /* increment number of current authenticated clients */
      ++m->n_clients;
      --mi->n_clients_delta;

#ifdef MANAGEMENT_DEF_AUTH
      if (management)
	management_connection_established (management, &mi->context.c2.mda_context, mi->context.c2.es);
#endif

      gc_free (&gc);
}

static enum client_connect_return
multi_client_connect_fail (struct multi_context *m, struct multi_instance *mi,
			   unsigned int *option_types_found)
{
  /* Called null call-back.  This should never happen.  Fail loudly. */
  return CC_RET_FAILED;
}

static void
new_client_connect_state (struct multi_instance *mi)
{
  ASSERT (mi);
  ALLOC_OBJ_CLEAR (mi->client_connect_state, struct client_connect_state);

  mi->client_connect_state->succeeded = true;
}

static void
delete_client_connect_state (struct multi_instance *mi)
{
  ASSERT (mi);
  if (mi->client_connect_state)
    {
      ccs_delete_deferred_ret_file (mi);
      ccs_delete_config_file (mi);

      free (mi->client_connect_state);
      mi->client_connect_state = NULL;
    }
}

typedef enum client_connect_return (*client_connect_handler)
  (struct multi_context *m, struct multi_instance *mi,
   unsigned int *option_types_found);

struct client_connect_handlers
{
  client_connect_handler main;
  client_connect_handler deferred;
};

static const struct client_connect_handlers client_connect_handlers[] = {
  {
    main: multi_client_connect_source_ccd,
    deferred: multi_client_connect_fail
  },
  {
    main: multi_client_connect_call_plugin_v1,
    deferred: multi_client_handle_deferred
  },
  {
    main: multi_client_connect_call_plugin_v2,
    deferred: multi_client_connect_fail
  },
  {
    main: multi_client_connect_call_script,
    deferred: multi_client_handle_deferred
  },
  {
    main: multi_client_connect_mda,
    deferred: multi_client_connect_fail
  },
  {
    /* End of list.  */
  }
};

static enum client_connect_return
multi_client_handle_single (client_connect_handler handler,
			    struct multi_context *m,
			    struct multi_instance *mi)
{
  struct client_connect_state *ccs = mi->client_connect_state;
  enum client_connect_return ret;

  ret = handler (m, mi, &ccs->option_types_found);
  if (ret == CC_RET_SUCCEEDED)
    ++ccs->succeeded_count;
  else if (ret == CC_RET_FAILED)
    ccs->succeeded = false;
  else if (ret == CC_RET_DEFERRED)
    {
      /* Signal that we're deferring.  */
      return ret;
    }
  return ret;
}

/*
 * Called as soon as the SSL/TLS connection authenticates.
 *
 * Instance-specific directives to be processed:
 *
 *   iroute start-ip end-ip
 *   ifconfig-push local remote-netmask
 *   push
 */
static void
multi_connection_established (struct multi_context *m, struct multi_instance *mi)
{
  if (tls_authentication_status (mi->context.c2.tls_multi, 0) == TLS_AUTHENTICATION_SUCCEEDED)
    {
      struct client_connect_state *ccs = mi->client_connect_state;
      enum client_connect_return ret;

      if (!ccs)
	{
	  /* This is the first time that we run client-connect handlers
	     for this connection. */

	  new_client_connect_state (mi);
	  ccs = mi->client_connect_state;

          multi_client_connect_early_setup (m, mi);
	}
      else
	{
	  /* We are returning from a deferred handler.  Check whether the
	     handler has been completed yet.  */

	  ASSERT (client_connect_handlers[ccs->cur_handler_idx].main);
	  ASSERT (client_connect_handlers[ccs->cur_handler_idx].deferred);

	  ret = multi_client_handle_single
		  (client_connect_handlers[ccs->cur_handler_idx].deferred, m,
		   mi);
	  if (ret == CC_RET_DEFERRED)
	    return;

	  /* Proceed to next handler.  */
	  ++ccs->cur_handler_idx;
	}


      /* Cycle through all (remaining) client-connect handlers until all
	 have completed, one of them fails or one of them defers.  */
      while (ccs->succeeded &&
	     client_connect_handlers[ccs->cur_handler_idx].main)
	{
	  ret = multi_client_handle_single
		  (client_connect_handlers[ccs->cur_handler_idx].main, m, mi);
	  if (ret == CC_RET_DEFERRED)
	    return;

	  /* Proceed to next handler.  */
	  ++ccs->cur_handler_idx;
	}

      /* Done with all client-connect handlers now.  Clean-up. */
      delete_client_connect_state (mi);


      multi_client_connect_late_setup (m, mi, ccs->option_types_found,
				       ccs->succeeded, ccs->succeeded_count);

      /* set flag so we don't get called again */
      mi->connection_established_flag = true;
    }

  /*
   * Reply now to client's PUSH_REQUEST query
   */
  mi->context.c2.push_reply_deferred = false;
}

/*
 * Add a mbuf buffer to a particular
 * instance.
 */
void
multi_add_mbuf (struct multi_context *m,
		struct multi_instance *mi,
		struct mbuf_buffer *mb)
{
  if (multi_output_queue_ready (m, mi))
    {
      struct mbuf_item item;
      item.buffer = mb;
      item.instance = mi;
      mbuf_add_item (m->mbuf, &item);
    }
  else
    {
      msg (D_MULTI_DROPPED, "MULTI: packet dropped due to output saturation (multi_add_mbuf)");
    }
}

/*
 * Add a packet to a client instance output queue.
 */
static inline void
multi_unicast (struct multi_context *m,
	       const struct buffer *buf,
	       struct multi_instance *mi)
{
  struct mbuf_buffer *mb;

  if (BLEN (buf) > 0)
    {
      mb = mbuf_alloc_buf (buf);
      mb->flags = MF_UNICAST;
      multi_add_mbuf (m, mi, mb);
      mbuf_free_buf (mb);
    }
}

/*
 * Broadcast a packet to all clients.
 */
static void
multi_bcast (struct multi_context *m,
	     const struct buffer *buf,
	     const struct multi_instance *sender_instance,
	     const struct mroute_addr *sender_addr,
	     uint16_t vid)
{
  struct hash_iterator hi;
  struct hash_element *he;
  struct multi_instance *mi;
  struct mbuf_buffer *mb;

  if (BLEN (buf) > 0)
    {
      perf_push (PERF_MULTI_BCAST);
#ifdef MULTI_DEBUG_EVENT_LOOP
      printf ("BCAST len=%d\n", BLEN (buf));
#endif
      mb = mbuf_alloc_buf (buf);
      hash_iterator_init (m->iter, &hi, true);

      while ((he = hash_iterator_next (&hi)))
	{
	  mi = (struct multi_instance *) he->value;
	  if (mi != sender_instance && !mi->halt)
	    {
#ifdef ENABLE_PF
	      if (sender_instance)
		{
		  if (!pf_c2c_test (&sender_instance->context, &mi->context, "bcast_c2c"))
		    {
		      msg (D_PF_DROPPED_BCAST, "PF: client[%s] -> client[%s] packet dropped by BCAST packet filter",
			   mi_prefix (sender_instance),
			   mi_prefix (mi));
		      continue;
		    }
		}
	      if (sender_addr)
		{
		  if (!pf_addr_test (&mi->context, sender_addr, "bcast_src_addr"))
		    {
		      struct gc_arena gc = gc_new ();
		      msg (D_PF_DROPPED_BCAST, "PF: addr[%s] -> client[%s] packet dropped by BCAST packet filter",
			   mroute_addr_print_ex (sender_addr, MAPF_SHOW_ARP, &gc),
			   mi_prefix (mi));
		      gc_free (&gc);
		      continue;
		    }
		}
#endif
#ifdef ENABLE_VLAN_TAGGING
	      if (vid != 0 && vid != mi->context.options.vlan_pvid)
		continue;
#endif
	      multi_add_mbuf (m, mi, mb);
	    }
	}

      hash_iterator_free (&hi);
      mbuf_free_buf (mb);
      perf_pop ();
    }
}

/*
 * Given a time delta, indicating that we wish to be
 * awoken by the scheduler at time now + delta, figure
 * a sigma parameter (in microseconds) that represents
 * a sort of fuzz factor around delta, so that we're
 * really telling the scheduler to wake us up any time
 * between now + delta - sigma and now + delta + sigma.
 *
 * The sigma parameter helps the scheduler to run more efficiently.
 * Sigma should be no larger than TV_WITHIN_SIGMA_MAX_USEC
 */
static inline unsigned int
compute_wakeup_sigma (const struct timeval *delta)
{
  if (delta->tv_sec < 1)
    {
      /* if < 1 sec, fuzz = # of microseconds / 8 */
      return delta->tv_usec >> 3;
    }
  else
    {
      /* if < 10 minutes, fuzz = 13.1% of timeout */
      if (delta->tv_sec < 600)
	return delta->tv_sec << 17;
      else
	return 120000000; /* if >= 10 minutes, fuzz = 2 minutes */
    }
}

static void
multi_schedule_context_wakeup (struct multi_context *m, struct multi_instance *mi)
{
  /* calculate an absolute wakeup time */
  ASSERT (!openvpn_gettimeofday (&mi->wakeup, NULL));
  tv_add (&mi->wakeup, &mi->context.c2.timeval);

  /* tell scheduler to wake us up at some point in the future */
  schedule_add_entry (m->schedule,
		      (struct schedule_entry *) mi,
		      &mi->wakeup,
		      compute_wakeup_sigma (&mi->context.c2.timeval));
}

/*
 * Figure instance-specific timers, convert
 * earliest to absolute time in mi->wakeup,
 * call scheduler with our future wakeup time.
 *
 * Also close context on signal.
 */
bool
multi_process_post (struct multi_context *m, struct multi_instance *mi, const unsigned int flags)
{
  bool ret = true;

  if (!IS_SIG (&mi->context) && ((flags & MPP_PRE_SELECT) || ((flags & MPP_CONDITIONAL_PRE_SELECT) && !ANY_OUT (&mi->context))))
    {
      /* figure timeouts and fetch possible outgoing
	 to_link packets (such as ping or TLS control) */
      pre_select (&mi->context);

      if (!IS_SIG (&mi->context))
	{
	  /* tell scheduler to wake us up at some point in the future */
	  multi_schedule_context_wakeup(m, mi);

	  /* connection is "established" when SSL/TLS key negotiation succeeds
	     and (if specified) auth user/pass succeeds */
	  if (!mi->connection_established_flag && CONNECTION_ESTABLISHED (&mi->context))
	    multi_connection_established (m, mi);
	}
    }

  if (IS_SIG (&mi->context))
    {
      if (flags & MPP_CLOSE_ON_SIGNAL)
	{
	  multi_close_instance_on_signal (m, mi);
	  ret = false;
	}
    }
  else
    {
      /* continue to pend on output? */
      multi_set_pending (m, ANY_OUT (&mi->context) ? mi : NULL);

#ifdef MULTI_DEBUG_EVENT_LOOP
      printf ("POST %s[%d] to=%d lo=%d/%d w=%d/%d\n",
	      id(mi),
	      (int) (mi == m->pending),
	      mi ? mi->context.c2.to_tun.len : -1,
	      mi ? mi->context.c2.to_link.len : -1,
	      (mi && mi->context.c2.fragment) ? mi->context.c2.fragment->outgoing.len : -1,
	      (int)mi->context.c2.timeval.tv_sec,
	      (int)mi->context.c2.timeval.tv_usec);
#endif
    }

  if ((flags & MPP_RECORD_TOUCH) && m->mpp_touched)
    *m->mpp_touched = mi;

  return ret;
}

#ifdef ENABLE_VLAN_TAGGING
/*
 * Decides whether or not to drop an ethernet frame.  VLAN-tagged frames are
 * dropped.  All other frames are accepted.
 *
 * @param buf The ethernet frame.
 * @return    Returns true if the frame should be dropped, false otherwise.
 */
static bool
buf_filter_incoming_vlan_tags (const struct buffer *buf)
{
  const struct openvpn_8021qhdr *vlanhdr;
  uint16_t vid;

  if (BLEN (buf) < (int) sizeof (struct openvpn_8021qhdr))
    return false; /* Frame too small.  */

  vlanhdr = (const struct openvpn_8021qhdr *) BPTR (buf);

  if (ntohs (vlanhdr->tpid) != OPENVPN_ETH_P_8021Q)
    return false; /* Frame is untagged.  */

  vid = vlanhdr_get_vid (vlanhdr);
  if (vid == 0)
    return false; /* Frame only priority-tagged.  */

  msg (D_VLAN_DEBUG, "dropping VLAN-tagged incoming frame, vid: %u", vid);
  return true;
}
#endif

/*
 * Process packets in the TCP/UDP socket -> TUN/TAP interface direction,
 * i.e. client -> server direction.
 */
bool
multi_process_incoming_link (struct multi_context *m, struct multi_instance *instance, const unsigned int mpp_flags)
{
  struct gc_arena gc = gc_new ();

  struct context *c;
  struct mroute_addr src, dest;
  unsigned int mroute_flags;
  struct multi_instance *mi;
  bool ret = true;

  if (m->pending)
    return true;

  if (!instance)
    {
#ifdef MULTI_DEBUG_EVENT_LOOP
      printf ("TCP/UDP -> TUN [%d]\n", BLEN (&m->top.c2.buf));
#endif
      multi_set_pending (m, multi_get_create_instance_udp (m));
    }
  else
    multi_set_pending (m, instance);

  if (m->pending)
    {
      set_prefix (m->pending);

      /* get instance context */
      c = &m->pending->context;

      if (!instance)
	{
	  /* transfer packet pointer from top-level context buffer to instance */
	  c->c2.buf = m->top.c2.buf;

	  /* transfer from-addr from top-level context buffer to instance */
	  c->c2.from = m->top.c2.from;
	}

      if (BLEN (&c->c2.buf) > 0)
	{
	  /* decrypt in instance context */
	  process_incoming_link (c);

	  if (TUNNEL_TYPE (m->top.c1.tuntap) == DEV_TYPE_TUN)
	    {
	      /* extract packet source and dest addresses */
	      mroute_flags = mroute_extract_addr_from_packet (&src,
							      &dest,
							      NULL,
							      NULL,
							      &c->c2.to_tun,
							      DEV_TYPE_TUN,
							      0);

	      /* drop packet if extract failed */
	      if (!(mroute_flags & MROUTE_EXTRACT_SUCCEEDED))
		{
		  c->c2.to_tun.len = 0;
		}
	      /* make sure that source address is associated with this client */
	      else if (multi_get_instance_by_virtual_addr (m, &src, true) != m->pending)
		{
		  msg (D_MULTI_DROPPED, "MULTI: bad source address from client [%s], packet dropped",
		       mroute_addr_print (&src, &gc));
		  c->c2.to_tun.len = 0;
		}
	      /* client-to-client communication enabled? */
	      else if (m->enable_c2c)
		{
		  /* multicast? */
		  if (mroute_flags & MROUTE_EXTRACT_MCAST)
		    {
		      /* for now, treat multicast as broadcast */
		      multi_bcast (m, &c->c2.to_tun, m->pending, NULL, 0);
		    }
		  else /* possible client to client routing */
		    {
		      ASSERT (!(mroute_flags & MROUTE_EXTRACT_BCAST));
		      mi = multi_get_instance_by_virtual_addr (m, &dest, true);
		  
		      /* if dest addr is a known client, route to it */
		      if (mi)
			{
#ifdef ENABLE_PF
			  if (!pf_c2c_test (c, &mi->context, "tun_c2c"))
			    {
			      msg (D_PF_DROPPED, "PF: client -> client[%s] packet dropped by TUN packet filter",
				   mi_prefix (mi));
			    }
			  else
#endif
			    {
			      multi_unicast (m, &c->c2.to_tun, mi);
			      register_activity (c, BLEN(&c->c2.to_tun));
			    }
			  c->c2.to_tun.len = 0;
			}
		    }
		}
#ifdef ENABLE_PF
	      if (c->c2.to_tun.len && !pf_addr_test (c, &dest, "tun_dest_addr"))
		{
		  msg (D_PF_DROPPED, "PF: client -> addr[%s] packet dropped by TUN packet filter",
		       mroute_addr_print_ex (&dest, MAPF_SHOW_ARP, &gc));
		  c->c2.to_tun.len = 0;
		}
#endif
	    }
	  else if (TUNNEL_TYPE (m->top.c1.tuntap) == DEV_TYPE_TAP)
	    {
#ifdef ENABLE_VLAN_TAGGING
	      uint16_t vid = 0;
#else
	      const uint16_t vid = 0;
#endif
#ifdef ENABLE_PF
	      struct mroute_addr edest;
	      mroute_addr_reset (&edest);
#endif
#ifdef ENABLE_VLAN_TAGGING
	      if (m->top.options.vlan_tagging)
		{
		  if (buf_filter_incoming_vlan_tags (&c->c2.to_tun))
		    {
		      /* Drop tagged frames. */
		      c->c2.to_tun.len = 0;
		    }
		  else
		    vid = c->options.vlan_pvid;
		}
#endif
	      /* extract packet source and dest addresses */
	      mroute_flags = mroute_extract_addr_from_packet (&src,
							      &dest,
							      NULL,
#ifdef ENABLE_PF
							      &edest,
#else
							      NULL,
#endif
							      &c->c2.to_tun,
							      DEV_TYPE_TAP,
							      vid);

	      if (mroute_flags & MROUTE_EXTRACT_SUCCEEDED)
		{
		  if (multi_learn_addr (m, m->pending, &src, 0) == m->pending)
		    {
		      /* check for broadcast */
		      if (m->enable_c2c)
			{
			  if (mroute_flags & (MROUTE_EXTRACT_BCAST|MROUTE_EXTRACT_MCAST))
			    {
			      multi_bcast (m, &c->c2.to_tun, m->pending, NULL, vid);
			    }
			  else /* try client-to-client routing */
			    {
			      mi = multi_get_instance_by_virtual_addr (m, &dest, false);

			      /* if dest addr is a known client, route to it */
			      if (mi)
				{
#ifdef ENABLE_PF
				  if (!pf_c2c_test (c, &mi->context, "tap_c2c"))
				    {
				      msg (D_PF_DROPPED, "PF: client -> client[%s] packet dropped by TAP packet filter",
					   mi_prefix (mi));
				    }
				  else
#endif
				    {
				      multi_unicast (m, &c->c2.to_tun, mi);
				      register_activity (c, BLEN(&c->c2.to_tun));
				    }
				  c->c2.to_tun.len = 0;
				}
			    }
			}
#ifdef ENABLE_PF
		      if (c->c2.to_tun.len && !pf_addr_test (c, &edest, "tap_dest_addr"))
			{
			  msg (D_PF_DROPPED, "PF: client -> addr[%s] packet dropped by TAP packet filter",
			       mroute_addr_print_ex (&edest, MAPF_SHOW_ARP, &gc));
			  c->c2.to_tun.len = 0;
			}
#endif
		    }
		  else
		    {
		      msg (D_MULTI_DROPPED, "MULTI: bad source address from client [%s], packet dropped",
			   mroute_addr_print (&src, &gc));
		      c->c2.to_tun.len = 0;
		    }
		}
	      else
		{
		  c->c2.to_tun.len = 0;
		}
	    }
	}

      /* postprocess and set wakeup */
      ret = multi_process_post (m, m->pending, mpp_flags);

      clear_prefix ();
    }

  gc_free (&gc);
  return ret;
}

#ifdef ENABLE_VLAN_TAGGING
/*
 * For vlan_accept == VAF_ONLY_UNTAGGED_OR_PRIORITY:
 *   Only untagged frames and frames that are priority-tagged (VID == 0) are
 *   accepted.  (This means that VLAN-tagged frames are dropped.)  For frames
 *   that aren't dropped, the global vlan_pvid is returned as VID.
 *
 * For vlan_accept == VAF_ONLY_VLAN_TAGGED:
 *   If a frame is VLAN-tagged and contains no priority information, the
 *   tagging is removed and the embedded VID is returned.
 *   If a frame is VLAN-tagged and contains priority information, the frame
 *   is turned into a priority frame and the embedded VID is returned.
 *   If a frame isn't VLAN-tagged, the frame is dropped.
 *
 * For vlan_accept == VAF_ALL:
 *   Accepts both VLAN-tagged and untagged (or priority-tagged) frames and
 *   and handles them as described above.
 *
 * @param c   The global context.
 * @param buf The ethernet frame.
 * @return    Returns -1 if the frame is dropped or the VID if it is accepted.
 */
static int16_t
remove_vlan_tag (const struct context *c, struct buffer *buf)
{
  struct openvpn_ethhdr eth;
  struct openvpn_8021qhdr vlanhdr;
  uint16_t vid;
  uint16_t pcp;

  if (BLEN (buf) < (sizeof (struct openvpn_8021qhdr)))
    goto drop;

  vlanhdr = *(const struct openvpn_8021qhdr *) BPTR (buf);

  if (ntohs (vlanhdr.tpid) != OPENVPN_ETH_P_8021Q)
    {
      /* Untagged packet. */

      if (c->options.vlan_accept == VAF_ONLY_VLAN_TAGGED)
	{
	  /* We only accept vlan-tagged frames, so drop frames without vlan-tag
	   */
	  msg (D_VLAN_DEBUG, "dropping frame without vlan-tag (proto/len 0x%04x)",
	       ntohs (vlanhdr.tpid));
	  goto drop;
	}

      msg (D_VLAN_DEBUG, "assuming pvid for frame without vlan-tag, pvid: %u (proto/len 0x%04x)",
	   c->options.vlan_pvid, ntohs (vlanhdr.tpid));
      /* We return the global PVID as the VID for the untagged frame. */
      return c->options.vlan_pvid;
    }

  /* Tagged packet. */

  vid = vlanhdr_get_vid (&vlanhdr);
  pcp = vlanhdr_get_pcp (&vlanhdr);

  if (c->options.vlan_accept == VAF_ONLY_UNTAGGED_OR_PRIORITY)
    {
      if (vid != 0)
	{
	  /* We only accept untagged frames or priority-tagged frames. So drop
	     VLAN-tagged frames. */
	  msg (D_VLAN_DEBUG, "dropping frame with vlan-tag, vid: %u (proto/len 0x%04x)",
	       vid, ntohs (vlanhdr.proto));
	  goto drop;
	}

      /* We return the global PVID as the VID for the priority-tagged frame. */
      return c->options.vlan_pvid;
    }

  if (pcp == 0)
    {
      /* VLAN-tagged without priority information. */

      msg (D_VLAN_DEBUG, "removing vlan-tag from frame: vid: %u, wrapped proto/len: 0x%04x",
           vid, ntohs (vlanhdr.proto));
      memcpy (&eth, &vlanhdr, sizeof (eth));
      eth.proto = vlanhdr.proto;

      buf_advance (buf, SIZE_ETH_TO_8021Q_HDR);
      memcpy (BPTR (buf), &eth, sizeof eth);
    }
  else
    {
      /* VLAN-tagged _with_ priority information.  We turn this frame into
	 a pure priority frame.  I.e. we clear out the VID but leave the rest
	 of the header intact. */
      msg (D_VLAN_DEBUG, "removing vlan-tag from priority frame: vid: %u, wrapped proto/len: 0x%04x, prio: %u",
           vid, ntohs (vlanhdr.proto), pcp);
      vlanhdr_set_vid (&vlanhdr, 0);
      memcpy (BPTR (buf), &vlanhdr, sizeof vlanhdr);
    }

  return vid;
drop:
  /* Drop the frame. */
  buf->len = 0;
  return -1;
}

/*
 * Adds VLAN tagging to a frame.  Assumes vlan_accept == VAF_ONLY_VLAN_TAGGED
 * or VAF_ALL and a matching PVID.
 */
void
multi_prepend_vlan_tag (const struct context *c, struct buffer *buf)
{
  struct openvpn_ethhdr eth;
  struct openvpn_8021qhdr *vlanhdr;

  /* Frame too small? */
  if (BLEN (buf) < (int) sizeof (struct openvpn_ethhdr))
    goto drop;

  eth = *(const struct openvpn_ethhdr *) BPTR (buf);
  if (ntohs (eth.proto) == OPENVPN_ETH_P_8021Q)
    {
      /* Priority-tagged frame. */

      /* Frame too small for header type? */
      if (BLEN (buf) < (int) (sizeof (struct openvpn_8021qhdr)))
	goto drop;

      vlanhdr = (struct openvpn_8021qhdr *) BPTR (buf);
    }
  else
    {
      /* Untagged frame. */

      /* Not enough head room for VLAN tag? */
      if (buf_reverse_capacity (buf) < SIZE_ETH_TO_8021Q_HDR)
	goto drop;

      vlanhdr = (struct openvpn_8021qhdr *) buf_prepend (buf, SIZE_ETH_TO_8021Q_HDR);

      /* Initialise VLAN-tag ... */
      memcpy (vlanhdr, &eth, sizeof eth);
      vlanhdr->tpid = htons (OPENVPN_ETH_P_8021Q);
      vlanhdr->proto = eth.proto;
      vlanhdr_set_pcp (vlanhdr, 0);
      vlanhdr_set_cfi (vlanhdr, 0);
    }

  vlanhdr_set_vid (vlanhdr, c->options.vlan_pvid);

  msg (D_VLAN_DEBUG, "tagging frame: vid %u (wrapping proto/len: %04x)",
       c->options.vlan_pvid, vlanhdr->proto);
  return;
drop:
  /* Drop the frame. */
  buf->len = 0;
}
#endif /* ENABLE_VLAN_TAGGING */

/*
 * Process packets in the TUN/TAP interface -> TCP/UDP socket direction,
 * i.e. server -> client direction.
 */
bool
multi_process_incoming_tun (struct multi_context *m, const unsigned int mpp_flags)
{
  struct gc_arena gc = gc_new ();
  bool ret = true;

  if (BLEN (&m->top.c2.buf) > 0)
    {
      unsigned int mroute_flags;
      struct mroute_addr src, dest;
      const int dev_type = TUNNEL_TYPE (m->top.c1.tuntap);
#ifdef ENABLE_VLAN_TAGGING
      int16_t vid = 0;
#else
      const int16_t vid = 0;
#endif

#ifdef ENABLE_PF
      struct mroute_addr esrc, *e1, *e2;
      if (dev_type == DEV_TYPE_TUN)
	{
	  e1 = NULL;
	  e2 = &src;
	}
      else
	{
	  e1 = e2 = &esrc;
	  mroute_addr_reset (&esrc);
	}
#endif

#ifdef MULTI_DEBUG_EVENT_LOOP
      printf ("TUN -> TCP/UDP [%d]\n", BLEN (&m->top.c2.buf));
#endif

      if (m->pending)
	return true;

      /* 
       * Route an incoming tun/tap packet to
       * the appropriate multi_instance object.
       */

#ifdef ENABLE_VLAN_TAGGING
      if (dev_type == DEV_TYPE_TAP && m->top.options.vlan_tagging)
        {
	  if ((vid = remove_vlan_tag (&m->top, &m->top.c2.buf)) == -1)
	    {
	      return false;
	    }
        }
#endif

      mroute_flags = mroute_extract_addr_from_packet (&src,
						      &dest,
#ifdef ENABLE_PF
						      e1,
#else
						      NULL,
#endif
						      NULL,
						      &m->top.c2.buf,
						      dev_type,
						      vid);

      if (mroute_flags & MROUTE_EXTRACT_SUCCEEDED)
	{
	  struct context *c;

	  /* broadcast or multicast dest addr? */
	  if (mroute_flags & (MROUTE_EXTRACT_BCAST|MROUTE_EXTRACT_MCAST))
	    {
	      /* for now, treat multicast as broadcast */
#ifdef ENABLE_PF
	      multi_bcast (m, &m->top.c2.buf, NULL, e2, vid);
#else
	      multi_bcast (m, &m->top.c2.buf, NULL, NULL, vid);
#endif
	    }
	  else
	    {
	      multi_set_pending (m, multi_get_instance_by_virtual_addr (m, &dest, dev_type == DEV_TYPE_TUN));

	      if (m->pending)
		{
		  /* get instance context */
		  c = &m->pending->context;
		  
		  set_prefix (m->pending);

#ifdef ENABLE_PF
		  if (!pf_addr_test (c, e2, "tun_tap_src_addr"))
		    {
		      msg (D_PF_DROPPED, "PF: addr[%s] -> client packet dropped by packet filter",
			   mroute_addr_print_ex (&src, MAPF_SHOW_ARP, &gc));
		      buf_reset_len (&c->c2.buf);
		    }
		  else
#endif
		  {
		    if (multi_output_queue_ready (m, m->pending))
		      {
			/* transfer packet pointer from top-level context buffer to instance */
			c->c2.buf = m->top.c2.buf;
		      }
		    else
		      {
			/* drop packet */
			msg (D_MULTI_DROPPED, "MULTI: packet dropped due to output saturation (multi_process_incoming_tun)");
			buf_reset_len (&c->c2.buf);
		      }
		  }
	      
		  /* encrypt in instance context */
		  process_incoming_tun (c);

		  /* postprocess and set wakeup */
		  ret = multi_process_post (m, m->pending, mpp_flags);

		  clear_prefix ();
		}
	    }
	}
    }
  gc_free (&gc);
  return ret;
}

/*
 * Process a possible client-to-client/bcast/mcast message in the
 * queue.
 */
struct multi_instance *
multi_get_queue (struct mbuf_set *ms)
{
  struct mbuf_item item;

  if (mbuf_extract_item (ms, &item, true)) /* cleartext IP packet */
    {
      unsigned int pipv4_flags = PIPV4_PASSTOS;

      set_prefix (item.instance);
      item.instance->context.c2.buf = item.buffer->buf;
      if (item.buffer->flags & MF_UNICAST) /* --mssfix doesn't make sense for broadcast or multicast */
	pipv4_flags |= PIPV4_MSSFIX;
      process_ipv4_header (&item.instance->context, pipv4_flags, &item.instance->context.c2.buf);
      encrypt_sign (&item.instance->context, true);
      mbuf_free_buf (item.buffer);

      dmsg (D_MULTI_DEBUG, "MULTI: C2C/MCAST/BCAST");

      clear_prefix ();
      return item.instance;
    }
  else
    {
      return NULL;
    }
}

/*
 * Called when an I/O wait times out.  Usually means that a particular
 * client instance object needs timer-based service.
 */
bool
multi_process_timeout (struct multi_context *m, const unsigned int mpp_flags)
{
  bool ret = true;

#ifdef MULTI_DEBUG_EVENT_LOOP
  printf ("%s -> TIMEOUT\n", id(m->earliest_wakeup));
#endif

  /* instance marked for wakeup? */
  if (m->earliest_wakeup)
    {
      set_prefix (m->earliest_wakeup);
      ret = multi_process_post (m, m->earliest_wakeup, mpp_flags);
      m->earliest_wakeup = NULL;
      clear_prefix ();
    }
  return ret;
}

/*
 * Drop a TUN/TAP outgoing packet..
 */
void
multi_process_drop_outgoing_tun (struct multi_context *m, const unsigned int mpp_flags)
{
  struct multi_instance *mi = m->pending;

  ASSERT (mi);

  set_prefix (mi);

  msg (D_MULTI_ERRORS, "MULTI: Outgoing TUN queue full, dropped packet len=%d",
       mi->context.c2.to_tun.len);

  buf_reset (&mi->context.c2.to_tun);

  multi_process_post (m, mi, mpp_flags);
  clear_prefix ();
}

/*
 * Per-client route quota management
 */

void
route_quota_exceeded (const struct multi_context *m, const struct multi_instance *mi)
{
  struct gc_arena gc = gc_new ();
  msg (D_ROUTE_QUOTA, "MULTI ROUTE: route quota (%d) exceeded for %s (see --max-routes-per-client option)",
	mi->context.options.max_routes_per_client,
	multi_instance_string (mi, false, &gc));
  gc_free (&gc);
}

#ifdef ENABLE_DEBUG
/*
 * Flood clients with random packets
 */
static void
gremlin_flood_clients (struct multi_context *m)
{
  const int level = GREMLIN_PACKET_FLOOD_LEVEL (m->top.options.gremlin);
  if (level)
    {
      struct gc_arena gc = gc_new ();
      struct buffer buf = alloc_buf_gc (BUF_SIZE (&m->top.c2.frame), &gc);
      struct packet_flood_parms parm = get_packet_flood_parms (level);
      int i;

      ASSERT (buf_init (&buf, FRAME_HEADROOM (&m->top.c2.frame)));
      parm.packet_size = min_int (parm.packet_size, MAX_RW_SIZE_TUN (&m->top.c2.frame));

      msg (D_GREMLIN, "GREMLIN_FLOOD_CLIENTS: flooding clients with %d packets of size %d",
	   parm.n_packets,
	   parm.packet_size);

      for (i = 0; i < parm.packet_size; ++i)
	ASSERT (buf_write_u8 (&buf, get_random () & 0xFF));

      for (i = 0; i < parm.n_packets; ++i)
	multi_bcast (m, &buf, NULL, NULL, 0);

      gc_free (&gc);
    }
}
#endif

/*
 * Process timers in the top-level context
 */
void
multi_process_per_second_timers_dowork (struct multi_context *m)
{
  /* possibly reap instances/routes in vhash */
  multi_reap_process (m);

  /* possibly print to status log */
  if (m->top.c1.status_output)
    {
      if (status_trigger (m->top.c1.status_output))
	multi_print_status (m, m->top.c1.status_output, m->status_file_version);
    }

  /* possibly flush ifconfig-pool file */
  multi_ifconfig_pool_persist (m, false);

#ifdef ENABLE_DEBUG
  gremlin_flood_clients (m);
#endif
}

void
multi_top_init (struct multi_context *m, const struct context *top, const bool alloc_buffers)
{
  inherit_context_top (&m->top, top);
  m->top.c2.buffers = NULL;
  if (alloc_buffers)
    m->top.c2.buffers = init_context_buffers (&top->c2.frame);
}

void
multi_top_free (struct multi_context *m)
{
  close_context (&m->top, -1, CC_GC_FREE);
  free_context_buffers (m->top.c2.buffers);
}

/*
 * Return true if event loop should break,
 * false if it should continue.
 */
bool
multi_process_signal (struct multi_context *m)
{
  if (m->top.sig->signal_received == SIGUSR2)
    {
      struct status_output *so = status_open (NULL, 0, M_INFO, NULL, 0);
      multi_print_status (m, so, m->status_file_version);
      status_close (so);
      m->top.sig->signal_received = 0;
      return false;
    }
  return true;
}

/*
 * Called when an instance should be closed due to the
 * reception of a soft signal.
 */
void
multi_close_instance_on_signal (struct multi_context *m, struct multi_instance *mi)
{
  remap_signal (&mi->context);
  set_prefix (mi);
  print_signal (mi->context.sig, "client-instance", D_MULTI_LOW);
  clear_prefix ();
  multi_close_instance (m, mi, false);
}

static void
multi_signal_instance (struct multi_context *m, struct multi_instance *mi, const int sig)
{
  mi->context.sig->signal_received = sig;
  multi_close_instance_on_signal (m, mi);
}

/*
 * Management subsystem callbacks
 */

#ifdef ENABLE_MANAGEMENT

static void
management_callback_status (void *arg, const int version, struct status_output *so)
{
  struct multi_context *m = (struct multi_context *) arg;

  if (!version)
    multi_print_status (m, so, m->status_file_version);
  else
    multi_print_status (m, so, version);
}

static int
management_callback_n_clients (void *arg)
{
  struct multi_context *m = (struct multi_context *) arg;
  return m->n_clients;
}

static int
management_callback_kill_by_cn (void *arg, const char *del_cn)
{
  struct multi_context *m = (struct multi_context *) arg;
  struct hash_iterator hi;
  struct hash_element *he;
  int count = 0;

  hash_iterator_init (m->iter, &hi, true);
  while ((he = hash_iterator_next (&hi)))
    {
      struct multi_instance *mi = (struct multi_instance *) he->value;
      if (!mi->halt)
	{
	  const char *cn = tls_common_name (mi->context.c2.tls_multi, false);
	  if (cn && !strcmp (cn, del_cn))
	    {
	      multi_signal_instance (m, mi, SIGTERM);
	      ++count;
	    }
	}
    }
  hash_iterator_free (&hi);
  return count;
}

static int
management_callback_kill_by_addr (void *arg, const in_addr_t addr, const int port)
{
  struct multi_context *m = (struct multi_context *) arg;
  struct hash_iterator hi;
  struct hash_element *he;
  struct openvpn_sockaddr saddr;
  struct mroute_addr maddr;
  int count = 0;

  CLEAR (saddr);
  saddr.addr.in4.sin_family = AF_INET;
  saddr.addr.in4.sin_addr.s_addr = htonl (addr);
  saddr.addr.in4.sin_port = htons (port);
  if (mroute_extract_openvpn_sockaddr (&maddr, &saddr, true))
    {
      hash_iterator_init (m->iter, &hi, true);
      while ((he = hash_iterator_next (&hi)))
	{
	  struct multi_instance *mi = (struct multi_instance *) he->value;
	  if (!mi->halt && mroute_addr_equal (&maddr, &mi->real))
	    {
	      multi_signal_instance (m, mi, SIGTERM);
	      ++count;
	    }
	}
      hash_iterator_free (&hi);
    }
  return count;
}

static void
management_delete_event (void *arg, event_t event)
{
  struct multi_context *m = (struct multi_context *) arg;
  if (m->mtcp)
    multi_tcp_delete_event (m->mtcp, event);
}

#endif

#ifdef MANAGEMENT_DEF_AUTH

static struct multi_instance *
lookup_by_cid (struct multi_context *m, const unsigned long cid)
{
  if (m)
    {
      struct multi_instance *mi = (struct multi_instance *) hash_lookup (m->cid_hash, &cid);
      if (mi && !mi->halt)
	return mi;
    }
  return NULL;
}

static bool
management_kill_by_cid (void *arg, const unsigned long cid)
{
  struct multi_context *m = (struct multi_context *) arg;
  struct multi_instance *mi = lookup_by_cid (m, cid);
  if (mi)
    {
      send_restart (&mi->context); /* was: multi_signal_instance (m, mi, SIGTERM); */
      return true;
    }
  else
    return false;
}

static bool
management_client_auth (void *arg,
			const unsigned long cid,
			const unsigned int mda_key_id,
			const bool auth,
			const char *reason,
			const char *client_reason,
			struct buffer_list *cc_config) /* ownership transferred */
{
  struct multi_context *m = (struct multi_context *) arg;
  struct multi_instance *mi = lookup_by_cid (m, cid);
  bool cc_config_owned = true;
  bool ret = false;

  if (mi)
    {
      ret = tls_authenticate_key (mi->context.c2.tls_multi, mda_key_id, auth, client_reason);
      if (ret)
	{
	  if (auth)
	    {
	      if (!mi->connection_established_flag)
		{
		  set_cc_config (mi, cc_config);
		  cc_config_owned = false;
		}
	    }
	  else
	    {
	      if (reason)
		msg (D_MULTI_LOW, "MULTI: connection rejected: %s, CLI:%s", reason, np(client_reason));
	      if (mi->connection_established_flag)
		{
		  send_auth_failed (&mi->context, client_reason); /* mid-session reauth failed */
		  multi_schedule_context_wakeup(m, mi);
		}
	    }
	}
    }
  if (cc_config_owned && cc_config)
    buffer_list_free (cc_config);
  return ret;
}
#endif

#ifdef MANAGEMENT_PF
static bool
management_client_pf (void *arg,
		      const unsigned long cid,
		      struct buffer_list *pf_config) /* ownership transferred */
{
  struct multi_context *m = (struct multi_context *) arg;
  struct multi_instance *mi = lookup_by_cid (m, cid);
  bool ret = false;

  if (mi && pf_config)
    ret = pf_load_from_buffer_list (&mi->context, pf_config);

  if (pf_config)
    buffer_list_free (pf_config);
  return ret;
}
#endif

void
init_management_callback_multi (struct multi_context *m)
{
#ifdef ENABLE_MANAGEMENT
  if (management)
    {
      struct management_callback cb;
      CLEAR (cb);
      cb.arg = m;
      cb.flags = MCF_SERVER;
      cb.status = management_callback_status;
      cb.show_net = management_show_net_callback;
      cb.kill_by_cn = management_callback_kill_by_cn;
      cb.kill_by_addr = management_callback_kill_by_addr;
      cb.delete_event = management_delete_event;
      cb.n_clients = management_callback_n_clients;
#ifdef MANAGEMENT_DEF_AUTH
      cb.kill_by_cid = management_kill_by_cid;
      cb.client_auth = management_client_auth;
#endif
#ifdef MANAGEMENT_PF
      cb.client_pf = management_client_pf;
#endif
      management_set_callback (management, &cb);
    }
#endif
}

void
uninit_management_callback_multi (struct multi_context *m)
{
  uninit_management_callback ();
}

/*
 * Top level event loop.
 */
void
tunnel_server (struct context *top)
{
  ASSERT (top->options.mode == MODE_SERVER);

#ifdef USE_PF_INET6
  if (proto_is_dgram(top->options.ce.proto))
    tunnel_server_udp(top);
  else
    tunnel_server_tcp(top);
#else
  switch (top->options.ce.proto)
    {
    case PROTO_UDPv4:
      tunnel_server_udp (top);
      break;
    case PROTO_TCPv4_SERVER:
      tunnel_server_tcp (top);
      break;
    default:
      ASSERT (0);
    }
#endif
}

#else
static void dummy(void) {}
#endif /* P2MP_SERVER */<|MERGE_RESOLUTION|>--- conflicted
+++ resolved
@@ -1862,16 +1862,11 @@
 		   mi->context.options.client_connect_script,
 		   ccs->config_file);
 
-<<<<<<< HEAD
-      if (openvpn_execve_check (&argv, mi->context.c2.es, S_SCRIPT,
-				"client-connect command failed"))
+      if (openvpn_run_script (&argv, mi->context.c2.es, 0, "--client-connect"))
 	{
 	  if (ccs_test_deferred_ret_file (mi) == CC_RET_DEFERRED)
 	    ret = CC_RET_DEFERRED;
 	  else
-=======
-	  if (openvpn_run_script (&argv, mi->context.c2.es, 0, "--client-connect"))
->>>>>>> 0124e735
 	    {
 	      multi_client_connect_post (m, mi, ccs->config_file,
 					 option_types_found);
