/*
 *  OpenVPN -- An application to securely tunnel IP networks
 *             over a single TCP/UDP port, with support for SSL/TLS-based
 *             session authentication and key exchange,
 *             packet encryption, packet authentication, and
 *             packet compression.
 *
 *  Copyright (C) 2002-2005 OpenVPN Solutions LLC <info@openvpn.net>
 *
 *  This program is free software; you can redistribute it and/or modify
 *  it under the terms of the GNU General Public License version 2
 *  as published by the Free Software Foundation.
 *
 *  This program is distributed in the hope that it will be useful,
 *  but WITHOUT ANY WARRANTY; without even the implied warranty of
 *  MERCHANTABILITY or FITNESS FOR A PARTICULAR PURPOSE.  See the
 *  GNU General Public License for more details.
 *
 *  You should have received a copy of the GNU General Public License
 *  along with this program (see the file COPYING included with this
 *  distribution); if not, write to the Free Software Foundation, Inc.,
 *  59 Temple Place, Suite 330, Boston, MA  02111-1307  USA
 */

#ifdef WIN32
#include "config-win32.h"
#else
#include "config.h"
#endif

#include "syshead.h"

#include "buffer.h"
#include "misc.h"
#include "tun.h"
#include "error.h"
#include "thread.h"
#include "otime.h"
#include "plugin.h"
#include "options.h"
#include "manage.h"
#include "work.h"

#include "memdbg.h"

/* Redefine the top level directory of the filesystem
   to restrict access to files for security */
void
do_chroot (const char *path)
{
  if (path)
    {
#ifdef HAVE_CHROOT
      const char *top = "/";
      if (chroot (path))
	msg (M_ERR, "chroot to '%s' failed", path);
      if (openvpn_chdir (top))
	msg (M_ERR, "cd to '%s' failed", top);
      msg (M_INFO, "chroot to '%s' and cd to '%s' succeeded", path, top);
#else
      msg (M_FATAL, "Sorry but I can't chroot to '%s' because this operating system doesn't appear to support the chroot() system call", path);
#endif
    }
}

/* Get/Set UID of process */

bool
get_user (const char *username, struct user_state *state)
{
  bool ret = false;
  CLEAR (*state);
  if (username)
    {
#if defined(HAVE_GETPWNAM) && defined(HAVE_SETUID)
      state->pw = getpwnam (username);
      if (!state->pw)
	msg (M_ERR, "failed to find UID for user %s", username);
      state->username = username;
      ret = true;
#else
      msg (M_FATAL, "Sorry but I can't setuid to '%s' because this operating system doesn't appear to support the getpwname() or setuid() system calls", username);
#endif
    }
  return ret;
}

void
set_user (const struct user_state *state)
{
#if defined(HAVE_GETPWNAM) && defined(HAVE_SETUID)
  if (state->username && state->pw)
    {
      if (setuid (state->pw->pw_uid))
	msg (M_ERR, "setuid('%s') failed", state->username);
      msg (M_INFO, "UID set to %s", state->username);
    }
#endif
}

/* Get/Set GID of process */

bool
get_group (const char *groupname, struct group_state *state)
{
  bool ret = false;
  CLEAR (*state);
  if (groupname)
    {
#if defined(HAVE_GETGRNAM) && defined(HAVE_SETGID)
      state->gr = getgrnam (groupname);
      if (!state->gr)
	msg (M_ERR, "failed to find GID for group %s", groupname);
      state->groupname = groupname;
      ret = true;
#else
      msg (M_FATAL, "Sorry but I can't setgid to '%s' because this operating system doesn't appear to support the getgrnam() or setgid() system calls", groupname);
#endif
    }
  return ret;
}

void
set_group (const struct group_state *state)
{
#if defined(HAVE_GETGRNAM) && defined(HAVE_SETGID)
  if (state->groupname && state->gr)
    {
      if (setgid (state->gr->gr_gid))
	msg (M_ERR, "setgid('%s') failed", state->groupname);
      msg (M_INFO, "GID set to %s", state->groupname);
#ifdef HAVE_SETGROUPS
      {
        gid_t gr_list[1];
	gr_list[0] = state->gr->gr_gid;
	if (setgroups (1, gr_list))
	  msg (M_ERR, "setgroups('%s') failed", state->groupname);
      }
#endif
    }
#endif
}

/* Change process priority */
void
set_nice (int niceval)
{
  if (niceval)
    {
#ifdef HAVE_NICE
      errno = 0;
      nice (niceval);
      if (errno != 0)
	msg (M_WARN | M_ERRNO, "WARNING: nice %d failed", niceval);
      else
	msg (M_INFO, "nice %d succeeded", niceval);
#else
      msg (M_WARN, "WARNING: nice %d failed (function not implemented)", niceval);
#endif
    }
}

/*
 * Pass tunnel endpoint and MTU parms to a user-supplied script.
 * Used to execute the up/down script/plugins.
 */
void
run_up_down (const char *command,
	     const struct plugin_list *plugins,
	     int plugin_type,
	     const char *arg,
	     int tun_mtu,
	     int link_mtu,
	     const char *ifconfig_local,
	     const char* ifconfig_remote,
	     const char *context,
	     const char *signal_text,
	     const char *script_type,
	     struct env_set *es)
{
  struct gc_arena gc = gc_new ();

  if (signal_text)
    setenv_str (es, "signal", signal_text);
  setenv_str (es, "script_context", context);
  setenv_int (es, "tun_mtu", tun_mtu);
  setenv_int (es, "link_mtu", link_mtu);
  setenv_str (es, "dev", arg);

  if (!ifconfig_local)
    ifconfig_local = "";
  if (!ifconfig_remote)
    ifconfig_remote = "";
  if (!context)
    context = "";

  if (plugin_defined (plugins, plugin_type))
    {
      struct buffer cmd = alloc_buf_gc (256, &gc);

      ASSERT (arg);

      buf_printf (&cmd,
		  "%s %d %d %s %s %s",
		  arg,
		  tun_mtu, link_mtu,
		  ifconfig_local, ifconfig_remote,
		  context);

      if (plugin_call (plugins, plugin_type, BSTR (&cmd), es))
	msg (M_FATAL, "ERROR: up/down plugin call failed");
    }

  if (command)
    {
      struct buffer cmd = alloc_buf_gc (256, &gc);

      ASSERT (arg);

      setenv_str (es, "script_type", script_type);

      buf_printf (&cmd,
		  "%s %s %d %d %s %s %s",
		  command,
		  arg,
		  tun_mtu, link_mtu,
		  ifconfig_local, ifconfig_remote,
		  context);
      msg (M_INFO, "%s", BSTR (&cmd));
      system_check (BSTR (&cmd), es, S_SCRIPT|S_FATAL, "script failed");
    }

  gc_free (&gc);
}

/* Get the file we will later write our process ID to */
void
get_pid_file (const char* filename, struct pid_state *state)
{
  CLEAR (*state);
  if (filename)
    {
      state->fp = fopen (filename, "w");
      if (!state->fp)
	msg (M_ERR, "Open error on pid file %s", filename);
      state->filename = filename;
    }
}

/* Write our PID to a file */
void
write_pid (const struct pid_state *state)
{
  if (state->filename && state->fp)
    {
      unsigned int pid = openvpn_getpid (); 
      fprintf(state->fp, "%u\n", pid);
      if (fclose (state->fp))
	msg (M_ERR, "Close error on pid file %s", state->filename);
    }
}

/* Get current PID */
unsigned int
openvpn_getpid ()
{
#ifdef WIN32
  return (unsigned int) GetCurrentProcessId ();
#else
#ifdef HAVE_GETPID
  return (unsigned int) getpid ();
#else
  return 0;
#endif
#endif
}

/* Disable paging */
void
do_mlockall(bool print_msg)
{
#ifdef HAVE_MLOCKALL
  if (mlockall (MCL_CURRENT | MCL_FUTURE))
    msg (M_WARN | M_ERRNO, "WARNING: mlockall call failed");
  else if (print_msg)
    msg (M_INFO, "mlockall call succeeded");
#else
  msg (M_WARN, "WARNING: mlockall call failed (function not implemented)");
#endif
}

#ifndef HAVE_DAEMON

int
daemon(int nochdir, int noclose)
{
#if defined(HAVE_FORK) && defined(HAVE_SETSID)
  switch (fork())
    {
    case -1:
      return (-1);
    case 0:
      break;
    default:
      openvpn_exit (OPENVPN_EXIT_STATUS_GOOD); /* exit point */
    }

  if (setsid() == -1)
    return (-1);

  if (!nochdir)
    openvpn_chdir ("/");

  if (!noclose)
    set_std_files_to_null (false);
#else
  msg (M_FATAL, "Sorry but I can't become a daemon because this operating system doesn't appear to support either the daemon() or fork() system calls");
#endif
  return (0);
}

#endif

/*
 * Set standard file descriptors to /dev/null
 */
void
set_std_files_to_null (bool stdin_only)
{
#if defined(HAVE_DUP) && defined(HAVE_DUP2)
  int fd;
  if ((fd = open ("/dev/null", O_RDWR, 0)) != -1)
    {
      dup2 (fd, 0);
      if (!stdin_only)
	{
	  dup2 (fd, 1);
	  dup2 (fd, 2);
	}
      if (fd > 2)
	close (fd);
    }
#endif
}

/*
 * Wrapper for chdir library function
 */
int
openvpn_chdir (const char* dir)
{
#ifdef HAVE_CHDIR
  return chdir (dir);
#else
  return -1;
#endif
}

/*
 *  dup inetd/xinetd socket descriptor and save
 */

int inetd_socket_descriptor = SOCKET_UNDEFINED; /* GLOBAL */

void
save_inetd_socket_descriptor (void)
{
  inetd_socket_descriptor = INETD_SOCKET_DESCRIPTOR;
#if defined(HAVE_DUP) && defined(HAVE_DUP2)
  /* use handle passed by inetd/xinetd */
  if ((inetd_socket_descriptor = dup (INETD_SOCKET_DESCRIPTOR)) < 0)
    msg (M_ERR, "INETD_SOCKET_DESCRIPTOR dup(%d) failed", INETD_SOCKET_DESCRIPTOR);
  set_std_files_to_null (true);
#endif
}

/*
 * Wrapper around the system() call.
 */
int
openvpn_system (const char *command, const struct env_set *es, const unsigned int flags)
{
#ifdef HAVE_SYSTEM
  int ret;

  /* debugging */
  msg (D_SCRIPT, "SYSTEM[%u] '%s'", flags, command);
  if (flags & S_SCRIPT)
    env_set_print (D_SCRIPT, es);

  ret = openvpn_system_dowork (command, es, flags);

  /* debugging */
  msg (D_SCRIPT, "SYSTEM return=%u", ret);

  return ret;

#else
  msg (M_FATAL, "Sorry but I can't execute the shell command '%s' because this operating system doesn't appear to support the system() call", command);
  return -1; /* NOTREACHED */
#endif
}

#ifdef HAVE_SYSTEM
int
openvpn_system_dowork (const char *command, const struct env_set *es, const unsigned int flags)
{
  int ret;

  mutex_lock_static (L_SYSTEM);

  /*
   * add env_set to environment.
   */
  if (flags & S_SCRIPT)
    env_set_add_to_environment (es);

<<<<<<< HEAD
=======

  /* debugging */
  dmsg (D_SCRIPT, "SYSTEM[%u] '%s'", flags, command);
  if (flags & S_SCRIPT)
    env_set_print (D_SCRIPT, es);

>>>>>>> 9f27b47f
  /*
   * execute the command
   */
  ret = system (command);

<<<<<<< HEAD
=======
  /* debugging */
  dmsg (D_SCRIPT, "SYSTEM return=%u", ret);

>>>>>>> 9f27b47f
  /*
   * remove env_set from environment
   */
  if (flags & S_SCRIPT)
    env_set_remove_from_environment (es);

  mutex_unlock_static (L_SYSTEM);

  return ret;
}
#endif

/*
 * Warn if a given file is group/others accessible.
 */
void
warn_if_group_others_accessible (const char* filename)
{
#ifdef HAVE_STAT
  struct stat st;
  if (stat (filename, &st))
    {
      msg (M_WARN | M_ERRNO, "WARNING: cannot stat file '%s'", filename);
    }
  else
    {
      if (st.st_mode & (S_IRWXG|S_IRWXO))
	msg (M_WARN, "WARNING: file '%s' is group or others accessible", filename);
    }
#endif
}

/*
 * convert system() return into a success/failure value
 */
bool
system_ok (int stat)
{
#ifdef WIN32
  return stat == 0;
#else
  return stat != -1 && WIFEXITED (stat) && WEXITSTATUS (stat) == 0;
#endif
}

/*
 * did system() call execute the given command?
 */
bool
system_executed (int stat)
{
#ifdef WIN32
  return stat != -1;
#else
  return stat != -1 && WEXITSTATUS (stat) != 127;
#endif
}

/*
 * Print an error message based on the status code returned by system().
 */
const char *
system_error_message (int stat, struct gc_arena *gc)
{
  struct buffer out = alloc_buf_gc (256, gc);
#ifdef WIN32
  if (stat == -1)
    buf_printf (&out, "shell command did not execute -- ");
  buf_printf (&out, "system() returned error code %d", stat);
#else
  if (stat == -1)
    buf_printf (&out, "shell command fork failed");
  else if (!WIFEXITED (stat))
    buf_printf (&out, "shell command did not exit normally");
  else
    {
      const int cmd_ret = WEXITSTATUS (stat);
      if (!cmd_ret)
	buf_printf (&out, "shell command exited normally");
      else if (cmd_ret == 127)
	buf_printf (&out, "could not execute shell command");
      else
	buf_printf (&out, "shell command exited with error status: %d", cmd_ret);
    }
#endif
  return (const char *)out.data;
}

/*
 * Run system(), exiting on error.
 */
bool
system_check (const char *command, const struct env_set *es, const unsigned int flags, const char *error_message)
{
  return system_check_error (openvpn_system (command, es, flags), flags, error_message);
}

bool
system_check_error (const int stat, const unsigned int flags, const char *error_message)
{
  struct gc_arena gc = gc_new ();
  int ret = false;

  if (system_ok (stat))
    ret = true;
  else
    {
      if (error_message)
	msg (((flags & S_FATAL) ? M_FATAL : M_WARN), "%s: %s",
	     error_message,
	     system_error_message (stat, &gc));
    }

  gc_free (&gc);
  return ret;
}

/*
 * Initialize random number seed.  random() is only used
 * when "weak" random numbers are acceptable.
 * OpenSSL functions are always used when cryptographically
 * strong random numbers are required.
 */

void
init_random_seed(void)
{
#ifdef HAVE_GETTIMEOFDAY
  struct timeval tv;

  if (!gettimeofday (&tv, NULL))
    {
      const unsigned int seed = (unsigned int) tv.tv_sec ^ tv.tv_usec;
      srandom (seed);
    }
#else /* HAVE_GETTIMEOFDAY */
  const time_t current = time (NULL);
  srandom ((unsigned int)current);
#endif /* HAVE_GETTIMEOFDAY */
}

/* thread-safe strerror */

const char *
strerror_ts (int errnum, struct gc_arena *gc)
{
#ifdef HAVE_STRERROR
  struct buffer out = alloc_buf_gc (256, gc);

  mutex_lock_static (L_STRERR);
  buf_printf (&out, "%s", openvpn_strerror (errnum, gc));
  mutex_unlock_static (L_STRERR);
  return BSTR (&out);
#else
  return "[error string unavailable]";
#endif
}

/*
 * Set environmental variable (int or string).
 *
 * On Posix, we use putenv for portability,
 * and put up with its painful semantics
 * that require all the support code below.
 */

/* General-purpose environmental variable set functions */

static char *
construct_name_value (const char *name, const char *value, struct gc_arena *gc)
{
  struct buffer out;

  ASSERT (name);
  if (!value)
    value = "";
  out = alloc_buf_gc (strlen (name) + strlen (value) + 2, gc);
  buf_printf (&out, "%s=%s", name, value);
  return BSTR (&out);
}

bool
deconstruct_name_value (const char *str, const char **name, const char **value, struct gc_arena *gc)
{
  char *cp;

  ASSERT (str);
  ASSERT (name && value);

  *name = cp = string_alloc (str, gc);
  *value = NULL;

  while ((*cp))
    {
      if (*cp == '=' && !*value)
	{
	  *cp = 0;
	  *value = cp + 1;
	}
      ++cp;
    }
  return *name && *value;
}

static bool
env_string_equal (const char *s1, const char *s2)
{
  int c1, c2;
  ASSERT (s1);
  ASSERT (s2);

  while (true)
    {
      c1 = *s1++;
      c2 = *s2++;
      if (c1 == '=')
	c1 = 0;
      if (c2 == '=')
	c2 = 0;
      if (!c1 && !c2)
	return true;
      if (c1 != c2)
	break;
    }
  return false;
}

static bool
remove_env_item (const char *str, const bool do_free, struct env_item **list)
{
  struct env_item *current, *prev;

  ASSERT (str);
  ASSERT (list);

  for (current = *list, prev = NULL; current != NULL; current = current->next)
    {
      if (env_string_equal (current->string, str))
	{
	  if (prev)
	    prev->next = current->next;
	  else
	    *list = current->next;
	  if (do_free)
	    {
	      memset (current->string, 0, strlen (current->string));
	      free (current->string);
	      free (current);
	    }
	  return true;
	}
      prev = current;
    }
  return false;
}

static void
add_env_item (char *str, const bool do_alloc, struct env_item **list, struct gc_arena *gc)
{
  struct env_item *item;

  ASSERT (str);
  ASSERT (list);

  ALLOC_OBJ_GC (item, struct env_item, gc);
  item->string = do_alloc ? string_alloc (str, gc): str;
  item->next = *list;
  *list = item;
}

/* struct env_set functions */

static bool
env_set_del_nolock (struct env_set *es, const char *str)
{
  return remove_env_item (str, false, &es->list);
}

static void
env_set_add_nolock (struct env_set *es, const char *str)
{
  remove_env_item (str, false, &es->list);  
  add_env_item ((char *)str, true, &es->list, es->gc);
}

struct env_set *
env_set_create (struct gc_arena *gc)
{
  struct env_set *es;
  ASSERT (gc);
  mutex_lock_static (L_ENV_SET);
  ALLOC_OBJ_CLEAR_GC (es, struct env_set, gc);
  es->list = NULL;
  es->gc = gc;
  mutex_unlock_static (L_ENV_SET);
  return es;
}

bool
env_set_del (struct env_set *es, const char *str)
{
  bool ret;
  ASSERT (es);
  ASSERT (str);
  mutex_lock_static (L_ENV_SET);
  ret = env_set_del_nolock (es, str);
  mutex_unlock_static (L_ENV_SET);
  return ret;
}

void
env_set_add (struct env_set *es, const char *str)
{
  ASSERT (es);
  ASSERT (str);
  mutex_lock_static (L_ENV_SET);
  env_set_add_nolock (es, str);
  mutex_unlock_static (L_ENV_SET);
}

void
env_set_print (int msglevel, const struct env_set *es)
{
  if (check_debug_level (msglevel))
    {
      const struct env_item *e;
      int i;

      if (es)
	{
	  mutex_lock_static (L_ENV_SET);
	  e = es->list;
	  i = 0;

	  while (e)
	    {
	      msg (msglevel, "ENV [%d] '%s'", i, e->string);
	      ++i;
	      e = e->next;
	    }
	  mutex_unlock_static (L_ENV_SET);
	}
    }
}

void
env_set_inherit (struct env_set *es, const struct env_set *src)
{
  const struct env_item *e;

  ASSERT (es);

  if (src)
    {
      mutex_lock_static (L_ENV_SET);
      e = src->list;
      while (e)
	{
	  env_set_add_nolock (es, e->string);
	  e = e->next;
	}
      mutex_unlock_static (L_ENV_SET);
    }
}

void
env_set_add_to_environment (const struct env_set *es)
{
  if (es)
    {
      struct gc_arena gc = gc_new ();
      const struct env_item *e;

      mutex_lock_static (L_ENV_SET);
      e = es->list;

      while (e)
	{
	  const char *name;
	  const char *value;

	  if (deconstruct_name_value (e->string, &name, &value, &gc))
	    setenv_str (NULL, name, value);

	  e = e->next;
	}
      mutex_unlock_static (L_ENV_SET);
      gc_free (&gc);
    }
}

void
env_set_remove_from_environment (const struct env_set *es)
{
  if (es)
    {
      struct gc_arena gc = gc_new ();
      const struct env_item *e;

      mutex_lock_static (L_ENV_SET);
      e = es->list;

      while (e)
	{
	  const char *name;
	  const char *value;

	  if (deconstruct_name_value (e->string, &name, &value, &gc))
	    setenv_del (NULL, name);

	  e = e->next;
	}
      mutex_unlock_static (L_ENV_SET);
      gc_free (&gc);
    }
}

#ifdef HAVE_PUTENV

/* companion functions to putenv */

static struct env_item *global_env = NULL; /* GLOBAL */

static void
manage_env (char *str)
{
  remove_env_item (str, true, &global_env);
  add_env_item (str, false, &global_env, NULL);
}

#endif

/* add/modify/delete environmental strings */

void
setenv_int (struct env_set *es, const char *name, int value)
{
  char buf[64];
  openvpn_snprintf (buf, sizeof(buf), "%d", value);
  setenv_str (es, name, buf);
}

void
setenv_str (struct env_set *es, const char *name, const char *value)
{
  setenv_str_ex (es, name, value, CC_NAME, 0, 0, CC_PRINT, 0, 0);
}

void
setenv_del (struct env_set *es, const char *name)
{
  ASSERT (name);
  setenv_str (es, name, NULL);
}

void
setenv_str_ex (struct env_set *es,
	       const char *name,
	       const char *value,
	       const unsigned int name_include,
	       const unsigned int name_exclude,
	       const char name_replace,
	       const unsigned int value_include,
	       const unsigned int value_exclude,
	       const char value_replace)
{
  struct gc_arena gc = gc_new ();
  const char *name_tmp;
  const char *val_tmp = NULL;

  ASSERT (name && strlen (name) > 1);

  name_tmp = string_mod_const (name, name_include, name_exclude, name_replace, &gc);

  if (value)
    val_tmp = string_mod_const (value, value_include, value_exclude, value_replace, &gc);

  if (es)
    {
      if (val_tmp)
	{
	  const char *str = construct_name_value (name_tmp, val_tmp, &gc);
	  env_set_add (es, str);
	}
      else
	env_set_del (es, name_tmp);
    }
  else
    {
#if defined(WIN32)
      {
	/*msg (M_INFO, "SetEnvironmentVariable '%s' '%s'", name_tmp, val_tmp ? val_tmp : "NULL");*/
	if (!SetEnvironmentVariable (name_tmp, val_tmp))
	  msg (M_WARN | M_ERRNO, "SetEnvironmentVariable failed, name='%s', value='%s'",
	       name_tmp,
	       val_tmp ? val_tmp : "NULL");
      }
#elif defined(HAVE_PUTENV)
      {
	char *str = construct_name_value (name_tmp, val_tmp, NULL);
	int status;

	mutex_lock_static (L_PUTENV);
	status = putenv (str);
	/*msg (M_INFO, "PUTENV '%s'", str);*/
	if (!status)
	  manage_env (str);
	mutex_unlock_static (L_PUTENV);
	if (status)
	  msg (M_WARN | M_ERRNO, "putenv('%s') failed", str);
      }
#endif
    }

  gc_free (&gc);
}

/*
 * taken from busybox networking/ifupdown.c
 */
unsigned int
count_bits(unsigned int a)
{
  unsigned int result;
  result = (a & 0x55) + ((a >> 1) & 0x55);
  result = (result & 0x33) + ((result >> 2) & 0x33);
  return((result & 0x0F) + ((result >> 4) & 0x0F));
}

int
count_netmask_bits(const char *dotted_quad)
{
  unsigned int result, a, b, c, d;
  /* Found a netmask...  Check if it is dotted quad */
  if (sscanf(dotted_quad, "%u.%u.%u.%u", &a, &b, &c, &d) != 4)
    return -1;
  result = count_bits(a);
  result += count_bits(b);
  result += count_bits(c);
  result += count_bits(d);
  return ((int)result);
}

/*
 * Go to sleep for n milliseconds.
 */
void
sleep_milliseconds (unsigned int n)
{
#ifdef WIN32
  Sleep (n);
#else
  struct timeval tv;
  tv.tv_sec = n / 1000;
  tv.tv_usec = (n % 1000) * 1000;
  select (0, NULL, NULL, NULL, &tv);
#endif
}

/*
 * Go to sleep indefinitely.
 */
void
sleep_until_signal (void)
{
#ifdef WIN32
  ASSERT (0);
#else
  select (0, NULL, NULL, NULL, NULL);
#endif
}

/* return true if filename can be opened for read */
bool
test_file (const char *filename)
{
  bool ret = false;
  if (filename)
    {
      FILE *fp = fopen (filename, "r");
      if (fp)
	{
	  fclose (fp);
	  ret = true;
	}
    }

  dmsg (D_TEST_FILE, "TEST FILE '%s' [%d]",
       filename ? filename : "UNDEF",
       ret);

  return ret;
}

/* create a temporary filename in directory */
const char *
create_temp_filename (const char *directory, struct gc_arena *gc)
{
  static unsigned int counter;
  struct buffer fname = alloc_buf_gc (256, gc);

  mutex_lock_static (L_CREATE_TEMP);
  ++counter;
  mutex_unlock_static (L_CREATE_TEMP);

  buf_printf (&fname, PACKAGE "_%u_%u.tmp",
	      openvpn_getpid (),
	      counter);

  return gen_path (directory, BSTR (&fname), gc);
}

/*
 * Put a directory and filename together.
 */
const char *
gen_path (const char *directory, const char *filename, struct gc_arena *gc)
{
  const char *safe_filename = string_mod_const (filename, CC_ALNUM|CC_UNDERBAR|CC_DASH|CC_DOT|CC_AT, 0, '_', gc);

  if (safe_filename
      && strcmp (safe_filename, ".")
      && strcmp (safe_filename, ".."))
    {
      struct buffer out = alloc_buf_gc (256, gc);
      char dirsep[2];

      dirsep[0] = OS_SPECIFIC_DIRSEP;
      dirsep[1] = '\0';

      if (directory)
	buf_printf (&out, "%s%s", directory, dirsep);
      buf_printf (&out, "%s", safe_filename);

      return BSTR (&out);
    }
  else
    return NULL;
}

/* delete a file, return true if succeeded */
bool
delete_file (const char *filename)
{
#if defined(WIN32)
  return (DeleteFile (filename) != 0);
#elif defined(HAVE_UNLINK)
  return (unlink (filename) == 0);
#else
  return false;
#endif
}

/*
 * Return the next largest power of 2
 * or u if u is a power of 2.
 */
unsigned int
adjust_power_of_2 (unsigned int u)
{
  unsigned int ret = 1;

  while (ret < u)
    {
      ret <<= 1;
      ASSERT (ret > 0);
    }

  return ret;
}

#ifdef HAVE_GETPASS

static FILE *
open_tty (const bool write)
{
  FILE *ret;
  ret = fopen ("/dev/tty", write ? "w" : "r");
  if (!ret)
    ret = write ? stderr : stdin;
  return ret;
}

static void
close_tty (FILE *fp)
{
  if (fp != stderr && fp != stdin)
    fclose (fp);
}

#endif

/*
 * Get input from console
 */
bool
get_console_input (const char *prompt, const bool echo, char *input, const int capacity)
{
  bool ret = false;
  ASSERT (prompt);
  ASSERT (input);
  ASSERT (capacity > 0);
  input[0] = '\0';

#if defined(WIN32)
  return get_console_input_win32 (prompt, echo, input, capacity);
#elif defined(HAVE_GETPASS)
  if (echo)
    {
      FILE *fp;

      fp = open_tty (true);
      fprintf (fp, "%s", prompt);
      fflush (fp);
      close_tty (fp);

      fp = open_tty (false);
      if (fgets (input, capacity, fp) != NULL)
	{
	  chomp (input);
	  ret = true;
	}
      close_tty (fp);
    }
  else
    {
      char *gp = getpass (prompt);
      if (gp)
	{
	  strncpynt (input, gp, capacity);
	  memset (gp, 0, strlen (gp));
	  ret = true;
	}
    }
#else
  msg (M_FATAL, "Sorry, but I can't get console input on this OS");
#endif
  return ret;
}

/*
 * Get and store a username/password
 */

void
get_user_pass (struct user_pass *up,
	       const char *auth_file,
	       const bool password_only,
	       const char *prefix,
	       const unsigned int flags)
{
  struct gc_arena gc = gc_new ();

  if (!up->defined)
    {
      const bool from_stdin = (!auth_file || !strcmp (auth_file, "stdin"));

#ifdef ENABLE_MANAGEMENT
      /*
       * Get username/password from standard input?
       */
      if (management
	  && ((auth_file && streq (auth_file, "management")) || (from_stdin && (flags & GET_USER_PASS_MANAGEMENT)))
	  && management_query_user_pass_enabled (management))
	{
	  if (!management_query_user_pass (management, up, prefix, password_only))
	    msg (M_FATAL, "ERROR: could not read %s username/password from management interface", prefix);
	}
      else
#endif
      /*
       * Get username/password from standard input?
       */
      if (from_stdin)
	{
	  struct buffer user_prompt = alloc_buf_gc (128, &gc);
	  struct buffer pass_prompt = alloc_buf_gc (128, &gc);

	  buf_printf (&user_prompt, "Enter %s Username:", prefix);
	  buf_printf (&pass_prompt, "Enter %s Password:", prefix);

	  if (!password_only)
	    {
	      if (!get_console_input (BSTR (&user_prompt), true, up->username, USER_PASS_LEN))
		msg (M_FATAL, "ERROR: could not read %s username from stdin", prefix);
	      if (strlen (up->username) == 0)
		msg (M_FATAL, "ERROR: %s username is empty", prefix);
	    }

	  if (!get_console_input (BSTR (&pass_prompt), false, up->password, USER_PASS_LEN))
	    msg (M_FATAL, "ERROR: could not not read %s password from stdin", prefix);
	}
      else
	{
	  /*
	   * Get username/password from a file.
	   */
	  FILE *fp;
      
#ifndef ENABLE_PASSWORD_SAVE
	  /*
	   * Unless ENABLE_PASSWORD_SAVE is defined, don't allow sensitive passwords
	   * to be read from a file.
	   */
	  if (flags & GET_USER_PASS_SENSITIVE)
	    msg (M_FATAL, "Sorry, '%s' password cannot be read from a file", prefix);
#endif

	  warn_if_group_others_accessible (auth_file);

	  fp = fopen (auth_file, "r");
	  if (!fp)
	    msg (M_ERR, "Error opening '%s' auth file: %s", prefix, auth_file);

	  if (password_only)
	    {
	      if (fgets (up->password, USER_PASS_LEN, fp) == NULL)
		msg (M_FATAL, "Error reading password from %s authfile: %s",
		     prefix,
		     auth_file);
	    }
	  else
	    {
	      if (fgets (up->username, USER_PASS_LEN, fp) == NULL
		  || fgets (up->password, USER_PASS_LEN, fp) == NULL)
		msg (M_FATAL, "Error reading username and password (must be on two consecutive lines) from %s authfile: %s",
		     prefix,
		     auth_file);
	    }
      
	  fclose (fp);
      
	  chomp (up->username);
	  chomp (up->password);
      
	  if (!password_only && strlen (up->username) == 0)
	    msg (M_FATAL, "ERROR: username from %s authfile '%s' is empty", prefix, auth_file);
	}

      string_mod (up->username, CC_PRINT, CC_CRLF, 0);
      string_mod (up->password, CC_PRINT, CC_CRLF, 0);

      up->defined = true;
    }

#if 0
  msg (M_INFO, "GET_USER_PASS %s u='%s' p='%s'", prefix, up->username, up->password);
#endif

  gc_free (&gc);
}

void
purge_user_pass (struct user_pass *up, const bool force)
{
  const bool nocache = up->nocache;
  if (nocache || force)
    {
      CLEAR (*up);
      up->nocache = nocache;
    }
}

/*
 * Process string received by untrusted peer before
 * printing to console or log file.
 *
 * Assumes that string has been null terminated.
 */
const char *
safe_print (const char *str, struct gc_arena *gc)
{
  return string_mod_const (str, CC_PRINT, CC_CRLF, '.', gc);
}

/* Make arrays of strings */

const char **
make_env_array (const struct env_set *es, struct gc_arena *gc)
{
  char **ret = NULL;
  struct env_item *e = NULL;
  int i = 0, n = 0;

  /* figure length of es */
  if (es)
    {
      for (e = es->list; e != NULL; e = e->next)
	++n;
    }

  /* alloc return array */
  ALLOC_ARRAY_CLEAR_GC (ret, char *, n+1, gc);

  /* fill return array */
  if (es)
    {
      e = es->list;
      for (i = 0; i < n; ++i)
	{
	  ASSERT (e);
	  ret[i] = e->string;
	  e = e->next;
	}
    }

  ret[i] = NULL;
  return (const char **)ret;
}

const char **
make_arg_array (const char *first, const char *parms, struct gc_arena *gc)
{
  char **ret = NULL;
  int base = 0;
  const int max_parms = MAX_PARMS + 2;
  int n = 0;

  /* alloc return array */
  ALLOC_ARRAY_CLEAR_GC (ret, char *, max_parms, gc);

  /* process first parameter, if provided */
  if (first)
    {
      ret[base++] = string_alloc (first, gc);
    }

  if (parms)
    {
      n = parse_line (parms, &ret[base], max_parms - base - 1, "make_arg_array", 0, M_WARN, gc);
      ASSERT (n >= 0 && n + base + 1 <= max_parms);
    }
  ret[base + n] = NULL;

  return (const char **)ret;
}

void
openvpn_sleep (const int n)
{
#ifdef ENABLE_MANAGEMENT
  if (management)
    {
      management_event_loop_n_seconds (management, n);
      return;
    }
#endif
  sleep (n);
}<|MERGE_RESOLUTION|>--- conflicted
+++ resolved
@@ -39,7 +39,6 @@
 #include "plugin.h"
 #include "options.h"
 #include "manage.h"
-#include "work.h"
 
 #include "memdbg.h"
 
@@ -378,36 +377,18 @@
  * Wrapper around the system() call.
  */
 int
-openvpn_system (const char *command, const struct env_set *es, const unsigned int flags)
+openvpn_system (const char *command, const struct env_set *es, unsigned int flags)
 {
 #ifdef HAVE_SYSTEM
   int ret;
 
-  /* debugging */
-  msg (D_SCRIPT, "SYSTEM[%u] '%s'", flags, command);
-  if (flags & S_SCRIPT)
-    env_set_print (D_SCRIPT, es);
-
-  ret = openvpn_system_dowork (command, es, flags);
-
-  /* debugging */
-  msg (D_SCRIPT, "SYSTEM return=%u", ret);
-
-  return ret;
-
-#else
-  msg (M_FATAL, "Sorry but I can't execute the shell command '%s' because this operating system doesn't appear to support the system() call", command);
-  return -1; /* NOTREACHED */
-#endif
-}
-
-#ifdef HAVE_SYSTEM
-int
-openvpn_system_dowork (const char *command, const struct env_set *es, const unsigned int flags)
-{
-  int ret;
-
+  /*
+   * We need to bracket this code by mutex because system() doesn't
+   * accept an environment list, so we have to use the process-wide
+   * list which is shared between all threads.
+   */
   mutex_lock_static (L_SYSTEM);
+  perf_push (PERF_SCRIPT);
 
   /*
    * add env_set to environment.
@@ -415,37 +396,35 @@
   if (flags & S_SCRIPT)
     env_set_add_to_environment (es);
 
-<<<<<<< HEAD
-=======
 
   /* debugging */
   dmsg (D_SCRIPT, "SYSTEM[%u] '%s'", flags, command);
   if (flags & S_SCRIPT)
     env_set_print (D_SCRIPT, es);
 
->>>>>>> 9f27b47f
   /*
    * execute the command
    */
   ret = system (command);
 
-<<<<<<< HEAD
-=======
   /* debugging */
   dmsg (D_SCRIPT, "SYSTEM return=%u", ret);
 
->>>>>>> 9f27b47f
   /*
    * remove env_set from environment
    */
   if (flags & S_SCRIPT)
     env_set_remove_from_environment (es);
 
+  perf_pop ();
   mutex_unlock_static (L_SYSTEM);
-
   return ret;
-}
-#endif
+
+#else
+  msg (M_FATAL, "Sorry but I can't execute the shell command '%s' because this operating system doesn't appear to support the system() call", command);
+  return -1; /* NOTREACHED */
+#endif
+}
 
 /*
  * Warn if a given file is group/others accessible.
@@ -527,15 +506,10 @@
  * Run system(), exiting on error.
  */
 bool
-system_check (const char *command, const struct env_set *es, const unsigned int flags, const char *error_message)
-{
-  return system_check_error (openvpn_system (command, es, flags), flags, error_message);
-}
-
-bool
-system_check_error (const int stat, const unsigned int flags, const char *error_message)
+system_check (const char *command, const struct env_set *es, unsigned int flags, const char *error_message)
 {
   struct gc_arena gc = gc_new ();
+  const int stat = openvpn_system (command, es, flags);
   int ret = false;
 
   if (system_ok (stat))
@@ -547,7 +521,6 @@
 	     error_message,
 	     system_error_message (stat, &gc));
     }
-
   gc_free (&gc);
   return ret;
 }
@@ -555,7 +528,7 @@
 /*
  * Initialize random number seed.  random() is only used
  * when "weak" random numbers are acceptable.
- * OpenSSL functions are always used when cryptographically
+ * OpenSSL routines are always used when cryptographically
  * strong random numbers are required.
  */
 
