--- conflicted
+++ resolved
@@ -207,40 +207,27 @@
 {
   static int recursive_level = 0; /* GLOBAL */
 
-  if (openvpn_thread_primary ())
-    {
-      if (!recursive_level) /* don't allow recursion */
-	{
-	  struct gc_arena gc = gc_new ();
-	  struct management *man = (struct management *) arg;
-	  struct log_entry e;
-	  const char *out = NULL;
-
-	  ++recursive_level;
-
-<<<<<<< HEAD
-	  CLEAR (e);
-	  update_time ();
-	  e.timestamp = now;
-	  e.u.msg_flags = flags;
-	  e.string = str;
-=======
+  if (!recursive_level) /* don't allow recursion */
+    {
+      struct gc_arena gc = gc_new ();
+      struct management *man = (struct management *) arg;
+      struct log_entry e;
+      const char *out = NULL;
+
+      ++recursive_level;
+
       CLEAR (e);
       update_time ();
       e.timestamp = now;
       e.u.msg_flags = flags;
       e.string = str;
->>>>>>> 9f27b47f
-
-	  if (flags & M_FATAL)
-	    man->persist.standalone_disabled = false;
-
-	  if (flags != M_CLIENT)
-	    log_history_add (man->persist.log, &e);
-
-<<<<<<< HEAD
-	  if (!man_password_needed (man))
-=======
+
+      if (flags & M_FATAL)
+	man->persist.standalone_disabled = false;
+
+      if (flags != M_CLIENT)
+	log_history_add (man->persist.log, &e);
+
       if (!man_password_needed (man))
 	{
 	  if (flags == M_CLIENT)
@@ -253,35 +240,18 @@
 	  if (out)
 	    man_output_list_push (man, out);
 	  if (flags & M_FATAL)
->>>>>>> 9f27b47f
 	    {
-	      if (flags == M_CLIENT)
-		out = log_entry_print (&e, LOG_PRINT_CRLF, &gc);
-	      else if (man->connection.log_realtime)
-		out = log_entry_print (&e, LOG_PRINT_INT_DATE
-				       |   LOG_PRINT_MSG_FLAGS
-				       |   LOG_PRINT_LOG_PREFIX
-				       |   LOG_PRINT_CRLF, &gc);
+	      out = log_entry_print (&e, LOG_FATAL_NOTIFY|LOG_PRINT_CRLF, &gc);
 	      if (out)
-		man_output_list_push (man, out);
-	      if (flags & M_FATAL)
 		{
-		  out = log_entry_print (&e, LOG_FATAL_NOTIFY|LOG_PRINT_CRLF, &gc);
-		  if (out)
-		    {
-		      man_output_list_push (man, out);
-		      man_reset_client_socket (man, false);
-		    }
+		  man_output_list_push (man, out);
+		  man_reset_client_socket (man, false);
 		}
 	    }
-
-	  --recursive_level;
-	  gc_free (&gc);
-	}
-    }
-  else
-    {
-      /* JYFIXME -- handle virtual output from work thread */
+	}
+
+      --recursive_level;
+      gc_free (&gc);
     }
 }
 
@@ -793,21 +763,12 @@
 {
   struct gc_arena gc = gc_new ();
 
-  struct openvpn_sockaddr act;
   /*
    * Accept the TCP client.
    */
-<<<<<<< HEAD
-  man->connection.sd_cli = socket_do_accept (man->connection.sd_top, &act, false);
-  if (socket_defined (man->connection.sd_cli))
-    {
-      man->connection.remote = act;
-
-=======
   man->connection.sd_cli = socket_do_accept (man->connection.sd_top, &man->connection.remote, false);
   if (socket_defined (man->connection.sd_cli))
     {
->>>>>>> 9f27b47f
       if (socket_defined (man->connection.sd_top))
 	{
 #ifdef WIN32
@@ -1176,9 +1137,9 @@
       /*
        * Initialize socket address
        */
-      ms->local.addr.in.sin_family = AF_INET;
-      ms->local.addr.in.sin_addr.s_addr = 0;
-      ms->local.addr.in.sin_port = htons (port);
+      ms->local.sin_family = AF_INET;
+      ms->local.sin_addr.s_addr = 0;
+      ms->local.sin_port = htons (port);
 
       /*
        * Run management over tunnel, or
@@ -1190,11 +1151,7 @@
 	}
       else
 	{
-<<<<<<< HEAD
-	  ms->local.addr.in.sin_addr.s_addr = getaddr
-=======
 	  ms->local.sin_addr.s_addr = getaddr
->>>>>>> 9f27b47f
 	    (GETADDR_RESOLVE|GETADDR_WARN_ON_SIGNAL|GETADDR_FATAL, addr, 0, NULL, NULL);
 	}
       
@@ -1441,7 +1398,7 @@
       && man->connection.state == MS_INITIAL)
     {
       /* listen on our local TUN/TAP IP address */
-      man->settings.local.addr.in.sin_addr.s_addr = htonl (tun_local_ip);
+      man->settings.local.sin_addr.s_addr = htonl (tun_local_ip);
       man_connection_init (man);
     }
 
@@ -2008,11 +1965,7 @@
 	  ASSERT (!ol->head);
 	  ol->head = e;
 	}
-<<<<<<< HEAD
-      e->buf = string_alloc_buf ((const char *) str, 0, NULL);
-=======
       e->buf = string_alloc_buf ((const char *) str, NULL);
->>>>>>> 9f27b47f
       ol->tail = e;
     }
 }
