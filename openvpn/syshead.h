--- conflicted
+++ resolved
@@ -57,14 +57,6 @@
 #include <sys/socket.h>
 #endif
 
-#ifdef USE_PF_UNIX
-#include <sys/un.h>
-#endif
-
-#ifdef USE_PF_INET6
-#include <netinet/in.h>
-#endif
-
 #ifdef HAVE_SYS_IOCTL_H
 #include <sys/ioctl.h>
 #endif
@@ -289,12 +281,6 @@
 # undef HAVE_CPP_VARARG_MACRO_ISO
 # undef EMPTY_ARRAY_SIZE
 # define EMPTY_ARRAY_SIZE 1
-<<<<<<< HEAD
-# define NI_NUMERICHOST 0
-# define AI_NUMERICHOST 0
-# define AI_PASSIVE 0
-=======
->>>>>>> 9f27b47f
 # undef inline
 # define inline
 #else
@@ -317,15 +303,6 @@
 #define EXTENDED_SOCKET_ERROR_CAPABILITY 1
 #else
 #define EXTENDED_SOCKET_ERROR_CAPABILITY 0
-#endif
-
-/*
- * Does this platform support linux-style IP_PKTINFO?
- */
-#if defined(ENABLE_MULTIHOME) && defined(HAVE_IN_PKTINFO) && defined(IP_PKTINFO) && defined(HAVE_MSGHDR) && defined(HAVE_CMSGHDR) && defined(HAVE_IOVEC) && defined(CMSG_FIRSTHDR) && defined(CMSG_NXTHDR) && defined(HAVE_RECVMSG) && defined(HAVE_SENDMSG)
-#define ENABLE_IP_PKTINFO 1
-#else
-#define ENABLE_IP_PKTINFO 0
 #endif
 
 /*
@@ -389,7 +366,7 @@
 }
 
 /*
- * Do we have client/server capability?
+ * Do we have point-to-multipoint capability?
  */
 
 #if defined(ENABLE_CLIENT_SERVER) && defined(USE_CRYPTO) && defined(USE_SSL) && defined(HAVE_GETTIMEOFDAY)
@@ -404,22 +381,6 @@
 #define P2MP_SERVER 0
 #endif
 
-<<<<<<< HEAD
-/*
- * Do we have groups capability (--group-x options)
- */
-#if defined(ENABLE_GROUPS) && P2MP_SERVER
-#define GROUPS 1
-#else
-#define GROUPS 0
-#endif
-
-/* JYFIXME -- Disable groups feature for now */
-#undef GROUPS
-#define GROUPS 0
-
-=======
->>>>>>> 9f27b47f
 /*
  * Do we have a plug-in capability?
  */
@@ -433,22 +394,16 @@
 #ifdef USE_PTHREAD
 #if defined(USE_CRYPTO) && defined(USE_SSL) && P2MP
 #include <pthread.h>
-#define EVENT_SET_OVERRIDE
 #else
 #undef USE_PTHREAD
 #endif
 #endif
 
 /*
- * Should we include OCC (options consistency check) code?
- */
-<<<<<<< HEAD
-#ifndef ENABLE_SMALL
-#define ENABLE_OCC
-=======
+ * Pthread support is currently experimental (and quite unfinished).
+ */
 #if 1 /* JYFIXME -- if defined, disable pthread */
 #undef USE_PTHREAD
->>>>>>> 9f27b47f
 #endif
 
 /*
@@ -491,11 +446,4 @@
 #define EPOLL 0
 #endif
 
-/*
- * FAST_IO -- optimize for high data throughput
- */
-#define FAST_IO
-#define FAST_IO_DEBUG           /* JYFIXME */
-#define SIMULATE_SEND_BLOCKING  /* JYFIXME */
-
 #endif