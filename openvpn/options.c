/*
 *  OpenVPN -- An application to securely tunnel IP networks
 *             over a single UDP port, with support for SSL/TLS-based
 *             session authentication and key exchange,
 *             packet encryption, packet authentication, and
 *             packet compression.
 *
 *  Copyright (C) 2002-2005 OpenVPN Solutions LLC <info@openvpn.net>
 *
 *  This program is free software; you can redistribute it and/or modify
 *  it under the terms of the GNU General Public License version 2
 *  as published by the Free Software Foundation.
 *
 *  This program is distributed in the hope that it will be useful,
 *  but WITHOUT ANY WARRANTY; without even the implied warranty of
 *  MERCHANTABILITY or FITNESS FOR A PARTICULAR PURPOSE.  See the
 *  GNU General Public License for more details.
 *
 *  You should have received a copy of the GNU General Public License
 *  along with this program (see the file COPYING included with this
 *  distribution); if not, write to the Free Software Foundation, Inc.,
 *  59 Temple Place, Suite 330, Boston, MA  02111-1307  USA
 */

/*
 * 2004-01-28: Added Socks5 proxy support
 *   (Christof Meerwald, http://cmeerw.org)
 */

#ifdef WIN32
#include "config-win32.h"
#else
#include "config.h"
#endif

#include "syshead.h"

#include "buffer.h"
#include "error.h"
#include "common.h"
#include "shaper.h"
#include "crypto.h"
#include "ssl.h"
#include "options.h"
#include "misc.h"
#include "socket.h"
#include "packet_id.h"
#include "win32.h"
#include "push.h"
#include "pool.h"
#include "helper.h"
#include "manage.h"
#include "gremlin.h"

#include "memdbg.h"

const char title_string[] =
  PACKAGE_STRING
  " " TARGET_ALIAS
#ifdef USE_CRYPTO
#ifdef USE_SSL
  " [SSL]"
#else
  " [CRYPTO]"
#endif
#endif
#ifdef USE_LZO
  " [LZO]"
#endif
#if EPOLL
  " [EPOLL]"
#endif
#ifdef USE_PTHREAD
  " [PTHREAD]"
#endif
#ifdef ENABLE_IP_PKTINFO
  " [MH]"
#endif
#ifdef USE_PF_INET6
  " [PF_INET6]"
#endif
#ifdef USE_PF_UNIX
  " [PF_UNIX]"
#endif
#ifdef USE_PAYLOAD_CONNTRACK
  " [PAYLOAD_CONNTRACK]"
#endif
  " built on " __DATE__
;

#ifndef ENABLE_SMALL

static const char usage_message[] =
  "%s\n"
  "\n"
  "General Options:\n"
  "--config file   : Read configuration options from file.\n"
  "--help          : Show options.\n"
  "--version       : Show copyright and version information.\n"
  "\n"
  "Tunnel Options:\n"
  "--local host    : Local host name or ip address.\n"
  "--remote host [port] : Remote host name or ip address.\n"
  "--remote-random : If multiple --remote options specified, choose one randomly.\n"
  "--mode m        : Major mode, m = 'p2p' (default, point-to-point) or 'server'.\n"
  "--proto p       : Use protocol p for communicating with peer.\n"
  "                  p = udp (default), tcp-server, or tcp-client\n"
#ifdef USE_PF_INET6
  "                  p = udp6, tcp6-server, or tcp6-client (IPv6)\n"
#endif
#ifdef USE_PF_UNIX
  "                  also (experimental) p = unix-dgram\n"
#endif
  "--connect-retry n : For --proto tcp-client, number of seconds to wait\n"
  "                  between connection retries (default=%d).\n"
#ifdef ENABLE_HTTP_PROXY
  "--http-proxy s p [up] [auth] : Connect to remote host through an HTTP proxy at\n"
  "                  address s and port p.  If proxy authentication is required,\n"
  "                  up is a file containing username/password on 2 lines, or\n"
  "                  'stdin' to prompt from console.  Add auth='ntlm' if\n"
  "                  the proxy requires NTLM authentication.\n"
  "--http-proxy-retry     : Retry indefinitely on HTTP proxy errors.\n"
  "--http-proxy-timeout n : Proxy timeout in seconds, default=5.\n"
  "--http-proxy-option type [parm] : Set extended HTTP proxy options.\n"
  "                                  Repeat to set multiple options.\n"
  "                  VERSION version (default=1.0)\n"
  "                  AGENT user-agent\n"
#endif
#ifdef ENABLE_SOCKS
  "--socks-proxy s [p]: Connect to remote host through a Socks5 proxy at address\n"
  "                  s and port p (default port = 1080).\n"
  "--socks-proxy-retry : Retry indefinitely on Socks proxy errors.\n"
#endif
  "--resolv-retry n: If hostname resolve fails for --remote, retry\n"
  "                  resolve for n seconds before failing (disabled by default).\n"
  "                  Set n=\"infinite\" to retry indefinitely.\n"
  "--float         : Allow remote to change its IP address/port, such as through\n"
  "                  DHCP (this is the default if --remote is not used).\n"
  "--ipchange cmd  : Execute shell command cmd on remote ip address initial\n"
  "                  setting or change -- execute as: cmd ip-address port#\n"
  "--port port     : TCP/UDP port # for both local and remote.\n"
  "--lport port    : TCP/UDP port # for local (default=%d).\n"
  "--rport port    : TCP/UDP port # for remote (default=%d).\n"
  "--nobind        : Do not bind to local address and port.\n"
  "--dev tunX|tapX : tun/tap device (X can be omitted for dynamic device.\n"
  "--dev-type dt   : Which device type are we using? (dt = tun or tap) Use\n"
  "                  this option only if the tun/tap device used with --dev\n"
  "                  does not begin with \"tun\" or \"tap\".\n"
  "--dev-node node : Explicitly set the device node rather than using\n"
  "                  /dev/net/tun, /dev/tun, /dev/tap, etc.\n"
  "--tun-ipv6      : Build tun link capable of forwarding IPv6 traffic.\n"
  "--ifconfig l rn : TUN: configure device to use IP address l as a local\n"
  "                  endpoint and rn as a remote endpoint.  l & rn should be\n"
  "                  swapped on the other peer.  l & rn must be private\n"
  "                  addresses outside of the subnets used by either peer.\n"
  "                  TAP: configure device to use IP address l as a local\n"
  "                  endpoint and rn as a subnet mask.\n"
  "--ifconfig-noexec : Don't actually execute ifconfig/netsh command, instead\n"
  "                    pass --ifconfig parms by environment to scripts.\n"
  "--ifconfig-nowarn : Don't warn if the --ifconfig option on this side of the\n"
  "                    connection doesn't match the remote side.\n"
  "--route network [netmask] [gateway] [metric] :\n"
  "                  Add route to routing table after connection\n"
  "                  is established.  Multiple routes can be specified.\n"
  "                  netmask default: 255.255.255.255\n"
  "                  gateway default: taken from --route-gateway or --ifconfig\n"
  "                  Specify default by leaving blank or setting to \"nil\".\n"
  "--route-gateway gw : Specify a default gateway for use with --route.\n"
  "--route-delay n [w] : Delay n seconds after connection initiation before\n"
  "                  adding routes (may be 0).  If not specified, routes will\n"
  "                  be added immediately after tun/tap open.  On Windows, wait\n"
  "                  up to w seconds for TUN/TAP adapter to come up.\n"
  "--route-up cmd  : Execute shell cmd after routes are added.\n"
  "--route-noexec  : Don't add routes automatically.  Instead pass routes to\n"
  "                  --route-up script using environmental variables.\n"
  "--redirect-gateway [flags]: (Experimental) Automatically execute routing\n"
  "                  commands to redirect all outgoing IP traffic through the\n"
  "                  VPN.  Add 'local' flag if both " PACKAGE_NAME " servers are directly\n"
  "                  connected via a common subnet, such as with WiFi.\n"
  "                  Add 'def1' flag to set default route using using 0.0.0.0/1\n"
  "                  and 128.0.0.0/1 rather than 0.0.0.0/0.\n"
  "--setenv name value : Set a custom environmental variable to pass to script.\n"
  "--shaper n      : Restrict output to peer to n bytes per second.\n"
  "--keepalive n m : Helper option for setting timeouts in server mode.  Send\n"
  "                  ping once every n seconds, restart if ping not received\n"
  "                  for m seconds.\n"
  "--inactive n    : Exit after n seconds of inactivity on tun/tap device.\n"
  "--ping-exit n   : Exit if n seconds pass without reception of remote ping.\n"
  "--ping-restart n: Restart if n seconds pass without reception of remote ping.\n"
  "--ping-timer-rem: Run the --ping-exit/--ping-restart timer only if we have a\n"
  "                  remote address.\n"
  "--ping n        : Ping remote once every n seconds over TCP/UDP port.\n"
<<<<<<< HEAD
#if ENABLE_IP_PKTINFO
  "--multihome     : Configure a multi-homed UDP server.\n"
#endif
#if 0 /* ALIGN_OPTIMIZE */
  "--align-optimize : (experimental) Modify protocol ordering to improve\n"
  "                   alignment efficiency.  Use on both ends of connection.\n"
#endif
=======
  "--fast-io       : (experimental) Optimize TUN/TAP/UDP writes.\n"
>>>>>>> 9f27b47f
  "--remap-usr1 s  : On SIGUSR1 signals, remap signal (s='SIGHUP' or 'SIGTERM').\n"
  "--persist-tun   : Keep tun/tap device open across SIGUSR1 or --ping-restart.\n"
  "--persist-remote-ip : Keep remote IP address across SIGUSR1 or --ping-restart.\n"
  "--persist-local-ip  : Keep local IP address across SIGUSR1 or --ping-restart.\n"
  "--persist-key   : Don't re-read key files across SIGUSR1 or --ping-restart.\n"
#if PASSTOS_CAPABILITY
  "--passtos       : TOS passthrough (applies to IPv4 only).\n"
#endif
  "--tun-mtu n     : Take the tun/tap device MTU to be n and derive the\n"
  "                  TCP/UDP MTU from it (default=%d).\n"
  "--tun-mtu-extra n : Assume that tun/tap device might return as many\n"
  "                  as n bytes more than the tun-mtu size on read\n"
  "                  (default TUN=0 TAP=%d).\n"
  "--link-mtu n    : Take the TCP/UDP device MTU to be n and derive the tun MTU\n"
  "                  from it.\n"
  "--mtu-disc type : Should we do Path MTU discovery on TCP/UDP channel?\n"
  "                  'no'    -- Never send DF (Don't Fragment) frames\n"
  "                  'maybe' -- Use per-route hints\n"
  "                  'yes'   -- Always DF (Don't Fragment)\n"
#ifdef ENABLE_OCC
  "--mtu-test      : Empirically measure and report MTU.\n"
#endif
#ifdef ENABLE_FRAGMENT
  "--fragment max  : Enable internal datagram fragmentation so that no UDP\n"
  "                  datagrams are sent which are larger than max bytes.\n"
  "                  Adds 4 bytes of overhead per datagram.\n"
#endif
  "--mssfix [n]    : Set upper bound on TCP MSS, default = tun-mtu size\n"
  "                  or --fragment max value, whichever is lower.\n"
#if USE_PAYLOAD_CONNTRACK
  "--tcp-retrans n : Drop TCP retransmissions for n seconds time span max\n"
  "                  (eg. n=60), useful for reliable links.\n"
#endif
  "--sndbuf size   : Set the TCP/UDP send buffer size.\n"
  "--rcvbuf size   : Set the TCP/UDP receive buffer size.\n"
  "--txqueuelen n  : Set the tun/tap TX queue length to n (Linux only).\n"
  "--mlock         : Disable Paging -- ensures key material and tunnel\n"
  "                  data will never be written to disk.\n"
  "--up cmd        : Shell cmd to execute after successful tun device open.\n"
  "                  Execute as: cmd tun/tap-dev tun-mtu link-mtu \\\n"
  "                              ifconfig-local-ip ifconfig-remote-ip\n"
  "                  (pre --user or --group UID/GID change)\n"
  "--up-delay      : Delay tun/tap open and possible --up script execution\n"
  "                  until after TCP/UDP connection establishment with peer.\n"
  "--down cmd      : Shell cmd to run after tun device close.\n"
  "                  (post --user/--group UID/GID change and/or --chroot)\n"
  "                  (script parameters are same as --up option)\n"
  "--down-pre      : Call --down cmd/script before TUN/TAP close.\n"
  "--up-restart    : Run up/down scripts for all restarts including those\n"
  "                  caused by --ping-restart or SIGUSR1\n"
  "--user user     : Set UID to user after initialization.\n"
  "--group group   : Set GID to group after initialization.\n"
  "--chroot dir    : Chroot to this directory after initialization.\n"
  "--cd dir        : Change to this directory before initialization.\n"
  "--daemon [name] : Become a daemon after initialization.\n"
  "                  The optional 'name' parameter will be passed\n"
  "                  as the program name to the system logger.\n"
  "--syslog [name] : Output to syslog, but do not become a daemon.\n"
  "                  See --daemon above for a description of the 'name' parm.\n"
  "--inetd [name] ['wait'|'nowait'] : Run as an inetd or xinetd server.\n"
  "                  See --daemon above for a description of the 'name' parm.\n"
  "--log file      : Output log to file which is created/truncated on open.\n"
  "--log-append file : Append log to file, or create file if nonexistent.\n"
  "--suppress-timestamps : Don't log timestamps to stdout/stderr.\n"
  "--writepid file : Write main process ID to file.\n"
  "--nice n        : Change process priority (>0 = lower, <0 = higher).\n"
#ifdef USE_PTHREAD
  "--threads n     : Use n threads.\n"
#endif
  "--echo [parms ...] : Echo parameters to log output.\n"
  "--verb n        : Set output verbosity to n (default=%d):\n"
  "                  (Level 3 is recommended if you want a good summary\n"
  "                  of what's happening without being swamped by output).\n"
  "                : 0 -- no output except fatal errors\n"
  "                : 1 -- startup info + connection initiated messages +\n"
  "                       non-fatal encryption & net errors\n"
  "                : 2,3 -- show TLS negotiations & route info\n"
  "                : 4 -- show parameters\n"
  "                : 5 -- show 'RrWw' chars on console for each packet sent\n"
  "                       and received from TCP/UDP (caps) or tun/tap (lc)\n"
  "                : 6 to 11 -- debug messages of increasing verbosity\n"
  "--mute n        : Log at most n consecutive messages in the same category.\n"
  "--status file n : Write operational status to file every n seconds.\n"
  "--status-version [n] : Choose the status file format version number.\n"
  "                  Currently, n can be 1 or 2 (default=1).\n"
#ifdef ENABLE_OCC
  "--disable-occ   : Disable options consistency check between peers.\n"
#endif
#ifdef ENABLE_DEBUG
<<<<<<< HEAD
  "--gremlin [opt...]  : Special stress testing mode (for debugging only).\n"
  "                  Examples: cflood/7 pflood/3 corrupt/3 updown/3 drop/3\n"
=======
  "--gremlin mask  : Special stress testing mode (for debugging only).\n"
>>>>>>> 9f27b47f
#endif
#ifdef USE_LZO
  "--comp-lzo      : Use fast LZO compression -- may add up to 1 byte per\n"
  "                  packet for uncompressible data.\n"
  "--comp-noadapt  : Don't use adaptive compression when --comp-lzo\n"
  "                  is specified.\n"
#endif
#ifdef ENABLE_MANAGEMENT
  "--management ip port [pass] : Enable a TCP server on ip:port to handle\n"
  "                  management functions.  pass is a password file\n"
  "                  or 'stdin' to prompt from console.\n"
  "--management-query-passwords : Query management channel for private key\n"
  "                  and auth-user-pass passwords.\n"
  "--management-hold : Start " PACKAGE_NAME " in a hibernating state, until a client\n"
  "                    of the management interface explicitly starts it.\n"
  "--management-log-cache n : Cache n lines of log file history for usage\n"
  "                  by the management channel.\n"
#endif
#ifdef ENABLE_PLUGIN
  "--plugin m [str]: Load plug-in module m passing str as an argument\n"
  "                  to its initialization function.\n"
#endif
#if P2MP
#if P2MP_SERVER
  "\n"
  "Multi-Client Server options (when --mode server is used):\n"
  "--server network netmask : Helper option to easily configure server mode.\n"
  "--server-bridge IP netmask pool-start-IP pool-end-IP : Helper option to\n"
  "                    easily configure ethernet bridging server mode.\n"
  "--push \"option\" : Push a config file option back to the peer for remote\n"
  "                  execution.  Peer must specify --pull in its config file.\n"
  "--push-reset    : Don't inherit global push list for specific\n"
  "                  client instance.\n"
  "--ifconfig-pool start-IP end-IP [netmask] : Set aside a pool of subnets\n"
  "                  to be dynamically allocated to connecting clients.\n"
  "--ifconfig-pool-linear : Use individual addresses rather than /30 subnets\n"
  "                  in tun mode.  Not compatible with Windows clients.\n"
  "--ifconfig-pool-persist file [seconds] : Persist/unpersist ifconfig-pool\n"
  "                  data to file, at seconds intervals (default=600).\n"
  "                  If seconds=0, file will be treated as read-only.\n"
  "--ifconfig-push local remote-netmask : Push an ifconfig option to remote,\n"
  "                  overrides --ifconfig-pool dynamic allocation.\n"
  "                  Only valid in a client-specific config file.\n"
  "--iroute network [netmask] : Route subnet to client.\n"
  "                  Sets up internal routes only.\n"
  "                  Only valid in a client-specific config file.\n"
  "--disable       : Client is disabled.\n"
  "                  Only valid in a client-specific config file.\n"
  "--client-cert-not-required : Don't require client certificate, client\n"
  "                  will authenticate using username/password.\n"
  "--username-as-common-name  : For auth-user-pass authentication, use\n"
  "                  the authenticated username as the common name,\n"
  "                  rather than the common name from the client cert.\n"
  "--auth-user-pass-verify cmd method: Query client for username/password and\n"
  "                  run script cmd to verify.  If method='via-env', pass\n"
  "                  user/pass via environment, if method='via-file', pass\n"
  "                  user/pass via temporary file.\n"
  "--client-to-client : Internally route client-to-client traffic.\n"
  "--duplicate-cn  : Allow multiple clients with the same common name to\n"
  "                  concurrently connect.\n"
  "--client-connect cmd : Run script cmd on client connection.\n"
  "--client-disconnect cmd : Run script cmd on client disconnection.\n"
  "--client-config-dir dir : Directory for custom client config files.\n"
  "--ccd-exclusive : Refuse connection unless custom client config is found.\n"
  "--tmp-dir dir   : Temporary directory, used for --client-connect return file.\n"
  "--hash-size r v : Set the size of the real address hash table to r and the\n"
  "                  virtual address table to v.\n"
  "--bcast-buffers n : Allocate n broadcast buffers.\n"
  "--tcp-queue-limit n : Maximum number of queued TCP output packets.\n"
  "--learn-address cmd : Run script cmd to validate client virtual addresses.\n"
  "--connect-freq n s : Allow a maximum of n new connections per s seconds.\n"
  "--max-clients n : Allow a maximum of n simultaneously connected clients.\n"
  "--max-routes-per-client n : Allow a maximum of n internal routes per client.\n"
#endif
  "\n"
  "Client options (when connecting to a multi-client server):\n"
  "--client         : Helper option to easily configure client mode.\n"
  "--auth-user-pass [up] : Authenticate with server using username/password.\n"
  "                  up is a file containing username/password on 2 lines,\n"
  "                  or omit to prompt from console.\n"
  "--pull           : Accept certain config file options from the peer as if they\n"
  "                  were part of the local config file.  Must be specified\n"
  "                  when connecting to a '--mode server' remote host.\n"
  "--auth-retry t  : How to handle auth failures.  Set t to\n"
  "                  none (default), interact, or nointeract.\n"
#endif
#ifdef ENABLE_OCC
  "--explicit-exit-notify [n] : On exit/restart, send exit signal to\n"
  "                  server/remote. n = # of retries, default=1.\n"
#endif
#ifdef USE_CRYPTO
  "\n"
  "Data Channel Encryption Options (must be compatible between peers):\n"
  "(These options are meaningful for both Static Key & TLS-mode)\n"
  "--secret f [d]  : Enable Static Key encryption mode (non-TLS).\n"
  "                  Use shared secret file f, generate with --genkey.\n"
  "                  The optional d parameter controls key directionality.\n"
  "                  If d is specified, use separate keys for each\n"
  "                  direction, set d=0 on one side of the connection,\n"
  "                  and d=1 on the other side.\n"
  "--auth alg      : Authenticate packets with HMAC using message\n"
  "                  digest algorithm alg (default=%s).\n"
  "                  (usually adds 16 or 20 bytes per packet)\n"
  "                  Set alg=none to disable authentication.\n"
  "--cipher alg    : Encrypt packets with cipher algorithm alg\n"
  "                  (default=%s).\n"
  "                  Set alg=none to disable encryption.\n"
#ifdef HAVE_EVP_CIPHER_CTX_SET_KEY_LENGTH
  "--keysize n     : Size of cipher key in bits (optional).\n"
  "                  If unspecified, defaults to cipher-specific default.\n"
#endif
  "--engine [name] : Enable OpenSSL hardware crypto engine functionality.\n"
  "--no-replay     : Disable replay protection.\n"
  "--mute-replay-warnings : Silence the output of replay warnings to log file.\n"
  "--replay-window n [t]  : Use a replay protection sliding window of size n\n"
  "                         and a time window of t seconds.\n"
  "                         Default n=%d t=%d\n"
  "--no-iv         : Disable cipher IV -- only allowed with CBC mode ciphers.\n"
  "--replay-persist file : Persist replay-protection state across sessions\n"
  "                  using file.\n"
  "--test-crypto   : Run a self-test of crypto features enabled.\n"
  "                  For debugging only.\n"
#ifdef USE_SSL
  "\n"
  "TLS Key Negotiation Options:\n"
  "(These options are meaningful only for TLS-mode)\n"
  "--tls-server    : Enable TLS and assume server role during TLS handshake.\n"
  "--tls-client    : Enable TLS and assume client role during TLS handshake.\n"
  "--key-method m  : Data channel key exchange method.  m should be a method\n"
  "                  number, such as 1 (default), 2, etc.\n"
  "--ca file       : Certificate authority file in .pem format containing\n"
  "                  root certificate.\n"
  "--dh file       : File containing Diffie Hellman parameters\n"
  "                  in .pem format (for --tls-server only).\n"
  "                  Use \"openssl dhparam -out dh1024.pem 1024\" to generate.\n"
  "--cert file     : Local certificate in .pem format -- must be signed\n"
  "                  by a Certificate Authority in --ca file.\n"
  "--key file      : Local private key in .pem format.\n"
  "--pkcs12 file   : PKCS#12 file containing local private key, local certificate\n"
  "                  and root CA certificate.\n"
#ifdef WIN32
  "--cryptoapicert select-string : Load the certificate and private key from the\n"
  "                  Windows Certificate System Store.\n"
#endif
  "--tls-cipher l  : A list l of allowable TLS ciphers separated by : (optional).\n"
  "                : Use --show-tls to see a list of supported TLS ciphers.\n"
  "--tls-timeout n : Packet retransmit timeout on TLS control channel\n"
  "                  if no ACK from remote within n seconds (default=%d).\n"
  "--reneg-bytes n : Renegotiate data chan. key after n bytes sent and recvd.\n"
  "--reneg-pkts n  : Renegotiate data chan. key after n packets sent and recvd.\n"
  "--reneg-sec n   : Renegotiate data chan. key after n seconds (default=%d).\n"
  "--hand-window n : Data channel key exchange must finalize within n seconds\n"
  "                  of handshake initiation by any peer (default=%d).\n"
  "--tran-window n : Transition window -- old key can live this many seconds\n"
  "                  after new key renegotiation begins (default=%d).\n"
  "--single-session: Allow only one session (reset state on restart).\n"
  "--tls-exit      : Exit on TLS negotiation failure.\n"
  "--tls-auth f [d]: Add an additional layer of authentication on top of the TLS\n"
  "                  control channel to protect against DoS attacks.\n"
  "                  f (required) is a shared-secret passphrase file.\n"
  "                  The optional d parameter controls key directionality,\n"
  "                  see --secret option for more info.\n"
  "--askpass [file]: Get PEM password from controlling tty before we daemonize.\n"
  "--auth-nocache  : Don't cache --askpass or --auth-user-pass passwords.\n"
  "--crl-verify crl: Check peer certificate against a CRL.\n"
  "--tls-verify cmd: Execute shell command cmd to verify the X509 name of a\n"
  "                  pending TLS connection that has otherwise passed all other\n"
  "                  tests of certification.  cmd should return 0 to allow\n"
  "                  TLS handshake to proceed, or 1 to fail.  (cmd is\n"
  "                  executed as 'cmd certificate_depth X509_NAME_oneline')\n"
  "--tls-remote x509name: Accept connections only from a host with X509 name\n"
  "                  x509name. The remote host must also pass all other tests\n"
  "                  of verification.\n"
  "--ns-cert-type t: Require that peer certificate was signed with an explicit\n"
  "                  nsCertType designation t = 'client' | 'server'.\n"
#endif				/* USE_SSL */
  "\n"
  "SSL Library information:\n"
  "--show-ciphers  : Show cipher algorithms to use with --cipher option.\n"
  "--show-digests  : Show message digest algorithms to use with --auth option.\n"
  "--show-engines  : Show hardware crypto accelerator engines (if available).\n"
#ifdef USE_SSL
  "--show-tls      : Show all TLS ciphers (TLS used only as a control channel).\n"
#endif
#ifdef WIN32
  "\n"
  "Windows Specific:\n"
  "--ip-win32 method : When using --ifconfig on Windows, set TAP-Win32 adapter\n"
  "                    IP address using method = manual, netsh, ipapi, or\n"
  "                    dynamic (default = ipapi).\n"
  "                    Dynamic method allows two optional parameters:\n"
  "                    offset: DHCP server address offset (> -256 and < 256).\n"
  "                            If 0, use network address, if >0, take nth\n"
  "                            address forward from network address, if <0,\n"
  "                            take nth address backward from broadcast\n"
  "                            address.\n"
  "                            Default is 0.\n"
  "                    lease-time: Lease time in seconds.\n"
  "                                Default is one year.\n"
  "--route-method    : Which method to use for adding routes on Windows?\n"
  "                    ipapi (default) -- Use IP helper API.\n"
  "                    exe -- Call the route.exe shell command.\n"
  "--dhcp-option type [parm] : Set extended TAP-Win32 properties, must\n"
  "                    be used with --ip-win32 dynamic.  For options\n"
  "                    which allow multiple addresses,\n"
  "                    --dhcp-option must be repeated.\n"
  "                    DOMAIN name : Set DNS suffix\n"
  "                    DNS addr    : Set domain name server address(es)\n"
  "                    NTP         : Set NTP server address(es)\n"
  "                    NBDD        : Set NBDD server address(es)\n"
  "                    WINS addr   : Set WINS server address(es)\n"
  "                    NBT type    : Set NetBIOS over TCP/IP Node type\n"
  "                                  1: B, 2: P, 4: M, 8: H\n"
  "                    NBS id      : Set NetBIOS scope ID\n"
  "                    DISABLE-NBT : Disable Netbios-over-TCP/IP.\n"
  "--dhcp-renew       : Ask Windows to renew the TAP adapter lease on startup.\n"
  "--dhcp-pre-release : Ask Windows to release the previous TAP adapter lease on\n"
"                       startup.\n"
  "--dhcp-release     : Ask Windows to release the TAP adapter lease on shutdown.\n"
  "--tap-sleep n   : Sleep for n seconds after TAP adapter open before\n"
  "                  attempting to set adapter properties.\n"
  "--pause-exit         : When run from a console window, pause before exiting.\n"
  "--service ex [0|1]   : For use when " PACKAGE_NAME " is being instantiated by a\n"
  "                       service, and should not be used directly by end-users.\n"
  "                       ex is the name of an event object which, when\n"
  "                       signaled, will cause " PACKAGE_NAME " to exit.  A second\n"
  "                       optional parameter controls the initial state of ex.\n"
  "--show-net-up   : Show " PACKAGE_NAME "'s view of routing table and net adapter list\n"
  "                  after TAP adapter is up and routes have been added.\n"
  "Windows Standalone Options:\n"
  "\n"
  "--show-adapters : Show all TAP-Win32 adapters.\n"
  "--show-net      : Show " PACKAGE_NAME "'s view of routing table and net adapter list.\n"
  "--show-valid-subnets : Show valid subnets for --dev tun emulation.\n"
#endif
  "\n"
  "Generate a random key (only for non-TLS static key encryption mode):\n"
  "--genkey        : Generate a random key to be used as a shared secret,\n"
  "                  for use with the --secret option.\n"
  "--secret file   : Write key to file.\n"
#endif				/* USE_CRYPTO */
#ifdef TUNSETPERSIST
  "\n"
  "Tun/tap config mode (available with linux 2.4+):\n"
  "--mktun         : Create a persistent tunnel.\n"
  "--rmtun         : Remove a persistent tunnel.\n"
  "--dev tunX|tapX : tun/tap device\n"
  "--dev-type dt   : Device type.  See tunnel options above for details.\n"
#endif
 ;

#endif /* !ENABLE_SMALL */

/*
 * This is where the options defaults go.
 * Any option not explicitly set here
 * will be set to 0.
 */
void
init_options (struct options *o)
{
  CLEAR (*o);
  gc_init (&o->gc);
  o->mode = MODE_POINT_TO_POINT;
  o->proto = PROTO_UDPv4;
  o->connect_retry_seconds = 5;
  o->local_port = o->remote_port = OPENVPN_PORT;
  o->verbosity = 1;
  o->status_file_update_freq = 60;
  o->status_file_version = 1;
  o->bind_local = true;
  o->tun_mtu = TUN_MTU_DEFAULT;
  o->link_mtu = LINK_MTU_DEFAULT;
  o->mtu_discover_type = -1;
  o->mssfix = MSSFIX_DEFAULT;
#if USE_PAYLOAD_CONNTRACK
  o->tcp_retrans = 0;
#endif
  o->route_delay_window = 30;
  o->resolve_retry_seconds = RESOLV_RETRY_INFINITE;
#ifdef ENABLE_OCC
  o->occ = true;
#endif
#ifdef ENABLE_MANAGEMENT
  o->management_log_history_cache = 250;
  o->management_echo_buffer_size = 100;
  o->management_state_buffer_size = 100;
#endif
#ifdef TUNSETPERSIST
  o->persist_mode = 1;
#endif
#ifndef WIN32
  o->rcvbuf = 65536;
  o->sndbuf = 65536;
#endif
#ifdef USE_LZO
  o->comp_lzo_adaptive = true;
#endif
#ifdef TARGET_LINUX
  o->tuntap_options.txqueuelen = 100;
#endif
#ifdef WIN32
  o->tuntap_options.ip_win32_type = IPW32_SET_DHCP_MASQ;
  o->tuntap_options.dhcp_lease_time = 31536000; /* one year */
  o->tuntap_options.dhcp_masq_offset = 0;       /* use network address as internal DHCP server address */
  o->route_method = ROUTE_METHOD_IPAPI;
#endif
#ifdef USE_PTHREAD
  o->n_threads = 1;
#endif
#if P2MP_SERVER
  o->real_hash_size = 256;
  o->virtual_hash_size = 256;
  o->n_bcast_buf = 256;
  o->tcp_queue_limit = 64;
  o->max_clients = 1024;
  o->max_routes_per_client = 256;
  o->ifconfig_pool_persist_refresh_freq = 600;
#endif
#if P2MP
  o->scheduled_exit_interval = 5;
#endif
#ifdef USE_CRYPTO
  o->ciphername = "BF-CBC";
  o->ciphername_defined = true;
  o->authname = "SHA1";
  o->authname_defined = true;
  o->replay = true;
  o->replay_window = DEFAULT_SEQ_BACKTRACK;
  o->replay_time = DEFAULT_TIME_BACKTRACK;
  o->use_iv = true;
  o->key_direction = KEY_DIRECTION_BIDIRECTIONAL;
#ifdef USE_SSL
  o->key_method = 2;
  o->tls_timeout = 2;
  o->renegotiate_seconds = 3600;
  o->handshake_window = 60;
  o->transition_window = 3600;
#endif
#endif
}

void
uninit_options (struct options *o)
{
  gc_free (&o->gc);
}

#ifdef ENABLE_DEBUG

#define SHOW_PARM(name, value, format) msg(D_SHOW_PARMS, "  " #name " = " format, (value))
#define SHOW_STR(var)       SHOW_PARM(var, (o->var ? o->var : "[UNDEF]"), "'%s'")
#define SHOW_INT(var)       SHOW_PARM(var, o->var, "%d")
#define SHOW_UINT(var)      SHOW_PARM(var, o->var, "%u")
#define SHOW_UNSIGNED(var)  SHOW_PARM(var, o->var, "0x%08x")
#define SHOW_BOOL(var)      SHOW_PARM(var, (o->var ? "ENABLED" : "DISABLED"), "%s");

#endif

void
setenv_settings (struct env_set *es, const struct options *o)
{
  setenv_str (es, "config", o->config);
  setenv_str (es, "proto", proto2ascii (o->proto, false));
  setenv_str (es, "local", o->local);
  setenv_int (es, "local_port", o->local_port);
  setenv_int (es, "verb", o->verbosity);
  setenv_int (es, "daemon", o->daemon);
  setenv_int (es, "daemon_log_redirect", o->log);

  if (o->remote_list)
    {
      int i;

      for (i = 0; i < o->remote_list->len; ++i)
	{
	  char remote_string[64];
	  char remote_port_string[64];

	  openvpn_snprintf (remote_string, sizeof (remote_string), "remote_%d", i+1);
	  openvpn_snprintf (remote_port_string, sizeof (remote_port_string), "remote_port_%d", i+1);

	  setenv_str (es, remote_string,      o->remote_list->array[i].hostname);
	  setenv_int (es, remote_port_string, o->remote_list->array[i].port);
	}
    }
}

static in_addr_t
get_ip_addr (const char *ip_string, int msglevel, bool *error)
{
  unsigned int flags = GETADDR_HOST_ORDER;
  bool succeeded = false;
  in_addr_t ret;

  if (msglevel & M_FATAL)
    flags |= GETADDR_FATAL;

  ret = getaddr (flags, ip_string, 0, &succeeded, NULL);
  if (!succeeded && error)
    *error = true;
  return ret;
}

static char *
string_substitute (const char *src, int from, int to, struct gc_arena *gc)
{
  char *ret = (char *) gc_malloc (strlen (src) + 1, true, gc);
  char *dest = ret;
  char c;

  do
    {
      c = *src++;
      if (c == from)
	c = to;
      *dest++ = c;
    }
  while (c);
  return ret;
}

bool
is_persist_option (const struct options *o)
{
  return o->persist_tun
      || o->persist_key
      || o->persist_local_ip
      || o->persist_remote_ip
#ifdef USE_PTHREAD
      || o->n_threads >= 2
#endif
    ;
}

bool
is_stateful_restart (const struct options *o)
{
  return is_persist_option (o) || (o->remote_list && o->remote_list->len > 1);
}

#ifdef WIN32

#ifdef ENABLE_DEBUG

static void
show_dhcp_option_addrs (const char *name, const in_addr_t *array, int len)
{
  struct gc_arena gc = gc_new ();
  int i;
  for (i = 0; i < len; ++i)
    {
      msg (D_SHOW_PARMS, "  %s[%d] = %s",
	   name,
	   i,
	   print_in_addr_t (array[i], 0, &gc));
    }
  gc_free (&gc);
}

static void
show_tuntap_options (const struct tuntap_options *o)
{
  SHOW_BOOL (ip_win32_defined);
  SHOW_INT (ip_win32_type);
  SHOW_INT (dhcp_masq_offset);
  SHOW_INT (dhcp_lease_time);
  SHOW_INT (tap_sleep);
  SHOW_BOOL (dhcp_options);
  SHOW_BOOL (dhcp_renew);
  SHOW_BOOL (dhcp_pre_release);
  SHOW_BOOL (dhcp_release);
  SHOW_STR (domain);
  SHOW_STR (netbios_scope);
  SHOW_INT (netbios_node_type);
  SHOW_BOOL (disable_nbt);

  show_dhcp_option_addrs ("DNS", o->dns, o->dns_len);
  show_dhcp_option_addrs ("WINS", o->wins, o->wins_len);
  show_dhcp_option_addrs ("NTP", o->ntp, o->ntp_len);
  show_dhcp_option_addrs ("NBDD", o->nbdd, o->nbdd_len);
}

#endif

static void
dhcp_option_address_parse (const char *name, const char *parm, in_addr_t *array, int *len, int msglevel)
{
  if (*len >= N_DHCP_ADDR)
    {
      msg (msglevel, "--dhcp-option %s: maximum of %d %s servers can be specified",
	   name,
	   N_DHCP_ADDR,
	   name);
    }
  else
    {
      bool error = false;
      const in_addr_t addr = get_ip_addr (parm, msglevel, &error);
      if (!error)
	array[(*len)++] = addr;
    }
}

#endif

#if P2MP

#ifdef ENABLE_DEBUG

static void
show_p2mp_parms (const struct options *o)
{
  struct gc_arena gc = gc_new ();

#if P2MP_SERVER
  msg (D_SHOW_PARMS, "  server_network = %s", print_in_addr_t (o->server_network, 0, &gc));
  msg (D_SHOW_PARMS, "  server_netmask = %s", print_in_addr_t (o->server_netmask, 0, &gc));
  msg (D_SHOW_PARMS, "  server_bridge_ip = %s", print_in_addr_t (o->server_bridge_ip, 0, &gc));
  msg (D_SHOW_PARMS, "  server_bridge_netmask = %s", print_in_addr_t (o->server_bridge_netmask, 0, &gc));
  msg (D_SHOW_PARMS, "  server_bridge_pool_start = %s", print_in_addr_t (o->server_bridge_pool_start, 0, &gc));
  msg (D_SHOW_PARMS, "  server_bridge_pool_end = %s", print_in_addr_t (o->server_bridge_pool_end, 0, &gc));
  if (o->push_list)
    {
      const struct push_list *l = o->push_list;
      const char *printable_push_list = l->options;
      msg (D_SHOW_PARMS, "  push_list = '%s'", printable_push_list);
    }
  SHOW_BOOL (ifconfig_pool_defined);
  msg (D_SHOW_PARMS, "  ifconfig_pool_start = %s", print_in_addr_t (o->ifconfig_pool_start, 0, &gc));
  msg (D_SHOW_PARMS, "  ifconfig_pool_end = %s", print_in_addr_t (o->ifconfig_pool_end, 0, &gc));
  msg (D_SHOW_PARMS, "  ifconfig_pool_netmask = %s", print_in_addr_t (o->ifconfig_pool_netmask, 0, &gc));
  SHOW_STR (ifconfig_pool_persist_filename);
  SHOW_INT (ifconfig_pool_persist_refresh_freq);
  SHOW_BOOL (ifconfig_pool_linear);
  SHOW_INT (n_bcast_buf);
  SHOW_INT (tcp_queue_limit);
  SHOW_INT (real_hash_size);
  SHOW_INT (virtual_hash_size);
  SHOW_STR (client_connect_script);
  SHOW_STR (learn_address_script);
  SHOW_STR (client_disconnect_script);
  SHOW_STR (client_config_dir);
  SHOW_BOOL (ccd_exclusive);
  SHOW_STR (tmp_dir);
  SHOW_BOOL (push_ifconfig_defined);
  msg (D_SHOW_PARMS, "  push_ifconfig_local = %s", print_in_addr_t (o->push_ifconfig_local, 0, &gc));
  msg (D_SHOW_PARMS, "  push_ifconfig_remote_netmask = %s", print_in_addr_t (o->push_ifconfig_remote_netmask, 0, &gc));
  SHOW_BOOL (enable_c2c);
  SHOW_BOOL (duplicate_cn);
  SHOW_INT (cf_max);
  SHOW_INT (cf_per);
  SHOW_INT (max_clients);
  SHOW_INT (max_routes_per_client);
  SHOW_BOOL (client_cert_not_required);
  SHOW_BOOL (username_as_common_name)
  SHOW_STR (auth_user_pass_verify_script);
  SHOW_BOOL (auth_user_pass_verify_script_via_file);
#endif /* P2MP_SERVER */

  SHOW_BOOL (client);
  SHOW_BOOL (pull);
  SHOW_STR (auth_user_pass_file);

  gc_free (&gc);
}

#endif /* ENABLE_DEBUG */

#if P2MP_SERVER

static void
option_iroute (struct options *o,
	       const char *network_str,
	       const char *netmask_str,
	       int msglevel)
{
  struct iroute *ir;

  ALLOC_OBJ_GC (ir, struct iroute, &o->gc);
  ir->network = getaddr (GETADDR_HOST_ORDER, network_str, 0, NULL, NULL);
  ir->netbits = -1;

  if (netmask_str)
    {
      const in_addr_t netmask = getaddr (GETADDR_HOST_ORDER, netmask_str, 0, NULL, NULL);
      if (!netmask_to_netbits (ir->network, netmask, &ir->netbits))
	{
	  msg (msglevel, "in --iroute %s %s : Bad network/subnet specification",
	       network_str,
	       netmask_str);
	  return;
	}
    }

  ir->next = o->iroutes;
  o->iroutes = ir;
}

#endif /* P2MP_SERVER */
#endif /* P2MP */

#ifdef ENABLE_DEBUG
static void
show_remote_list (const struct remote_list *l)
{
  if (l)
    {
      int i;
      for (i = 0; i < l->len; ++i)
	{
	  msg (D_SHOW_PARMS, "  remote_list[%d] = {'%s', %d}",
	       i, l->array[i].hostname, l->array[i].port);
	}
    }
  else
    {
      msg (D_SHOW_PARMS, "  remote_list = NULL");
    }
}
#endif

#if defined(ENABLE_HTTP_PROXY) && defined (ENABLE_DEBUG)
static void
show_http_proxy_options (const struct http_proxy_options *o)
{
  msg (D_SHOW_PARMS, "BEGIN http_proxy");
  SHOW_STR (server);
  SHOW_INT (port);
  SHOW_STR (auth_method_string);
  SHOW_STR (auth_file);
  SHOW_BOOL (retry);
  SHOW_INT (timeout);
  SHOW_STR (http_version);
  SHOW_STR (user_agent);
  msg (D_SHOW_PARMS, "END http_proxy");
}
#endif
<<<<<<< HEAD

#if GROUPS && defined(ENABLE_DEBUG)

static void
show_group_options (const struct options *o)
{
  if (o->group_info)
    {
      struct status_output *so = status_open (NULL, 0, D_SHOW_PARMS, NULL, 0);
      group_info_print (o->group_info, "  ", so);
      status_close (so);
    }
}

#endif
=======
>>>>>>> 9f27b47f

void
options_detach (struct options *o)
{
  gc_detach (&o->gc);
  o->routes = NULL;
#if P2MP_SERVER
  if (o->push_list) /* clone push_list */
    {
      const struct push_list *old = o->push_list;
      ALLOC_OBJ_GC (o->push_list, struct push_list, &o->gc);
      strcpy (o->push_list->options, old->options);
    }
#endif
}

void
rol_check_alloc (struct options *options)
{
  if (!options->routes)
    options->routes = new_route_option_list (&options->gc);
}

void
show_settings (const struct options *o)
{
#ifdef ENABLE_DEBUG
  msg (D_SHOW_PARMS, "Current Parameter Settings:");

  SHOW_STR (config);
  
  SHOW_INT (mode);

#ifdef TUNSETPERSIST
  SHOW_BOOL (persist_config);
  SHOW_INT (persist_mode);
#endif

#ifdef USE_CRYPTO
  SHOW_BOOL (show_ciphers);
  SHOW_BOOL (show_digests);
  SHOW_BOOL (show_engines);
  SHOW_BOOL (genkey);
#ifdef USE_SSL
  SHOW_STR (key_pass_file);
  SHOW_BOOL (show_tls_ciphers);
#endif
#endif

  SHOW_INT (proto);
  SHOW_STR (local);
  show_remote_list (o->remote_list);
  SHOW_BOOL (remote_random);

  SHOW_INT (local_port);
  SHOW_INT (remote_port);
  SHOW_BOOL (remote_float);
  SHOW_STR (ipchange);
  SHOW_BOOL (bind_local);
  SHOW_STR (dev);
  SHOW_STR (dev_type);
  SHOW_STR (dev_node);
  SHOW_BOOL (tun_ipv6);
  SHOW_STR (ifconfig_local);
  SHOW_STR (ifconfig_remote_netmask);
  SHOW_BOOL (ifconfig_noexec);
  SHOW_BOOL (ifconfig_nowarn);

#ifdef HAVE_GETTIMEOFDAY
  SHOW_INT (shaper);
#endif
  SHOW_INT (tun_mtu);
  SHOW_BOOL (tun_mtu_defined);
  SHOW_INT (link_mtu);
  SHOW_BOOL (link_mtu_defined);
  SHOW_INT (tun_mtu_extra);
  SHOW_BOOL (tun_mtu_extra_defined);

#ifdef ENABLE_FRAGMENT
  SHOW_INT (fragment);
#endif

  SHOW_INT (mtu_discover_type);

#ifdef ENABLE_OCC
  SHOW_INT (mtu_test);
#endif

  SHOW_BOOL (mlock);

  SHOW_INT (keepalive_ping);
  SHOW_INT (keepalive_timeout);
  SHOW_INT (inactivity_timeout);
  SHOW_INT (ping_send_timeout);
  SHOW_INT (ping_rec_timeout);
  SHOW_INT (ping_rec_timeout_action);
  SHOW_BOOL (ping_timer_remote);
  SHOW_INT (remap_sigusr1);
#ifdef ENABLE_OCC
  SHOW_INT (explicit_exit_notification);
#endif
  SHOW_BOOL (persist_tun);
  SHOW_BOOL (persist_local_ip);
  SHOW_BOOL (persist_remote_ip);
  SHOW_BOOL (persist_key);

  SHOW_INT (mssfix);
#if USE_PAYLOAD_CONNTRACK
  SHOW_INT (tcp_retrans);
#endif
  
#if PASSTOS_CAPABILITY
  SHOW_BOOL (passtos);
#endif

  SHOW_INT (resolve_retry_seconds);
  SHOW_INT (connect_retry_seconds);

  SHOW_STR (username);
  SHOW_STR (groupname);
  SHOW_STR (chroot_dir);
  SHOW_STR (cd_dir);
  SHOW_STR (writepid);
  SHOW_STR (up_script);
  SHOW_STR (down_script);
  SHOW_BOOL (down_pre);
  SHOW_BOOL (up_restart);
  SHOW_BOOL (up_delay);
  SHOW_BOOL (daemon);
  SHOW_INT (inetd);
  SHOW_BOOL (log);
  SHOW_BOOL (suppress_timestamps);
  SHOW_INT (nice);
  SHOW_INT (verbosity);
  SHOW_INT (mute);
#ifdef ENABLE_DEBUG
  SHOW_INT (gremlin);
#endif
  SHOW_STR (status_file);
  SHOW_INT (status_file_version);
  SHOW_INT (status_file_update_freq);

#ifdef ENABLE_OCC
  SHOW_BOOL (occ);
#endif
  SHOW_INT (rcvbuf);
  SHOW_INT (sndbuf);

<<<<<<< HEAD
#if ENABLE_IP_PKTINFO
  SHOW_BOOL (multihome);
#endif

=======
>>>>>>> 9f27b47f
#ifdef ENABLE_HTTP_PROXY
  if (o->http_proxy_options)
    show_http_proxy_options (o->http_proxy_options);
#endif

#ifdef ENABLE_SOCKS
  SHOW_STR (socks_proxy_server);
  SHOW_INT (socks_proxy_port);
  SHOW_BOOL (socks_proxy_retry);
#endif

#if 0 /* ALIGN_OPTIMIZE */
  SHOW_BOOL (align_optimize);
#endif

#ifdef USE_LZO
  SHOW_BOOL (comp_lzo);
  SHOW_BOOL (comp_lzo_adaptive);
#endif

  SHOW_STR (route_script);
  SHOW_STR (route_default_gateway);
  SHOW_BOOL (route_noexec);
  SHOW_INT (route_delay);
  SHOW_INT (route_delay_window);
  SHOW_BOOL (route_delay_defined);
  if (o->routes)
    print_route_options (o->routes, D_SHOW_PARMS);

#ifdef ENABLE_MANAGEMENT
  SHOW_STR (management_addr);
  SHOW_INT (management_port);
  SHOW_STR (management_user_pass);
  SHOW_INT (management_log_history_cache);
  SHOW_INT (management_echo_buffer_size);
  SHOW_BOOL (management_query_passwords);
  SHOW_BOOL (management_hold);
#endif
#ifdef ENABLE_PLUGIN
  if (o->plugin_list)
    plugin_option_list_print (o->plugin_list, D_SHOW_PARMS);
#endif

#ifdef USE_CRYPTO
  SHOW_STR (shared_secret_file);
  SHOW_INT (key_direction);
  SHOW_BOOL (ciphername_defined);
  SHOW_STR (ciphername);
  SHOW_BOOL (authname_defined);
  SHOW_STR (authname);
  SHOW_INT (keysize);
  SHOW_BOOL (engine);
  SHOW_BOOL (replay);
  SHOW_BOOL (mute_replay_warnings);
  SHOW_INT (replay_window);
  SHOW_INT (replay_time);
  SHOW_STR (packet_id_file);
  SHOW_BOOL (use_iv);
  SHOW_BOOL (test_crypto);

#ifdef USE_SSL
  SHOW_BOOL (tls_server);
  SHOW_BOOL (tls_client);
  SHOW_INT (key_method);
  SHOW_STR (ca_file);
  SHOW_STR (dh_file);
  SHOW_STR (cert_file);
  SHOW_STR (priv_key_file);
  SHOW_STR (pkcs12_file);
#ifdef WIN32
  SHOW_STR (cryptoapi_cert);
#endif
  SHOW_STR (cipher_list);
  SHOW_STR (tls_verify);
  SHOW_STR (tls_remote);
  SHOW_STR (crl_file);
  SHOW_INT (ns_cert_type);

  SHOW_INT (tls_timeout);

  SHOW_INT (renegotiate_bytes);
  SHOW_INT (renegotiate_packets);
  SHOW_INT (renegotiate_seconds);

  SHOW_INT (handshake_window);
  SHOW_INT (transition_window);

  SHOW_BOOL (single_session);
  SHOW_BOOL (tls_exit);

  SHOW_STR (tls_auth_file);
#endif
#endif

#if P2MP
  show_p2mp_parms (o);
#endif

#ifdef WIN32
  SHOW_BOOL (show_net_up);
  SHOW_INT (route_method);
  show_tuntap_options (&o->tuntap_options);
#endif
<<<<<<< HEAD

#if GROUPS
  show_group_options (o);
#endif

#endif /* ENABLE_DEBUG */
=======
#endif
>>>>>>> 9f27b47f
}

#undef SHOW_PARM
#undef SHOW_STR
#undef SHOW_INT
#undef SHOW_BOOL

#ifdef ENABLE_HTTP_PROXY

struct http_proxy_options *
init_http_options_if_undefined (struct options *o)
{
  if (!o->http_proxy_options)
    {
      ALLOC_OBJ_CLEAR_GC (o->http_proxy_options, struct http_proxy_options, &o->gc);
      /* http proxy defaults */
      o->http_proxy_options->timeout = 5;
      o->http_proxy_options->http_version = "1.0";
    }
  return o->http_proxy_options;
}

#endif

<<<<<<< HEAD
#if GROUPS

void
group_init_if_uninitialized (struct options *o)
{
  if (!o->group_info)
    o->group_info = group_info_new (&o->gc);
}

#endif

=======
>>>>>>> 9f27b47f
/*
 * Sanity check on options.
 * Also set some options based on other
 * options.
 */
void
options_postprocess (struct options *options, bool first_time)
{
  struct options defaults;
  int dev = DEV_TYPE_UNDEF;
  int i;
  bool pull = false;

  init_options (&defaults);

#ifdef USE_CRYPTO
  if (options->test_crypto)
    {
      notnull (options->shared_secret_file, "key file (--secret)");
    }
  else
#endif
    notnull (options->dev, "TUN/TAP device (--dev)");

  /*
   * Get tun/tap/null device type
   */
  dev = dev_type_enum (options->dev, options->dev_type);

  /*
   * Fill in default port number for --remote list
   */
  if (options->remote_list)
    {
      for (i = 0; i < options->remote_list->len; ++i)
	{
	  struct remote_entry *e = &options->remote_list->array[i];
	  if (e->port < 0)
	    e->port = options->remote_port;
	}
    }

#if GROUPS
  /*
   * Compile group inheritance graph
   */
  if (options->group_info)
    group_inherit_compile (options->group_info, &options->gc);
#endif

  /*
   * If --mssfix is supplied without a parameter, default
   * it to --fragment value, if --fragment is specified.
   */
  if (options->mssfix_default)
    {
#ifdef ENABLE_FRAGMENT
      if (options->fragment)
	options->mssfix = options->fragment;
#else
      msg (M_USAGE, "--mssfix must specify a parameter");
#endif      
    }

  /*
   * Sanity check on daemon/inetd modes
   */

  if (options->daemon && options->inetd)
    msg (M_USAGE, "only one of --daemon or --inetd may be specified");

  if (options->inetd && (options->local || options->remote_list))
    msg (M_USAGE, "--local or --remote cannot be used with --inetd");

  if (options->inetd && options->proto == PROTO_TCPv4_CLIENT)
    msg (M_USAGE, "--proto tcp-client cannot be used with --inetd");

  if (options->inetd == INETD_NOWAIT && options->proto != PROTO_TCPv4_SERVER)
    msg (M_USAGE, "--inetd nowait can only be used with --proto tcp-server");

  if (options->inetd == INETD_NOWAIT
#if defined(USE_CRYPTO) && defined(USE_SSL)
      && !(options->tls_server || options->tls_client)
#endif
      )
    msg (M_USAGE, "--inetd nowait can only be used in TLS mode");

  if (options->inetd == INETD_NOWAIT && dev != DEV_TYPE_TAP)
    msg (M_USAGE, "--inetd nowait only makes sense in --dev tap mode");

  /*
   * In forking TCP server mode, you don't need to ifconfig
   * the tap device (the assumption is that it will be bridged).
   */
  if (options->inetd == INETD_NOWAIT)
    options->ifconfig_noexec = true;

  /*
   * Sanity check on TCP mode options
   */

<<<<<<< HEAD
  if (options->connect_retry_defined && options->proto != PROTO_TCPv4_CLIENT && options->proto != PROTO_TCPv6_CLIENT)
=======
  if (options->connect_retry_defined && options->proto != PROTO_TCPv4_CLIENT)
>>>>>>> 9f27b47f
    msg (M_USAGE, "--connect-retry doesn't make sense unless also used with --proto tcp-client");

  /*
   * Sanity check on MTU parameters
   */
  if (options->tun_mtu_defined && options->link_mtu_defined)
    msg (M_USAGE, "only one of --tun-mtu or --link-mtu may be defined (note that --ifconfig implies --link-mtu %d)", LINK_MTU_DEFAULT);

#ifdef ENABLE_OCC
<<<<<<< HEAD
  if (!proto_is_udp(options->proto) && options->mtu_test)
    msg (M_USAGE, "Options error: --mtu-test only makes sense with --proto udp or --proto udp6");
=======
  if (options->proto != PROTO_UDPv4 && options->mtu_test)
    msg (M_USAGE, "--mtu-test only makes sense with --proto udp");
>>>>>>> 9f27b47f
#endif

  /*
   * Set MTU defaults
   */
  {
    if (!options->tun_mtu_defined && !options->link_mtu_defined)
      {
	options->tun_mtu_defined = true;
      }
    if ((dev == DEV_TYPE_TAP) && !options->tun_mtu_extra_defined)
      {
	options->tun_mtu_extra_defined = true;
	options->tun_mtu_extra = TAP_MTU_EXTRA_DEFAULT;
      }
  }

  /*
   * Process helper-type options which map to other, more complex
   * sequences of options.
   */
  helper_client_server (options);
  helper_keepalive (options);

  /* will we be pulling options from server? */
#if P2MP
  pull = options->pull;
#endif

  /*
   * Sanity check on --local, --remote, and --ifconfig
   */

  if (options->remote_list)
    {
      int i;
      struct remote_list *l = options->remote_list;

      for (i = 0; i < l->len; ++i)
	{
	  const char *remote = l->array[i].hostname;
	  const int remote_port = l->array[i].port;

	  if (proto_is_net(options->proto)
	      && string_defined_equal (options->local, remote)
	      && options->local_port == remote_port)
	    msg (M_USAGE, "--remote and --local addresses are the same");
	
	  if (string_defined_equal (remote, options->ifconfig_local)
	      || string_defined_equal (remote, options->ifconfig_remote_netmask))
	    msg (M_USAGE, "--local and --remote addresses must be distinct from --ifconfig addresses");
	}
    }

  if (string_defined_equal (options->local, options->ifconfig_local)
      || string_defined_equal (options->local, options->ifconfig_remote_netmask))
    msg (M_USAGE, "--local addresses must be distinct from --ifconfig addresses");

  if (string_defined_equal (options->ifconfig_local, options->ifconfig_remote_netmask))
    msg (M_USAGE, "local and remote/netmask --ifconfig addresses must be different");

  if (options->local_port_defined && !options->bind_local)
    msg (M_USAGE, "--lport and --nobind don't make sense when used together");

  if (!options->remote_list && !options->bind_local)
    msg (M_USAGE, "--nobind doesn't make sense unless used with --remote");

  /*
   * Check for consistency of management options
   */
#ifdef ENABLE_MANAGEMENT
  if (!options->management_addr &&
      (options->management_query_passwords || options->management_hold
       || options->management_log_history_cache != defaults.management_log_history_cache))
    msg (M_USAGE, "--management is not specified, however one or more options which modify the behavior of --management were specified");
#endif

  /*
   * Windows-specific options.
   */

#ifdef WIN32
      if (dev == DEV_TYPE_TUN && !(pull || (options->ifconfig_local && options->ifconfig_remote_netmask)))
	msg (M_USAGE, "On Windows, --ifconfig is required when --dev tun is used");

      if ((options->tuntap_options.ip_win32_defined)
	  && !(pull || (options->ifconfig_local && options->ifconfig_remote_netmask)))
	msg (M_USAGE, "On Windows, --ip-win32 doesn't make sense unless --ifconfig is also used");

      if (options->tuntap_options.dhcp_options &&
	  options->tuntap_options.ip_win32_type != IPW32_SET_DHCP_MASQ)
	msg (M_USAGE, "--dhcp-options requires --ip-win32 dynamic");

      if ((dev == DEV_TYPE_TUN || dev == DEV_TYPE_TAP) && !options->route_delay_defined)
	{
	  options->route_delay_defined = true;
	  options->route_delay = 0;
	}

      if (options->ifconfig_noexec)
	{
	  options->tuntap_options.ip_win32_type = IPW32_SET_MANUAL;
	  options->ifconfig_noexec = false;
	}
#endif

  /*
   * Check that protocol options make sense.
   */

#ifdef ENABLE_FRAGMENT
<<<<<<< HEAD
  if (!proto_is_udp(options->proto) && options->fragment)
    msg (M_USAGE, "--fragment can only be used with --proto udp or --proto udp6");
#endif
  if (!proto_is_net(options->proto) && !options->local)
    msg (M_USAGE, "--local MUST be specified with --proto unix-dgram or --proto unix-stream");

#ifdef ENABLE_OCC
  if (!proto_is_udp(options->proto) && options->explicit_exit_notification)
    msg (M_USAGE, "--explicit-exit-notify can only be used with --proto udp");
#endif

  if (!options->remote_list && (options->proto == PROTO_TCPv4_CLIENT||options->proto== PROTO_TCPv6_CLIENT))
=======
  if (options->proto != PROTO_UDPv4 && options->fragment)
    msg (M_USAGE, "--fragment can only be used with --proto udp");
#endif

#ifdef ENABLE_OCC
  if (options->proto != PROTO_UDPv4 && options->explicit_exit_notification)
    msg (M_USAGE, "--explicit-exit-notify can only be used with --proto udp");
#endif

  if (!options->remote_list && options->proto == PROTO_TCPv4_CLIENT)
>>>>>>> 9f27b47f
    msg (M_USAGE, "--remote MUST be used in TCP Client mode");

#ifdef ENABLE_HTTP_PROXY
  if (options->http_proxy_options && options->proto != PROTO_TCPv4_CLIENT)
    msg (M_USAGE, "--http-proxy MUST be used in TCP Client mode (i.e. --proto tcp-client)");
#endif

#if defined(ENABLE_HTTP_PROXY) && defined(ENABLE_SOCKS)
  if (options->http_proxy_options && options->socks_proxy_server)
    msg (M_USAGE, "--http-proxy can not be used together with --socks-proxy");
#endif

#ifdef ENABLE_SOCKS
  if (options->socks_proxy_server && options->proto == PROTO_TCPv4_SERVER)
    msg (M_USAGE, "--socks-proxy can not be used in TCP Server mode");
#endif

<<<<<<< HEAD
  if ((options->proto == PROTO_TCPv4_SERVER||options->proto == PROTO_TCPv6_SERVER) && remote_list_len (options->remote_list) > 1)
=======
  if (options->proto == PROTO_TCPv4_SERVER && remote_list_len (options->remote_list) > 1)
>>>>>>> 9f27b47f
    msg (M_USAGE, "TCP server mode allows at most one --remote address");

#if P2MP_SERVER

  /*
   * Check consistency of --mode server options.
   */
  if (options->mode == MODE_SERVER)
    {
#ifdef WIN32
      /*
       * We need to explicitly set --tap-sleep because
       * we do not schedule event timers in the top-level context.
       */
      options->tuntap_options.tap_sleep = 10;
      if (options->route_delay_defined && options->route_delay)
	options->tuntap_options.tap_sleep = options->route_delay;	
      options->route_delay_defined = false;
#endif

      if (!(dev == DEV_TYPE_TUN || dev == DEV_TYPE_TAP))
	msg (M_USAGE, "--mode server only works with --dev tun or --dev tap");
      if (options->pull)
	msg (M_USAGE, "--pull cannot be used with --mode server");
<<<<<<< HEAD
      if (!(proto_is_udp(options->proto) || options->proto == PROTO_TCPv4_SERVER || options->proto == PROTO_TCPv6_SERVER || options->proto == PROTO_UNIX_DGRAM))
	msg (M_USAGE, "--mode server currently only supports --proto udp or --proto tcp-server (also udp6/tcp6)");
=======
      if (!(options->proto == PROTO_UDPv4 || options->proto == PROTO_TCPv4_SERVER))
	msg (M_USAGE, "--mode server currently only supports --proto udp or --proto tcp-server");
>>>>>>> 9f27b47f
      if (!options->tls_server)
	msg (M_USAGE, "--mode server requires --tls-server");
      if (options->remote_list)
	msg (M_USAGE, "--remote cannot be used with --mode server");
      if (!options->bind_local)
	msg (M_USAGE, "--nobind cannot be used with --mode server");
#ifdef ENABLE_HTTP_PROXY
      if (options->http_proxy_options)
	msg (M_USAGE, "--http-proxy cannot be used with --mode server");
#endif
#ifdef ENABLE_SOCKS
      if (options->socks_proxy_server)
	msg (M_USAGE, "--socks-proxy cannot be used with --mode server");
#endif
      if (options->tun_ipv6)
	msg (M_USAGE, "--tun-ipv6 cannot be used with --mode server");
      if (options->shaper)
	msg (M_USAGE, "--shaper cannot be used with --mode server");
      if (options->inetd)
	msg (M_USAGE, "--inetd cannot be used with --mode server");
      if (options->ipchange)
	msg (M_USAGE, "--ipchange cannot be used with --mode server (use --client-connect instead)");
<<<<<<< HEAD
      if (!(proto_is_dgram(options->proto) || options->proto == PROTO_TCPv4_SERVER || options->proto == PROTO_TCPv6_SERVER ))
	msg (M_USAGE, "--mode server currently only supports --proto udp or --proto tcp-server (also udp6/tcp6)");
      if (!proto_is_udp(options->proto) && (options->cf_max || options->cf_per))
=======
      if (!(options->proto == PROTO_UDPv4 || options->proto == PROTO_TCPv4_SERVER))
	msg (M_USAGE, "--mode server currently only supports --proto udp or --proto tcp-server");
      if (options->proto != PROTO_UDPv4 && (options->cf_max || options->cf_per))
>>>>>>> 9f27b47f
	msg (M_USAGE, "--connect-freq only works with --mode server --proto udp.  Try --max-clients instead.");
      if (dev != DEV_TYPE_TAP && options->ifconfig_pool_netmask)
	msg (M_USAGE, "The third parameter to --ifconfig-pool (netmask) is only valid in --dev tap mode");
#ifdef ENABLE_OCC
      if (options->explicit_exit_notification)
	msg (M_USAGE, "--explicit-exit-notify cannot be used with --mode server");
#endif
      if (options->routes && options->routes->redirect_default_gateway)
	msg (M_USAGE, "--redirect-gateway cannot be used with --mode server (however --push \"redirect-gateway\" is fine)");
      if (options->route_delay_defined)
	msg (M_USAGE, "--route-delay cannot be used with --mode server");
      if (options->up_delay)
	msg (M_USAGE, "--up-delay cannot be used with --mode server");
      if (!options->ifconfig_pool_defined && options->ifconfig_pool_persist_filename)
	msg (M_USAGE, "--ifconfig-pool-persist must be used with --ifconfig-pool");
      if (options->auth_user_pass_file)
	msg (M_USAGE, "--auth-user-pass cannot be used with --mode server (it should be used on the client side only)");
      if (options->ccd_exclusive && !options->client_config_dir)
	msg (M_USAGE, "--ccd-exclusive must be used with --client-config-dir");
      if (options->key_method != 2)
	msg (M_USAGE, "--mode server requires --key-method 2");

      if (PLUGIN_OPTION_LIST (options) == NULL)
	{
	  if (options->client_cert_not_required && !options->auth_user_pass_verify_script)
	    msg (M_USAGE, "--client-cert-not-required must be used with an --auth-user-pass-verify script");
	  if (options->username_as_common_name && !options->auth_user_pass_verify_script)
	    msg (M_USAGE, "--username-as-common-name must be used with an --auth-user-pass-verify script");
	}
    }
  else
    {
      /*
       * When not in server mode, err if parameters are
       * specified which require --mode server.
       */
      if (options->ifconfig_pool_defined || options->ifconfig_pool_persist_filename)
	msg (M_USAGE, "--ifconfig-pool/--ifconfig-pool-persist requires --mode server");
      if (options->real_hash_size != defaults.real_hash_size
	  || options->virtual_hash_size != defaults.virtual_hash_size)
	msg (M_USAGE, "--hash-size requires --mode server");
      if (options->learn_address_script)
	msg (M_USAGE, "--learn-address requires --mode server");
      if (options->client_connect_script)
	msg (M_USAGE, "--client-connect requires --mode server");
      if (options->client_disconnect_script)
	msg (M_USAGE, "--client-disconnect requires --mode server");
      if (options->tmp_dir)
	msg (M_USAGE, "--tmp-dir requires --mode server");
      if (options->client_config_dir || options->ccd_exclusive)
	msg (M_USAGE, "--client-config-dir/--ccd-exclusive requires --mode server");
      if (options->enable_c2c)
	msg (M_USAGE, "--client-to-client requires --mode server");
      if (options->duplicate_cn)
	msg (M_USAGE, "--duplicate-cn requires --mode server");
      if (options->cf_max || options->cf_per)
	msg (M_USAGE, "--connect-freq requires --mode server");
      if (options->client_cert_not_required)
	msg (M_USAGE, "--client-cert-not-required requires --mode server");
      if (options->username_as_common_name)
	msg (M_USAGE, "--username-as-common-name requires --mode server");
      if (options->auth_user_pass_verify_script)
	msg (M_USAGE, "--auth-user-pass-verify requires --mode server");
      if (options->ifconfig_pool_linear)
	msg (M_USAGE, "--ifconfig-pool-linear requires --mode server");
<<<<<<< HEAD
#if GROUPS
      if (options->group_info)
	msg (M_USAGE, "--group directives require --mode server");      
#endif
=======
>>>>>>> 9f27b47f
    }
#endif /* P2MP_SERVER */

#ifdef USE_CRYPTO

  /*
   * Check consistency of replay options
   */
  if ((!proto_is_udp(options->proto))
      && (options->replay_window != defaults.replay_window
	  || options->replay_time != defaults.replay_time))
    msg (M_USAGE, "--replay-window only makes sense with --proto udp");

  if (!options->replay
      && (options->replay_window != defaults.replay_window
	  || options->replay_time != defaults.replay_time))
    msg (M_USAGE, "--replay-window doesn't make sense when replay protection is disabled with --no-replay");

  /* 
   * Don't use replay window for TCP mode (i.e. require that packets
   * be strictly in sequence).
   */
  if (link_socket_proto_connection_oriented (options->proto))
    options->replay_window = options->replay_time = 0;

  /*
   * SSL/TLS mode sanity checks.
   */

#ifdef USE_SSL
  if (options->tls_server + options->tls_client +
      (options->shared_secret_file != NULL) > 1)
    msg (M_USAGE, "specify only one of --tls-server, --tls-client, or --secret");

  if (options->tls_server)
    {
      notnull (options->dh_file, "DH file (--dh)");
    }
  if (options->tls_server || options->tls_client)
    {
#ifdef WIN32
      if (options->cryptoapi_cert)
	{
          notnull (options->ca_file, "CA file (--ca)");
          if (options->cert_file)
	    msg(M_USAGE, "Parameter --cert cannot be used when --cryptoapicert is also specified.");
          if (options->priv_key_file)
	    msg(M_USAGE, "Parameter --key cannot be used when --cryptoapicert is also specified.");
          if (options->pkcs12_file)
	    msg(M_USAGE, "Parameter --pkcs12 cannot be used when --cryptoapicert is also specified.");
	}
      else
#endif
      if (options->pkcs12_file)
        {
          if (options->ca_file)
	    msg(M_USAGE, "Parameter --ca cannot be used when --pkcs12 is also specified.");
          if (options->cert_file)
	    msg(M_USAGE, "Parameter --cert cannot be used when --pkcs12 is also specified.");
          if (options->priv_key_file)
	    msg(M_USAGE, "Parameter --key cannot be used when --pkcs12 is also specified.");
        }
      else
        {
          notnull (options->ca_file, "CA file (--ca) or PKCS#12 file (--pkcs12)");
	  if (pull)
	    {
	      const int sum = (options->cert_file != NULL) + (options->priv_key_file != NULL);
	      if (sum == 0)
		{
#if P2MP
		  if (!options->auth_user_pass_file)
#endif
		    msg (M_USAGE, "No client-side authentication method is specified.  You must use either --cert/--key, --pkcs12, or --auth-user-pass");
		}
	      else if (sum == 2)
		;
	      else
		{
		  msg (M_USAGE, "If you use one of --cert or --key, you must use them both");
		}
	    }
	  else
	    {
	      notnull (options->cert_file, "certificate file (--cert) or PKCS#12 file (--pkcs12)");
	      notnull (options->priv_key_file, "private key file (--key) or PKCS#12 file (--pkcs12)");
	    }
	}
    }
  else
    {
      /*
       * Make sure user doesn't specify any TLS options
       * when in non-TLS mode.
       */

#define MUST_BE_UNDEF(parm) if (options->parm != defaults.parm) msg (M_USAGE, err, #parm);

      const char err[] = "Parameter %s can only be specified in TLS-mode, i.e. where --tls-server or --tls-client is also specified.";

      MUST_BE_UNDEF (ca_file);
      MUST_BE_UNDEF (dh_file);
      MUST_BE_UNDEF (cert_file);
      MUST_BE_UNDEF (priv_key_file);
      MUST_BE_UNDEF (pkcs12_file);
      MUST_BE_UNDEF (cipher_list);
      MUST_BE_UNDEF (tls_verify);
      MUST_BE_UNDEF (tls_remote);
      MUST_BE_UNDEF (tls_timeout);
      MUST_BE_UNDEF (renegotiate_bytes);
      MUST_BE_UNDEF (renegotiate_packets);
      MUST_BE_UNDEF (renegotiate_seconds);
      MUST_BE_UNDEF (handshake_window);
      MUST_BE_UNDEF (transition_window);
      MUST_BE_UNDEF (tls_auth_file);
      MUST_BE_UNDEF (single_session);
      MUST_BE_UNDEF (tls_exit);
      MUST_BE_UNDEF (crl_file);
      MUST_BE_UNDEF (key_method);
      MUST_BE_UNDEF (ns_cert_type);

      if (pull)
	msg (M_USAGE, err, "--pull");
    }
#undef MUST_BE_UNDEF
#endif /* USE_CRYPTO */
#endif /* USE_SSL */

#if P2MP
  /*
   * In pull mode, we usually import --ping/--ping-restart parameters from
   * the server.  However we should also set an initial default --ping-restart
   * for the period of time before we pull the --ping-restart parameter
   * from the server.
   */
  if (options->pull
      && options->ping_rec_timeout_action == PING_UNDEF
      && proto_is_udp(options->proto))
    {
      options->ping_rec_timeout = PRE_PULL_INITIAL_PING_RESTART;
      options->ping_rec_timeout_action = PING_RESTART;
    }

  if (options->auth_user_pass_file && !options->pull)
    msg (M_USAGE, "--auth-user-pass requires --pull");

  /*
   * Save certain parms before modifying options via --pull
   */
  pre_pull_save (options);
#endif
}

#if P2MP

/*
 * Save/Restore certain option defaults before --pull is applied.
 */

void
pre_pull_save (struct options *o)
{
  if (o->pull)
    {
      ALLOC_OBJ_CLEAR_GC (o->pre_pull, struct options_pre_pull, &o->gc);
      o->pre_pull->tuntap_options = o->tuntap_options;
      o->pre_pull->tuntap_options_defined = true;
      o->pre_pull->foreign_option_index = o->foreign_option_index;
      if (o->routes)
	{
	  o->pre_pull->routes = *o->routes;
	  o->pre_pull->routes_defined = true;
	}
    }
}

void
pre_pull_restore (struct options *o)
{
  const struct options_pre_pull *pp = o->pre_pull;
  if (pp)
    {
      CLEAR (o->tuntap_options);
      if (pp->tuntap_options_defined)
	  o->tuntap_options = pp->tuntap_options;

      if (pp->routes_defined)
	{
	  rol_check_alloc (o);
	  *o->routes = pp->routes;
	}
      else
	o->routes = NULL;

      o->foreign_option_index = pp->foreign_option_index;
    }
}

#endif

#ifdef ENABLE_OCC

/*
 * Build an options string to represent data channel encryption options.
 * This string must match exactly between peers.  The keysize is checked
 * separately by read_key().
 *
 * The following options must match on both peers:
 *
 * Tunnel options:
 *
 * --dev tun|tap [unit number need not match]
 * --dev-type tun|tap
 * --link-mtu
 * --udp-mtu
 * --tun-mtu
 * --proto udp
 * --proto tcp-client [matched with --proto tcp-server
 *                     on the other end of the connection]
 * --proto tcp-server [matched with --proto tcp-client on
 *                     the other end of the connection]
 * --tun-ipv6
 * --ifconfig x y [matched with --ifconfig y x on
 *                 the other end of the connection]
 *
 * --comp-lzo
 * --fragment
 *
 * Crypto Options:
 *
 * --cipher
 * --auth
 * --keysize
 * --secret
 * --no-replay
 * --no-iv
 *
 * SSL Options:
 *
 * --tls-auth
 * --tls-client [matched with --tls-server on
 *               the other end of the connection]
 * --tls-server [matched with --tls-client on
 *               the other end of the connection]
 */

char *
options_string (const struct options *o,
		const struct frame *frame,
		struct tuntap *tt,
		bool remote,
		struct gc_arena *gc)
{
  struct buffer out = alloc_buf (OPTION_LINE_SIZE);
  bool tt_local = false;

  buf_printf (&out, "V4");

  /*
   * Tunnel Options
   */

  buf_printf (&out, ",dev-type %s", dev_type_string (o->dev, o->dev_type));
  buf_printf (&out, ",link-mtu %d", EXPANDED_SIZE (frame));
  buf_printf (&out, ",tun-mtu %d", PAYLOAD_SIZE (frame));
  buf_printf (&out, ",proto %s", proto2ascii (proto_remote (o->proto, remote), true));
  if (o->tun_ipv6)
    buf_printf (&out, ",tun-ipv6");

  /*
   * Try to get ifconfig parameters into the options string.
   * If tt is undefined, make a temporary instantiation.
   */
  if (!tt)
    {
      tt = init_tun (o->dev,
		     o->dev_type,
		     o->ifconfig_local,
		     o->ifconfig_remote_netmask,
		     (in_addr_t)0,
		     (in_addr_t)0,
		     false,
		     NULL);
      if (tt)
	tt_local = true;
    }

  if (tt && o->mode == MODE_POINT_TO_POINT && !PULL_DEFINED(o))
    {
      const char *ios = ifconfig_options_string (tt, remote, o->ifconfig_nowarn, gc);
      if (ios && strlen (ios))
	buf_printf (&out, ",ifconfig %s", ios);
    }
  if (tt_local)
    {
      free (tt);
      tt = NULL;
    }

#ifdef USE_LZO
  if (o->comp_lzo)
    buf_printf (&out, ",comp-lzo");
#endif

#ifdef ENABLE_FRAGMENT
  if (o->fragment)
    buf_printf (&out, ",mtu-dynamic");
#endif

#ifdef USE_CRYPTO

#ifdef USE_SSL
#define TLS_CLIENT (o->tls_client)
#define TLS_SERVER (o->tls_server)
#else
#define TLS_CLIENT (false)
#define TLS_SERVER (false)
#endif

  /*
   * Key direction
   */
  {
    const char *kd = keydirection2ascii (o->key_direction, remote);
    if (kd)
      buf_printf (&out, ",keydir %s", kd);
  }

  /*
   * Crypto Options
   */
    if (o->shared_secret_file || TLS_CLIENT || TLS_SERVER)
      {
	struct key_type kt;

	ASSERT ((o->shared_secret_file != NULL)
		+ (TLS_CLIENT == true)
		+ (TLS_SERVER == true)
		<= 1);

	init_key_type (&kt, o->ciphername, o->ciphername_defined,
		       o->authname, o->authname_defined,
		       o->keysize, true, false);

	buf_printf (&out, ",cipher %s", kt_cipher_name (&kt));
	buf_printf (&out, ",auth %s", kt_digest_name (&kt));
	buf_printf (&out, ",keysize %d", kt_key_size (&kt));
	if (o->shared_secret_file)
	  buf_printf (&out, ",secret");
	if (!o->replay)
	  buf_printf (&out, ",no-replay");
	if (!o->use_iv)
	  buf_printf (&out, ",no-iv");
      }

#ifdef USE_SSL
  /*
   * SSL Options
   */
  {
    if (TLS_CLIENT || TLS_SERVER)
      {
	if (o->tls_auth_file)
	  buf_printf (&out, ",tls-auth");

	if (o->key_method > 1)
	  buf_printf (&out, ",key-method %d", o->key_method);
      }

    if (remote)
      {
	if (TLS_CLIENT)
	  buf_printf (&out, ",tls-server");
	else if (TLS_SERVER)
	  buf_printf (&out, ",tls-client");
      }
    else
      {
	if (TLS_CLIENT)
	  buf_printf (&out, ",tls-client");
	else if (TLS_SERVER)
	  buf_printf (&out, ",tls-server");
      }
  }
#endif /* USE_SSL */

#undef TLS_CLIENT
#undef TLS_SERVER

#endif /* USE_CRYPTO */

  return BSTR (&out);
}

/*
 * Compare option strings for equality.
 * If the first two chars of the strings differ, it means that
 * we are looking at different versions of the options string,
 * therefore don't compare them and return true.
 */

bool
options_cmp_equal (char *actual, const char *expected)
{
  return options_cmp_equal_safe (actual, expected, strlen (actual) + 1);
}

void
options_warning (char *actual, const char *expected)
{
  options_warning_safe (actual, expected, strlen (actual) + 1);
}

static const char *
options_warning_extract_parm1 (const char *option_string,
			       struct gc_arena *gc_ret)
{
  struct gc_arena gc = gc_new ();
<<<<<<< HEAD
  struct buffer b = string_alloc_buf (option_string, 0, &gc);
=======
  struct buffer b = string_alloc_buf (option_string, &gc);
>>>>>>> 9f27b47f
  char *p = gc_malloc (OPTION_PARM_SIZE, false, &gc);
  const char *ret;
  
  buf_parse (&b, ' ', p, OPTION_PARM_SIZE);
  ret = string_alloc (p, gc_ret);
  gc_free (&gc);
  return ret;
}

static void
options_warning_safe_scan2 (const int msglevel,
			    const int delim,
			    const bool report_inconsistent,
			    const char *p1,
			    const struct buffer *b2_src,
			    const char *b1_name,
			    const char *b2_name)
{
  if (strlen (p1) > 0)
    {
      struct gc_arena gc = gc_new ();
      struct buffer b2 = *b2_src;
      const char *p1_prefix = options_warning_extract_parm1 (p1, &gc);
      char *p2 = gc_malloc (OPTION_PARM_SIZE, false, &gc);

      while (buf_parse (&b2, delim, p2, OPTION_PARM_SIZE))
	{
	  if (strlen (p2))
	    {
	      const char *p2_prefix = options_warning_extract_parm1 (p2, &gc);
	    
	      if (!strcmp (p1, p2))
		goto done;
	      if (!strcmp (p1_prefix, p2_prefix))
		{
		  if (report_inconsistent)
		    msg (msglevel, "WARNING: '%s' is used inconsistently, %s='%s', %s='%s'",
			 safe_print (p1_prefix, &gc),
			 b1_name,
			 safe_print (p1, &gc),
			 b2_name,
			 safe_print (p2, &gc)); 
		  goto done;
		}
	    }
	}
      
      msg (msglevel, "WARNING: '%s' is present in %s config but missing in %s config, %s='%s'",
	   safe_print (p1_prefix, &gc),
	   b1_name,
	   b2_name,
	   b1_name,	   
	   safe_print (p1, &gc));

    done:
      gc_free (&gc);
    }
}

static void
options_warning_safe_scan1 (const int msglevel,
			    const int delim,
			    const bool report_inconsistent,
			    const struct buffer *b1_src,
			    const struct buffer *b2_src,
			    const char *b1_name,
			    const char *b2_name)
{
  struct gc_arena gc = gc_new ();
  struct buffer b = *b1_src;
  char *p = gc_malloc (OPTION_PARM_SIZE, true, &gc);

  while (buf_parse (&b, delim, p, OPTION_PARM_SIZE))
      options_warning_safe_scan2 (msglevel, delim, report_inconsistent, p, b2_src, b1_name, b2_name);

  gc_free (&gc);
}

static void
options_warning_safe_ml (const int msglevel, char *actual, const char *expected, size_t actual_n)
{
  struct gc_arena gc = gc_new ();

  if (actual_n > 0)
    {
      struct buffer local = alloc_buf_gc (OPTION_PARM_SIZE + 16, &gc);
      struct buffer remote = alloc_buf_gc (OPTION_PARM_SIZE + 16, &gc);
      actual[actual_n - 1] = 0;

      buf_printf (&local, "version %s", expected);
      buf_printf (&remote, "version %s", actual);

      options_warning_safe_scan1 (msglevel, ',', true,
				  &local, &remote,
				  "local", "remote");

      options_warning_safe_scan1 (msglevel, ',', false,
				  &remote, &local,
				  "remote", "local");
    }

  gc_free (&gc);
}

bool
options_cmp_equal_safe (char *actual, const char *expected, size_t actual_n)
{
  struct gc_arena gc = gc_new ();
  bool ret = true;

  if (actual_n > 0)
    {
      actual[actual_n - 1] = 0;
#ifndef STRICT_OPTIONS_CHECK
      if (strncmp (actual, expected, 2))
	{
	  msg (D_SHOW_OCC, "NOTE: Options consistency check may be skewed by version differences");
	  options_warning_safe_ml (D_SHOW_OCC, actual, expected, actual_n);
	}
      else
#endif
	ret = !strcmp (actual, expected);
    }
  gc_free (&gc);
  return ret;
}

void
options_warning_safe (char *actual, const char *expected, size_t actual_n)
{
  options_warning_safe_ml (M_WARN, actual, expected, actual_n);
}

const char *
options_string_version (const char* s, struct gc_arena *gc)
{
  struct buffer out = alloc_buf_gc (4, gc);
  strncpynt ((char *) BPTR (&out), s, 3);
  return BSTR (&out);
}

#endif /* ENABLE_OCC */

static void
foreign_option (struct options *o, char *argv[], int len, struct env_set *es)
{
  if (len > 0)
    {
      struct gc_arena gc = gc_new();
      struct buffer name = alloc_buf_gc (OPTION_PARM_SIZE, &gc);
      struct buffer value = alloc_buf_gc (OPTION_PARM_SIZE, &gc);
      int i;
      bool first = true;

      buf_printf (&name, "foreign_option_%d", o->foreign_option_index + 1);
      ++o->foreign_option_index;
      for (i = 0; i < len; ++i)
	{
	  if (argv[i])
	    {
	      if (!first)
		buf_printf (&value, " ");
	      buf_printf (&value, argv[i]);
	      first = false;
	    }
	}
      setenv_str (es, BSTR(&name), BSTR(&value));
      gc_free (&gc);
    }
}

#if P2MP

/*
 * Manage auth-retry variable
 */

static int global_auth_retry; /* GLOBAL */

int
auth_retry_get (void)
{
  return global_auth_retry;
}

bool
auth_retry_set (const int msglevel, const char *option)
{
  if (streq (option, "interact"))
    global_auth_retry = AR_INTERACT;
  else if (streq (option, "nointeract"))
    global_auth_retry = AR_NOINTERACT;
  else if (streq (option, "none"))
    global_auth_retry = AR_NONE;
  else
    {
      msg (msglevel, "--auth-retry method must be 'interact', 'nointeract', or 'none'");
      return false;
    }
  return true;
}

const char *
auth_retry_print (void)
{
  switch (global_auth_retry)
    {
    case AR_NONE:
      return "none";
    case AR_NOINTERACT:
      return "nointeract";
    case AR_INTERACT:
      return "interact";
    default:
      return "???";
    }
}

#endif

/*
 * Print the help message.
 */
static void
usage (void)
{
  FILE *fp = msg_fp();

#ifdef ENABLE_SMALL

  fprintf (fp, "Usage message not available\n");

#else

  struct options o;
  init_options (&o);

#if defined(USE_CRYPTO) && defined(USE_SSL)
  fprintf (fp, usage_message,
	   title_string,
	   o.connect_retry_seconds,
	   o.local_port, o.remote_port,
	   TUN_MTU_DEFAULT, TAP_MTU_EXTRA_DEFAULT,
	   o.verbosity,
	   o.authname, o.ciphername,
           o.replay_window, o.replay_time,
	   o.tls_timeout, o.renegotiate_seconds,
	   o.handshake_window, o.transition_window);
#elif defined(USE_CRYPTO)
  fprintf (fp, usage_message,
	   title_string,
	   o.connect_retry_seconds,
	   o.local_port, o.remote_port,
	   TUN_MTU_DEFAULT, TAP_MTU_EXTRA_DEFAULT,
	   o.verbosity,
	   o.authname, o.ciphername,
           o.replay_window, o.replay_time);
#else
  fprintf (fp, usage_message,
	   title_string,
	   o.connect_retry_seconds,
	   o.local_port, o.remote_port,
	   TUN_MTU_DEFAULT, TAP_MTU_EXTRA_DEFAULT,
	   o.verbosity);
#endif
  fflush(fp);

#endif /* ENABLE_SMALL */
  
  openvpn_exit (OPENVPN_EXIT_STATUS_USAGE); /* exit point */
}

void
usage_small (void)
{
  msg (M_WARN|M_NOPREFIX, "Use --help for more information.");
  openvpn_exit (OPENVPN_EXIT_STATUS_USAGE); /* exit point */
}

static void
usage_version (void)
{
  msg (M_INFO|M_NOPREFIX, "%s", title_string);
  msg (M_INFO|M_NOPREFIX, "Developed by James Yonan");
  msg (M_INFO|M_NOPREFIX, "Copyright (C) 2002-2005 OpenVPN Solutions LLC <info@openvpn.net>");
  openvpn_exit (OPENVPN_EXIT_STATUS_USAGE); /* exit point */
}

void
notnull (const char *arg, const char *description)
{
  if (!arg)
    msg (M_USAGE, "You must define %s", description);
}

bool
string_defined_equal (const char *s1, const char *s2)
{
  if (s1 && s2)
    return !strcmp (s1, s2);
  else
    return false;
}

#if 0
static void
ping_rec_err (int msglevel)
{
  msg (msglevel, "only one of --ping-exit or --ping-restart options may be specified");
}
#endif

static int
positive_atoi (const char *str)
{
  const int i = atoi (str);
  return i < 0 ? 0 : i;
}

static inline bool
space (char c)
{
  return c == '\0' || isspace (c);
}

int
parse_line (const char *line,
	    char *p[],
	    const int n,
	    const char *file,
	    const int line_num,
	    int msglevel,
	    struct gc_arena *gc)
{
  const int STATE_INITIAL = 0;
  const int STATE_READING_QUOTED_PARM = 1;
  const int STATE_READING_UNQUOTED_PARM = 2;
  const int STATE_DONE = 3;

  const char *error_prefix = "";

  int ret = 0;
  const char *c = line;
  int state = STATE_INITIAL;
  bool backslash = false;
  char in, out;

  char parm[OPTION_PARM_SIZE];
  unsigned int parm_len = 0;

  msglevel &= ~M_OPTERR;

  if (msglevel & M_MSG_VIRT_OUT)
    error_prefix = "ERROR: ";

  do
    {
      in = *c;
      out = 0;

      if (!backslash && in == '\\')
	{
	  backslash = true;
	}
      else
	{
	  if (state == STATE_INITIAL)
	    {
	      if (!space (in))
		{
		  if (in == ';' || in == '#') /* comment */
		    break;
		  if (!backslash && in == '\"')
		    state = STATE_READING_QUOTED_PARM;
		  else
		    {
		      out = in;
		      state = STATE_READING_UNQUOTED_PARM;
		    }
		}
	    }
	  else if (state == STATE_READING_UNQUOTED_PARM)
	    {
	      if (!backslash && space (in))
		state = STATE_DONE;
	      else
		out = in;
	    }
	  else if (state == STATE_READING_QUOTED_PARM)
	    {
	      if (!backslash && in == '\"')
		state = STATE_DONE;
	      else
		out = in;
	    }
	  if (state == STATE_DONE)
	    {
	      /* ASSERT (parm_len > 0); */
	      p[ret] = gc_malloc (parm_len + 1, true, gc);
	      memcpy (p[ret], parm, parm_len);
	      p[ret][parm_len] = '\0';
	      state = STATE_INITIAL;
	      parm_len = 0;
	      ++ret;
	    }

	  if (backslash && out)
	    {
	      if (!(out == '\\' || out == '\"' || space (out)))
#ifdef ENABLE_SMALL
		msg (msglevel, "%sOptions warning: Bad backslash ('\\') usage in %s:%d", error_prefix, file, line_num);
#else
		msg (msglevel, "%sOptions warning: Bad backslash ('\\') usage in %s:%d: remember that backslashes are treated as shell-escapes and if you need to pass backslash characters as part of a Windows filename, you should use double backslashes such as \"c:\\\\" PACKAGE "\\\\static.key\"", error_prefix, file, line_num);
#endif
	    }
	  backslash = false;
	}

      /* store parameter character */
      if (out)
	{
	  if (parm_len >= SIZE (parm))
	    {
	      parm[SIZE (parm) - 1] = 0;
	      msg (msglevel, "%sOptions error: Parameter at %s:%d is too long (%d chars max): %s",
		   error_prefix, file, line_num, (int) SIZE (parm), parm);
	      return 0;
	    }
	  parm[parm_len++] = out;
	}

      /* avoid overflow if too many parms in one config file line */
      if (ret >= n)
	break;

    } while (*c++ != '\0');

  if (state == STATE_READING_QUOTED_PARM)
    {
      msg (msglevel, "%sOptions error: No closing quotation (\") in %s:%d", error_prefix, file, line_num);
      return 0;
    }
  if (state != STATE_INITIAL)
    {
      msg (msglevel, "%sOptions error: Residual parse state (%d) in %s:%d", error_prefix, state, file, line_num);
      return 0;
    }
#if 0
  {
    int i;
    for (i = 0; i < ret; ++i)
      {
	msg (M_INFO|M_NOPREFIX, "%s:%d ARG[%d] '%s'", file, line_num, i, p[i]);
      }
  }
#endif
    return ret;
}

static int
add_option (struct options *options,
	    int i,
	    char *p[],
	    const char *file,
	    int line,
	    const int level,
	    const int msglevel,
	    const unsigned int permission_mask,
	    unsigned int *option_types_found,
	    struct env_set *es);

static void
read_config_file (struct options *options,
		  const char *file,
		  int level,
		  const char *top_file,
		  const int top_line,
		  const int msglevel,
		  const unsigned int permission_mask,
		  unsigned int *option_types_found,
		  struct env_set *es)
{
  const int max_recursive_levels = 10;
  FILE *fp;
  int line_num;
  char line[OPTION_LINE_SIZE];

  ++level;
  if (level <= max_recursive_levels)
    {
      fp = fopen (file, "r");
      if (fp)
	{
	  line_num = 0;
	  while (fgets(line, sizeof (line), fp))
	    {
	      char *p[MAX_PARMS];
	      CLEAR (p);
	      ++line_num;
	      if (parse_line (line, p, SIZE (p), file, line_num, msglevel, &options->gc))
		{
		  if (strlen (p[0]) >= 3 && !strncmp (p[0], "--", 2))
		    p[0] += 2;
		  add_option (options, 0, p, file, line_num, level, msglevel, permission_mask, option_types_found, es);
		}
	    }
	  fclose (fp);
	}
      else
	{
	  msg (msglevel, "In %s:%d: Error opening configuration file: %s", top_file, top_line, file);
	}
    }
  else
    {
      msg (msglevel, "In %s:%d: Maximum recursive include levels exceeded in include attempt of file %s -- probably you have a configuration file that tries to include itself.", top_file, top_line, file);
    }
}

void
parse_argv (struct options *options,
	    const int argc,
	    char *argv[],
	    const int msglevel,
	    const unsigned int permission_mask,
	    unsigned int *option_types_found,
	    struct env_set *es)
{
  int i, j;

  /* usage message */
  if (argc <= 1)
    usage ();

  /* config filename specified only? */
  if (argc == 2 && strncmp (argv[1], "--", 2))
    {
      char *p[MAX_PARMS];
      CLEAR (p);
      p[0] = "config";
      p[1] = argv[1];
      add_option (options, 0, p, NULL, 0, 0, msglevel, permission_mask, option_types_found, es);
    }
  else
    {
      /* parse command line */
      for (i = 1; i < argc; ++i)
	{
	  char *p[MAX_PARMS];
	  CLEAR (p);
	  p[0] = argv[i];
	  if (strncmp(p[0], "--", 2))
	    {
	      msg (msglevel, "I'm trying to parse \"%s\" as an --option parameter but I don't see a leading '--'", p[0]);
	    }
	  else
	    p[0] += 2;

	  for (j = 1; j < MAX_PARMS; ++j)
	    {
	      if (i + j < argc)
		{
		  char *arg = argv[i + j];
		  if (strncmp (arg, "--", 2))
		    p[j] = arg;
		  else
		    break;
		}
	    }
	  i = add_option (options, i, p, NULL, 0, 0, msglevel, permission_mask, option_types_found, es);
	}
    }
}

bool
apply_push_options (struct options *options,
		    struct buffer *buf,
		    unsigned int permission_mask,
		    unsigned int *option_types_found,
		    struct env_set *es)
{
  char line[OPTION_PARM_SIZE];
  int line_num = 0;
  const char *file = "[PUSH-OPTIONS]";
  const int msglevel = D_PUSH_ERRORS|M_OPTERR;

  while (buf_parse (buf, ',', line, sizeof (line)))
    {
      char *p[MAX_PARMS];
      CLEAR (p);
      ++line_num;
      if (parse_line (line, p, SIZE (p), file, line_num, msglevel, &options->gc))
	{
	  add_option (options, 0, p, file, line_num, 0, msglevel, permission_mask, option_types_found, es);
	}
    }
  return true;
}

void
options_server_import (struct options *o,
		       const char *filename,
		       int msglevel,
		       unsigned int permission_mask,
		       unsigned int *option_types_found,
		       struct env_set *es)
{
  msg (D_PUSH, "OPTIONS IMPORT: reading client specific options from: %s", filename);
  read_config_file (o,
		    filename,
		    0,
		    filename,
		    0,
		    msglevel,
		    permission_mask,
		    option_types_found,
		    es);
}

#if P2MP

#define VERIFY_PERMISSION(mask) { if (!verify_permission(p[0], (mask), permission_mask, option_types_found, msglevel)) goto err; }

static bool
verify_permission (const char *name,
		   const unsigned int type,
		   const unsigned int allowed,
		   unsigned int *found,
		   const int msglevel)
{
  if (!(type & allowed))
    {
      msg (msglevel, "option '%s' cannot be used in this context", name);
      return false;
    }
  else
    {
      if (found)
	*found |= type;
      return true;
    }
}

#else

#define VERIFY_PERMISSION(mask)

#endif

/*
 * Return the length of a string array
 */
static int
string_array_len (char *array[])
{
  int i = 0;
  if (array)
    {
      while (array[i])
	++i;
    }
  return i;
}

/*
 * Check that an option doesn't have too
 * many parameters.
 */

#define NM_QUOTE_HINT (1<<0)

static bool
no_more_than_n_args (const int msglevel,
		     char *p[],
		     const int max,
		     const unsigned int flags)
{
  const int len = string_array_len (p);

  if (!len)
    return false;

  if (len > max)
    {
      msg (msglevel, "the --%s directive should have at most %d parameter%s.%s",
	   p[0],
	   max - 1,
	   max >= 3 ? "s" : "",
	   (flags & NM_QUOTE_HINT) ? "  To pass a list of arguments as one of the parameters, try enclosing them in double quotes (\"\")." : "");
      return false;
    }
  else
    return true;
}

static int
add_option (struct options *options,
	    int i,
	    char *p[],
	    const char *file,
	    int line,
	    const int level,
	    const int msglevel,
	    const unsigned int permission_mask,
	    unsigned int *option_types_found,
	    struct env_set *es)
{
  struct gc_arena gc = gc_new ();
  ASSERT (MAX_PARMS >= 5);

  if (!file)
    {
      file = "[CMD-LINE]";
      line = 1;
    }
  if (streq (p[0], "help"))
    {
      VERIFY_PERMISSION (OPT_P_GENERAL);
      usage ();
    }
  if (streq (p[0], "version"))
    {
      VERIFY_PERMISSION (OPT_P_GENERAL);
      usage_version ();
    }
  else if (streq (p[0], "config") && p[1])
    {
      ++i;
      VERIFY_PERMISSION (OPT_P_CONFIG);

      /* save first config file only in options */
      if (!options->config)
	options->config = p[1];

      read_config_file (options, p[1], level, file, line, msglevel, permission_mask, option_types_found, es);
    }
  else if (streq (p[0], "echo"))
    {
      struct buffer string = alloc_buf_gc (OPTION_PARM_SIZE, &gc);
      int j;
      VERIFY_PERMISSION (OPT_P_ECHO);

      for (j = 1; j < MAX_PARMS; ++j)
	{
	  if (!p[j])
	    break;
	  ++i;
	  if (j > 1)
	    buf_printf (&string, " ");
	  buf_printf (&string, "%s", p[j]);
	}
      msg (M_INFO, "ECHO:%s", BSTR (&string));
#ifdef ENABLE_MANAGEMENT
      if (management)
	management_echo (management, BSTR (&string));
#endif
    }
#ifdef ENABLE_MANAGEMENT
  else if (streq (p[0], "management") && p[1] && p[2])
    {
      int port;

      i += 2;
      VERIFY_PERMISSION (OPT_P_GENERAL);
      port = atoi (p[2]);
      if (!legal_ipv4_port (port))
	{
	  msg (msglevel, "port number associated with --management directive is out of range");
	  goto err;
	}

      options->management_addr = p[1];
      options->management_port = port;
      if (p[3])
	{
	  ++i;
	  options->management_user_pass = p[3];
	}
    }
  else if (streq (p[0], "management-query-passwords"))
    {
      VERIFY_PERMISSION (OPT_P_GENERAL);
      options->management_query_passwords = true;
    }
  else if (streq (p[0], "management-hold"))
    {
      VERIFY_PERMISSION (OPT_P_GENERAL);
      options->management_hold = true;
    }
  else if (streq (p[0], "management-log-cache") && p[1])
    {
      int cache;

      ++i;
      VERIFY_PERMISSION (OPT_P_GENERAL);
      cache = atoi (p[1]);
      if (cache < 1)
	{
	  msg (msglevel, "--management-log-cache parameter is out of range");
	  goto err;
	}
      options->management_log_history_cache = cache;
    }
#endif
#ifdef ENABLE_PLUGIN
  else if (streq (p[0], "plugin") && p[1])
    {
      ++i;
      VERIFY_PERMISSION (OPT_P_SCRIPT);
      if (p[2])
	++i;
      if (!no_more_than_n_args (msglevel, p, 3, NM_QUOTE_HINT))
	goto err;
      if (!options->plugin_list)
	options->plugin_list = plugin_option_list_new (&options->gc);
      if (!plugin_option_list_add (options->plugin_list, p[1], p[2]))
	{
	  msg (msglevel, "plugin add failed: %s", p[1]);
	  goto err;
	}
    }
#endif
  else if (streq (p[0], "mode") && p[1])
    {
      ++i;
      VERIFY_PERMISSION (OPT_P_GENERAL);
      if (streq (p[1], "p2p"))
	options->mode = MODE_POINT_TO_POINT;
#if P2MP_SERVER
      else if (streq (p[1], "server"))
	options->mode = MODE_SERVER;
#endif
      else
	{
	  msg (msglevel, "Bad --mode parameter: %s", p[1]);
	  goto err;
	}
    }
  else if (streq (p[0], "dev") && p[1])
    {
      ++i;
      VERIFY_PERMISSION (OPT_P_GENERAL);
      options->dev = p[1];
    }
  else if (streq (p[0], "dev-type") && p[1])
    {
      ++i;
      VERIFY_PERMISSION (OPT_P_GENERAL);
      options->dev_type = p[1];
    }
  else if (streq (p[0], "dev-node") && p[1])
    {
      ++i;
      VERIFY_PERMISSION (OPT_P_GENERAL);
      options->dev_node = p[1];
    }
  else if (streq (p[0], "tun-ipv6"))
    {
      VERIFY_PERMISSION (OPT_P_UP);
      options->tun_ipv6 = true;
    }
  else if (streq (p[0], "ifconfig") && p[1] && p[2])
    {
      i += 2;
      VERIFY_PERMISSION (OPT_P_UP);
      options->ifconfig_local = p[1];
      options->ifconfig_remote_netmask = p[2];
    }
  else if (streq (p[0], "ifconfig-noexec"))
    {
      VERIFY_PERMISSION (OPT_P_UP);
      options->ifconfig_noexec = true;
    }
  else if (streq (p[0], "ifconfig-nowarn"))
    {
      VERIFY_PERMISSION (OPT_P_UP);
      options->ifconfig_nowarn = true;
    }
  else if (streq (p[0], "local") && p[1])
    {
      ++i;
      VERIFY_PERMISSION (OPT_P_GENERAL);
      options->local = p[1];
    }
  else if (streq (p[0], "remote-random"))
    {
      VERIFY_PERMISSION (OPT_P_GENERAL);
      options->remote_random = true;
    }
  else if (streq (p[0], "remote") && p[1])
    {
      struct remote_list *l;
      struct remote_entry e;

      ++i;
      VERIFY_PERMISSION (OPT_P_GENERAL);
      if (!options->remote_list)
	ALLOC_OBJ_CLEAR_GC (options->remote_list, struct remote_list, &options->gc);
      l = options->remote_list;
      if (l->len >= REMOTE_LIST_SIZE)
	{
	  msg (msglevel, "Maximum number of --remote options (%d) exceeded", REMOTE_LIST_SIZE);
	  goto err;
	}
      e.hostname = p[1];
      if (p[2])
	{
	  ++i;
	  e.port = atoi (p[2]);
	  if (!legal_ipv4_port (e.port))
	    {
	      msg (msglevel, "port number associated with host %s is out of range", e.hostname);
	      goto err;
	    }
	}
      else
	e.port = -1;
      l->array[l->len++] = e;
    }
  else if (streq (p[0], "resolv-retry") && p[1])
    {
      ++i;
      VERIFY_PERMISSION (OPT_P_GENERAL);
      if (streq (p[1], "infinite"))
	options->resolve_retry_seconds = RESOLV_RETRY_INFINITE;
      else
	options->resolve_retry_seconds = positive_atoi (p[1]);
    }
  else if (streq (p[0], "connect-retry") && p[1])
    {
      ++i;
      VERIFY_PERMISSION (OPT_P_GENERAL);
      options->connect_retry_seconds = positive_atoi (p[1]);
      options->connect_retry_defined = true;
    }
  else if (streq (p[0], "ipchange") && p[1])
    {
      ++i;
      VERIFY_PERMISSION (OPT_P_SCRIPT);
      if (!no_more_than_n_args (msglevel, p, 2, NM_QUOTE_HINT))
	goto err;
      options->ipchange = string_substitute (p[1], ',', ' ', &options->gc);
    }
  else if (streq (p[0], "float"))
    {
      VERIFY_PERMISSION (OPT_P_GENERAL);
      options->remote_float = true;
    }
#ifdef ENABLE_DEBUG
  else if (streq (p[0], "gremlin") && p[1])
    {
      ++i;
      VERIFY_PERMISSION (OPT_P_GENERAL);
<<<<<<< HEAD
      if (isalpha (p[1][0]))
	{
	  int j;
	  for (j = 1; j < MAX_PARMS; ++j)
	    {
	      const char *gparm = p[j];
	      if (!gparm)
		break;
	      ++i;
	      options->gremlin |= gremlin_parse_option (gparm, msglevel);
	    }
	}
      else
	{
	  options->gremlin = positive_atoi (p[1]);
	}
=======
      options->gremlin = positive_atoi (p[1]);
>>>>>>> 9f27b47f
    }
#endif
  else if (streq (p[0], "chroot") && p[1])
    {
      ++i;
      VERIFY_PERMISSION (OPT_P_GENERAL);
      options->chroot_dir = p[1];
    }
  else if (streq (p[0], "cd") && p[1])
    {
      ++i;
      VERIFY_PERMISSION (OPT_P_GENERAL);
      if (openvpn_chdir (p[1]))
	{
	  msg (M_ERR, "cd to '%s' failed", p[1]);
	  goto err;
	}
      options->cd_dir = p[1];
    }
  else if (streq (p[0], "writepid") && p[1])
    {
      ++i;
      VERIFY_PERMISSION (OPT_P_GENERAL);
      options->writepid = p[1];
    }
  else if (streq (p[0], "up") && p[1])
    {
      ++i;
      VERIFY_PERMISSION (OPT_P_SCRIPT);
      if (!no_more_than_n_args (msglevel, p, 2, NM_QUOTE_HINT))
	goto err;
      options->up_script = p[1];
    }
  else if (streq (p[0], "down") && p[1])
    {
      ++i;
      VERIFY_PERMISSION (OPT_P_SCRIPT);
      if (!no_more_than_n_args (msglevel, p, 2, NM_QUOTE_HINT))
	goto err;
      options->down_script = p[1];
    }
  else if (streq (p[0], "down-pre"))
    {
      VERIFY_PERMISSION (OPT_P_GENERAL);
      options->down_pre = true;
    }
  else if (streq (p[0], "up-delay"))
    {
      VERIFY_PERMISSION (OPT_P_GENERAL);
      options->up_delay = true;
    }
  else if (streq (p[0], "up-restart"))
    {
      VERIFY_PERMISSION (OPT_P_GENERAL);
      options->up_restart = true;
    }
  else if (streq (p[0], "syslog"))
    {
      VERIFY_PERMISSION (OPT_P_GENERAL);
      if (p[1])
       ++i;
      open_syslog (p[1], false);
    }
  else if (streq (p[0], "daemon"))
    {
      bool didit = false;
      VERIFY_PERMISSION (OPT_P_GENERAL);
      if (!options->daemon)
	{
	  options->daemon = didit = true;
	  open_syslog (p[1], false);
	}
      if (p[1])
	{
	  ++i;
	  if (!didit)
	    {
	      msg (M_WARN, "WARNING: Multiple --daemon directives specified, ignoring --daemon %s. (Note that initscripts sometimes add their own --daemon directive.)", p[1]);
	      goto err;
	    }
	}
    }
  else if (streq (p[0], "inetd"))
    {
      VERIFY_PERMISSION (OPT_P_GENERAL);
      if (!options->inetd)
	{
	  int z;
	  const char *name = NULL;
	  const char *opterr = "when --inetd is used with two parameters, one of them must be 'wait' or 'nowait' and the other must be a daemon name to use for system logging";

	  options->inetd = -1;

	  for (z = 1; z <= 2; ++z)
	    {
	      if (p[z])
		{
		  ++i;
		  if (streq (p[z], "wait"))
		    {
		      if (options->inetd != -1)
			{
			  msg (msglevel, opterr);
			  goto err;
			}
		      else
			options->inetd = INETD_WAIT;
		    }
		  else if (streq (p[z], "nowait"))
		    {
		      if (options->inetd != -1)
			{
			  msg (msglevel, opterr);
			  goto err;
			}
		      else
			options->inetd = INETD_NOWAIT;
		    }
		  else
		    {
		      if (name != NULL)
			{
			  msg (msglevel, opterr);
			  goto err;
			}
		      name = p[z];
		    }
		}
	    }

	  /* default */
	  if (options->inetd == -1)
	    options->inetd = INETD_WAIT;

	  save_inetd_socket_descriptor ();
	  open_syslog (name, true);
	}
    }
  else if (streq (p[0], "log") && p[1])
    {
      ++i;
      VERIFY_PERMISSION (OPT_P_GENERAL);
      options->log = true;
      redirect_stdout_stderr (p[1], false);
    }
  else if (streq (p[0], "suppress-timestamps"))
    {
      ++i;
      VERIFY_PERMISSION (OPT_P_GENERAL);
      options->suppress_timestamps = true;
      set_suppress_timestamps(true);
    }
  else if (streq (p[0], "log-append") && p[1])
    {
      ++i;
      VERIFY_PERMISSION (OPT_P_GENERAL);
      options->log = true;
      redirect_stdout_stderr (p[1], true);
    }
  else if (streq (p[0], "mlock"))
    {
      VERIFY_PERMISSION (OPT_P_GENERAL);
      options->mlock = true;
    }
#if ENABLE_IP_PKTINFO
  else if (streq (p[0], "multihome"))
    {
      VERIFY_PERMISSION (OPT_P_GENERAL);
      options->multihome = true;
    }
#endif
  else if (streq (p[0], "verb") && p[1])
    {
      ++i;
      VERIFY_PERMISSION (OPT_P_MESSAGES);
      options->verbosity = positive_atoi (p[1]);
    }
  else if (streq (p[0], "mute") && p[1])
    {
      ++i;
      VERIFY_PERMISSION (OPT_P_MESSAGES);
      options->mute = positive_atoi (p[1]);
    }
  else if (streq (p[0], "status") && p[1])
    {
      ++i;
      VERIFY_PERMISSION (OPT_P_GENERAL);
      options->status_file = p[1];
      if (p[2])
	{
	  ++i;
	  options->status_file_update_freq = positive_atoi (p[2]);
	}
    }
  else if (streq (p[0], "status-version") && p[1])
    {
      int version;

      ++i;
      VERIFY_PERMISSION (OPT_P_GENERAL);
      version = atoi (p[1]);
      if (version < 1 || version > 2)
	{
	  msg (msglevel, "--status-version must be 1 or 2");
	  goto err;
	}
      options->status_file_version = version;
    }
  else if (streq (p[0], "remap-usr1") && p[1])
    {
      ++i;
      VERIFY_PERMISSION (OPT_P_GENERAL);
      if (streq (p[1], "SIGHUP"))
	options->remap_sigusr1 = SIGHUP;
      else if (streq (p[1], "SIGTERM"))
	options->remap_sigusr1 = SIGTERM;
      else
	{
	  msg (msglevel, "--remap-usr1 parm must be 'SIGHUP' or 'SIGTERM'");
	  goto err;
	}
    }
  else if ((streq (p[0], "link-mtu") || streq (p[0], "udp-mtu")) && p[1])
    {
      ++i;
      VERIFY_PERMISSION (OPT_P_MTU);
      options->link_mtu = positive_atoi (p[1]);
      options->link_mtu_defined = true;
    }
  else if (streq (p[0], "tun-mtu") && p[1])
    {
      ++i;
      VERIFY_PERMISSION (OPT_P_MTU);
      options->tun_mtu = positive_atoi (p[1]);
      options->tun_mtu_defined = true;
    }
  else if (streq (p[0], "tun-mtu-extra") && p[1])
    {
      ++i;
      VERIFY_PERMISSION (OPT_P_MTU);
      options->tun_mtu_extra = positive_atoi (p[1]);
      options->tun_mtu_extra_defined = true;
    }
#ifdef ENABLE_FRAGMENT
  else if (streq (p[0], "mtu-dynamic"))
    {
      VERIFY_PERMISSION (OPT_P_GENERAL);
      msg (msglevel, "--mtu-dynamic has been replaced by --fragment");
      goto err;
    }
  else if (streq (p[0], "fragment") && p[1])
    {
      ++i;
      VERIFY_PERMISSION (OPT_P_MTU);
      options->fragment = positive_atoi (p[1]);
    }
#endif
  else if (streq (p[0], "mtu-disc") && p[1])
    {
      ++i;
      VERIFY_PERMISSION (OPT_P_MTU);
      options->mtu_discover_type = translate_mtu_discover_type_name (p[1]);
    }
#ifdef ENABLE_OCC
  else if (streq (p[0], "mtu-test"))
    {
      VERIFY_PERMISSION (OPT_P_GENERAL);
      options->mtu_test = true;
    }
#endif
  else if (streq (p[0], "nice") && p[1])
    {
      ++i;
      VERIFY_PERMISSION (OPT_P_NICE);
      options->nice = atoi (p[1]);
    }
  else if (streq (p[0], "rcvbuf") && p[1])
    {
      ++i;
      VERIFY_PERMISSION (OPT_P_GENERAL);
      options->rcvbuf = positive_atoi (p[1]);
    }
  else if (streq (p[0], "sndbuf") && p[1])
    {
      ++i;
      VERIFY_PERMISSION (OPT_P_GENERAL);
      options->sndbuf = positive_atoi (p[1]);
    }
  else if (streq (p[0], "txqueuelen") && p[1])
    {
      ++i;
      VERIFY_PERMISSION (OPT_P_GENERAL);
#ifdef TARGET_LINUX
      options->tuntap_options.txqueuelen = positive_atoi (p[1]);
#else
      msg (msglevel, "--txqueuelen not supported on this OS");
      goto err;
#endif
    }
#ifdef USE_PTHREAD
  else if (streq (p[0], "threads"))
    {
<<<<<<< HEAD
      VERIFY_PERMISSION (OPT_P_GENERAL);
      options->n_threads = positive_atoi (p[1]);
=======
      int n_threads;

      ++i;
      VERIFY_PERMISSION (OPT_P_GENERAL);
      n_threads = positive_atoi (p[1]);
      if (n_threads < 1)
	{
	  msg (msglevel, "--threads parameter must be at least 1");
	  goto err;
	}
      options->n_threads = n_threads;
>>>>>>> 9f27b47f
    }
#endif
  else if (streq (p[0], "shaper") && p[1])
    {
#ifdef HAVE_GETTIMEOFDAY
      int shaper;

      ++i;
      VERIFY_PERMISSION (OPT_P_SHAPER);
      shaper = atoi (p[1]);
      if (shaper < SHAPER_MIN || shaper > SHAPER_MAX)
	{
	  msg (msglevel, "Bad shaper value, must be between %d and %d",
	       SHAPER_MIN, SHAPER_MAX);
	  goto err;
	}
      options->shaper = shaper;
#else /* HAVE_GETTIMEOFDAY */
      VERIFY_PERMISSION (OPT_P_GENERAL);
      msg (msglevel, "--shaper requires the gettimeofday() function which is missing");
      goto err;
#endif /* HAVE_GETTIMEOFDAY */
    }
  else if (streq (p[0], "port") && p[1])
    {
      int port;

      ++i;
      VERIFY_PERMISSION (OPT_P_GENERAL);
      port = atoi (p[1]);
      if (!legal_ipv4_port (port))
	{
	  msg (msglevel, "Bad port number: %s", p[1]);
	  goto err;
	}
      options->port_option_used = true;
      options->local_port = options->remote_port = port;
    }
  else if (streq (p[0], "lport") && p[1])
    {
      int port;

      ++i;
      VERIFY_PERMISSION (OPT_P_GENERAL);
      port = atoi (p[1]);
      if (!legal_ipv4_port (port))
	{
	  msg (msglevel, "Bad local port number: %s", p[1]);
	  goto err;
	}
      options->local_port_defined = true;
      options->port_option_used = true;
      options->local_port = port;
    }
  else if (streq (p[0], "rport") && p[1])
    {
      int port;

      ++i;
      VERIFY_PERMISSION (OPT_P_GENERAL);
      port = atoi (p[1]);
      if (!legal_ipv4_port (port))
	{
	  msg (msglevel, "Bad remote port number: %s", p[1]);
	  goto err;
	}
      options->port_option_used = true;
      options->remote_port = port;
    }
  else if (streq (p[0], "nobind"))
    {
      VERIFY_PERMISSION (OPT_P_GENERAL);
      options->bind_local = false;
    }
  else if (streq (p[0], "fast-io"))
    {
      VERIFY_PERMISSION (OPT_P_GENERAL);
    }
#if 0 /* ALIGN_OPTIMIZE */
  else if (streq (p[0], "align-optimize"))
    {
      VERIFY_PERMISSION (OPT_P_GENERAL);
      options->align_optimize = true;
    }
#endif
  else if (streq (p[0], "inactive") && p[1])
    {
      ++i;
      VERIFY_PERMISSION (OPT_P_TIMER);
      options->inactivity_timeout = positive_atoi (p[1]);
    }
  else if (streq (p[0], "proto") && p[1])
    {
      int proto;
      ++i;
      VERIFY_PERMISSION (OPT_P_GENERAL);
      proto = ascii2proto (p[1]);
      if (proto < 0)
	{
	  msg (msglevel, "Bad protocol: '%s'.  Allowed protocols with --proto option: %s",
	       p[1],
	       proto2ascii_all (&gc));
	  goto err;
	}
      options->proto = proto;
    }
#ifdef ENABLE_HTTP_PROXY
  else if (streq (p[0], "http-proxy") && p[1] && p[2])
    {
      int port;
      struct http_proxy_options *ho;

      i += 2;
      VERIFY_PERMISSION (OPT_P_GENERAL);
      port = atoi (p[2]);
      if (!legal_ipv4_port (port))
	{
	  msg (msglevel, "Bad http-proxy port number: %s", p[2]);
	  goto err;
	}

      ho = init_http_options_if_undefined (options);

      ho->server = p[1];
      ho->port = port;
      if (p[3])
	{
	  ++i;
	  ho->auth_method_string = "basic";
	  ho->auth_file = p[3];

	  if (p[4])
	    {
	      ++i;
	      ho->auth_method_string = p[4];
	    }
	}
      else
	{
	  ho->auth_method_string = "none";
	}
    }
  else if (streq (p[0], "http-proxy-retry"))
    {
      struct http_proxy_options *ho;
      VERIFY_PERMISSION (OPT_P_GENERAL);
      ho = init_http_options_if_undefined (options);
      ho->retry = true;
    }
  else if (streq (p[0], "http-proxy-timeout") && p[1])
    {
      struct http_proxy_options *ho;

      ++i;
<<<<<<< HEAD
      VERIFY_PERMISSION (OPT_P_GENERAL);
      ho = init_http_options_if_undefined (options);
      ho->timeout = positive_atoi (p[1]);
    }
  else if (streq (p[0], "http-proxy-option") && p[1])
    {
      struct http_proxy_options *ho;

      ++i;
      if (p[2])
	++i;

      VERIFY_PERMISSION (OPT_P_GENERAL);
      ho = init_http_options_if_undefined (options);

      if (streq (p[1], "VERSION") && p[2])
	{
	  ho->http_version = p[2];
	}
      else if (streq (p[1], "AGENT") && p[2])
	{
	  ho->user_agent = p[2];
	}
      else
	{
	  msg (msglevel, "Bad http-proxy-option or missing parameter: '%s'", p[1]);
	}
    }
=======
      VERIFY_PERMISSION (OPT_P_GENERAL);
      ho = init_http_options_if_undefined (options);
      ho->timeout = positive_atoi (p[1]);
    }
  else if (streq (p[0], "http-proxy-option") && p[1])
    {
      struct http_proxy_options *ho;

      ++i;
      if (p[2])
	++i;

      VERIFY_PERMISSION (OPT_P_GENERAL);
      ho = init_http_options_if_undefined (options);

      if (streq (p[1], "VERSION") && p[2])
	{
	  ho->http_version = p[2];
	}
      else if (streq (p[1], "AGENT") && p[2])
	{
	  ho->user_agent = p[2];
	}
      else
	{
	  msg (msglevel, "Bad http-proxy-option or missing parameter: '%s'", p[1]);
	}
    }
>>>>>>> 9f27b47f
#endif
#ifdef ENABLE_SOCKS
  else if (streq (p[0], "socks-proxy") && p[1])
    {
      ++i;
      VERIFY_PERMISSION (OPT_P_GENERAL);

      if (p[2])
	{
	  int port;
	  ++i;
          port = atoi (p[2]);
          if (!legal_ipv4_port (port))
	    {
	      msg (msglevel, "Bad socks-proxy port number: %s", p[2]);
	      goto err;
	    }
          options->socks_proxy_port = port;
	}
      else
	{
	  options->socks_proxy_port = 1080;
	}
      options->socks_proxy_server = p[1];
    }
  else if (streq (p[0], "socks-proxy-retry"))
    {
      VERIFY_PERMISSION (OPT_P_GENERAL);
      options->socks_proxy_retry = true;
    }
#endif
  else if (streq (p[0], "keepalive") && p[1] && p[2])
    {
      i += 2;
      VERIFY_PERMISSION (OPT_P_GENERAL);
      options->keepalive_ping = atoi (p[1]);
      options->keepalive_timeout = atoi (p[2]);
    }
  else if (streq (p[0], "ping") && p[1])
    {
      ++i;
      VERIFY_PERMISSION (OPT_P_TIMER);
      options->ping_send_timeout = positive_atoi (p[1]);
    }
  else if (streq (p[0], "ping-exit") && p[1])
    {
      ++i;
      VERIFY_PERMISSION (OPT_P_TIMER);
      options->ping_rec_timeout = positive_atoi (p[1]);
      options->ping_rec_timeout_action = PING_EXIT;
    }
  else if (streq (p[0], "ping-restart") && p[1])
    {
      ++i;
      VERIFY_PERMISSION (OPT_P_TIMER);
      options->ping_rec_timeout = positive_atoi (p[1]);
      options->ping_rec_timeout_action = PING_RESTART;
    }
  else if (streq (p[0], "ping-timer-rem"))
    {
      VERIFY_PERMISSION (OPT_P_TIMER);
      options->ping_timer_remote = true;
    }
#ifdef ENABLE_OCC
  else if (streq (p[0], "explicit-exit-notify"))
    {
      VERIFY_PERMISSION (OPT_P_EXPLICIT_NOTIFY);
      if (p[1])
	{
	  ++i;
	  options->explicit_exit_notification = positive_atoi (p[1]);
	}
      else
	{
	  options->explicit_exit_notification = 1;
	}
    }
#endif
  else if (streq (p[0], "persist-tun"))
    {
      VERIFY_PERMISSION (OPT_P_PERSIST);
      options->persist_tun = true;
    }
  else if (streq (p[0], "persist-key"))
    {
      VERIFY_PERMISSION (OPT_P_PERSIST);
      options->persist_key = true;
    }
  else if (streq (p[0], "persist-local-ip"))
    {
      VERIFY_PERMISSION (OPT_P_PERSIST_IP);
      options->persist_local_ip = true;
    }
  else if (streq (p[0], "persist-remote-ip"))
    {
      VERIFY_PERMISSION (OPT_P_PERSIST_IP);
      options->persist_remote_ip = true;
    }
  else if (streq (p[0], "route") && p[1])
    {
      ++i;
      VERIFY_PERMISSION (OPT_P_ROUTE);
      if (p[2])
	++i;
      if (p[3])
	++i;
      if (p[4])
	++i;
      rol_check_alloc (options);
      add_route_to_option_list (options->routes, p[1], p[2], p[3], p[4]);
    }
  else if (streq (p[0], "route-gateway") && p[1])
    {
      ++i;
      VERIFY_PERMISSION (OPT_P_ROUTE);
      options->route_default_gateway = p[1];      
    }
  else if (streq (p[0], "route-delay"))
    {
      VERIFY_PERMISSION (OPT_P_ROUTE);
      options->route_delay_defined = true;
      if (p[1])
	{
	  ++i;
	  options->route_delay = positive_atoi (p[1]);
	  if (p[2])
	    {
	      ++i;
	      options->route_delay_window = positive_atoi (p[2]);
	    }
	}
      else
	{
	  options->route_delay = 0;
	}
    }
  else if (streq (p[0], "route-up") && p[1])
    {
      ++i;
      VERIFY_PERMISSION (OPT_P_SCRIPT);
      if (!no_more_than_n_args (msglevel, p, 2, NM_QUOTE_HINT))
	goto err;
      options->route_script = p[1];
    }
  else if (streq (p[0], "route-noexec"))
    {
      VERIFY_PERMISSION (OPT_P_SCRIPT);
      options->route_noexec = true;
    }
  else if (streq (p[0], "redirect-gateway"))
    {
      int j;
      VERIFY_PERMISSION (OPT_P_ROUTE);
      rol_check_alloc (options);
      for (j = 1; j < MAX_PARMS && p[j] != NULL; ++j)
	{
	  ++i;
	  if (streq (p[j], "local"))
	    options->routes->redirect_local = true;
	  else if (streq (p[j], "def1"))
	    options->routes->redirect_def1 = true;
	  else
	    {
	      msg (msglevel, "unknown --redirect-gateway flag: %s", p[j]);
	      goto err;
	    }
	}
      options->routes->redirect_default_gateway = true;
    }
  else if (streq (p[0], "setenv") && p[1] && p[2])
    {
      i += 2;
      VERIFY_PERMISSION (OPT_P_SETENV);
      setenv_str (es, p[1], p[2]);
    }
  else if (streq (p[0], "mssfix"))
    {
      VERIFY_PERMISSION (OPT_P_GENERAL);
      if (p[1])
	{
	  ++i;
	  options->mssfix = positive_atoi (p[1]);
	}
      else
	options->mssfix_default = true;

    }
<<<<<<< HEAD
#if USE_PAYLOAD_CONNTRACK
  else if (streq (p[0], "tcp-retrans") && p[1])
    {
      ++i;
      VERIFY_PERMISSION (OPT_P_GENERAL);
      options->tcp_retrans = positive_atoi (p[1]);
    }
#endif
=======
>>>>>>> 9f27b47f
#ifdef ENABLE_OCC
  else if (streq (p[0], "disable-occ"))
    {
      VERIFY_PERMISSION (OPT_P_GENERAL);
      options->occ = false;
    }
#endif
#if P2MP
#if P2MP_SERVER
  else if (streq (p[0], "server") && p[1] && p[2])
    {
      const int lev = M_WARN;
      bool error = false;
      in_addr_t network, netmask;

      i += 2;
      VERIFY_PERMISSION (OPT_P_GENERAL);
      network = get_ip_addr (p[1], lev, &error);
      netmask = get_ip_addr (p[2], lev, &error);
      if (error || !network || !netmask)
	{
	  msg (msglevel, "error parsing --server parameters");
	  goto err;
	}
      options->server_defined = true;
      options->server_network = network;
      options->server_netmask = netmask;
    }
  else if (streq (p[0], "server-bridge") && p[1] && p[2] && p[3] && p[4])
    {
      const int lev = M_WARN;
      bool error = false;
      in_addr_t ip, netmask, pool_start, pool_end;

      i += 4;
      VERIFY_PERMISSION (OPT_P_GENERAL);
      ip = get_ip_addr (p[1], lev, &error);
      netmask = get_ip_addr (p[2], lev, &error);
      pool_start = get_ip_addr (p[3], lev, &error);
      pool_end = get_ip_addr (p[4], lev, &error);
      if (error || !ip || !netmask || !pool_start || !pool_end)
	{
	  msg (msglevel, "error parsing --server-bridge parameters");
	  goto err;
	}
      options->server_bridge_defined = true;
      options->server_bridge_ip = ip;
      options->server_bridge_netmask = netmask;
      options->server_bridge_pool_start = pool_start;
      options->server_bridge_pool_end = pool_end;
    }
  else if (streq (p[0], "push") && p[1])
    {
      ++i;
      VERIFY_PERMISSION (OPT_P_PUSH);
      push_option (options, p[1], msglevel);
      if (!no_more_than_n_args (msglevel, p, 2, NM_QUOTE_HINT))
	goto err;
    }
  else if (streq (p[0], "push-reset"))
    {
      VERIFY_PERMISSION (OPT_P_INSTANCE);
      push_reset (options);
    }
  else if (streq (p[0], "ifconfig-pool") && p[1] && p[2])
    {
      const int lev = M_WARN;
      bool error = false;
      in_addr_t start, end, netmask=0;

      i += 2;
      VERIFY_PERMISSION (OPT_P_GENERAL);
      start = get_ip_addr (p[1], lev, &error);
      end = get_ip_addr (p[2], lev, &error);
      if (p[3])
	{
	  ++i;
	  netmask = get_ip_addr (p[3], lev, &error);
	}
      if (error)
	{
	  msg (msglevel, "error parsing --ifconfig-pool parameters");
	  goto err;
	}
      if (start > end)
	{
	  msg (msglevel, "--ifconfig-pool start IP is greater than end IP");
	  goto err;
	}
      if (end - start >= IFCONFIG_POOL_MAX)
	{
	  msg (msglevel, "--ifconfig-pool address range is too large.  Current maximum is %d addresses.",
	       IFCONFIG_POOL_MAX);
	  goto err;
	}

      options->ifconfig_pool_defined = true;
      options->ifconfig_pool_start = start;
      options->ifconfig_pool_end = end;
      options->ifconfig_pool_netmask = netmask;
    }
  else if (streq (p[0], "ifconfig-pool-persist") && p[1])
    {
      ++i;
      VERIFY_PERMISSION (OPT_P_GENERAL);
      options->ifconfig_pool_persist_filename = p[1];
      if (p[2])
	{
	  ++i;
	  options->ifconfig_pool_persist_refresh_freq = positive_atoi (p[2]);
	}
    }
  else if (streq (p[0], "ifconfig-pool-linear"))
    {
      VERIFY_PERMISSION (OPT_P_GENERAL);
      options->ifconfig_pool_linear = true;
    }
  else if (streq (p[0], "hash-size") && p[1] && p[2])
    {
      int real, virtual;

      i += 2;
      VERIFY_PERMISSION (OPT_P_GENERAL);
      real = atoi (p[1]);
      virtual = atoi (p[2]);
      if (real < 1 || virtual < 1)
	{
	  msg (msglevel, "--hash-size sizes must be >= 1 (preferably a power of 2)");
	  goto err;
	}
      options->real_hash_size = real;
      options->virtual_hash_size = real;
    }
  else if (streq (p[0], "connect-freq") && p[1] && p[2])
    {
      int cf_max, cf_per;

      i += 2;
      VERIFY_PERMISSION (OPT_P_GENERAL);
      cf_max = atoi (p[1]);
      cf_per = atoi (p[2]);
      if (cf_max < 0 || cf_per < 0)
	{
	  msg (msglevel, "--connect-freq parms must be > 0");
	  goto err;
	}
      options->cf_max = cf_max;
      options->cf_per = cf_per;
    }
  else if (streq (p[0], "max-clients") && p[1])
    {
      int max_clients;

      i += 1;
      VERIFY_PERMISSION (OPT_P_GENERAL);
      max_clients = atoi (p[1]);
      if (max_clients < 0)
	{
	  msg (msglevel, "--max-clients must be at least 1");
	  goto err;
	}
      options->max_clients = max_clients;
    }
  else if (streq (p[0], "max-routes-per-client") && p[1])
    {
      i += 1;
      VERIFY_PERMISSION (OPT_P_INHERIT);
      options->max_routes_per_client = max_int (atoi (p[1]), 1);
    }
  else if (streq (p[0], "client-cert-not-required"))
    {
      VERIFY_PERMISSION (OPT_P_GENERAL);
      options->client_cert_not_required = true;
    }
  else if (streq (p[0], "username-as-common-name"))
    {
      VERIFY_PERMISSION (OPT_P_GENERAL);
      options->username_as_common_name = true;
    }
  else if (streq (p[0], "auth-user-pass-verify") && p[1])
    {
      ++i;
      VERIFY_PERMISSION (OPT_P_SCRIPT);
      if (!no_more_than_n_args (msglevel, p, 3, NM_QUOTE_HINT))
	goto err;
      if (p[2])
	{
	  ++i;
	  if (streq (p[2], "via-env"))
	    options->auth_user_pass_verify_script_via_file = false;
	  else if (streq (p[2], "via-file"))
	    options->auth_user_pass_verify_script_via_file = true;
	  else
	    {
	      msg (msglevel, "second parm to --auth-user-pass-verify must be 'via-env' or 'via-file'");
	      goto err;
	    }
	}
      else
	{
	  msg (msglevel, "--auth-user-pass-verify requires a second parameter ('via-env' or 'via-file')");
	  goto err;
	}
      options->auth_user_pass_verify_script = p[1];
    }
  else if (streq (p[0], "client-connect") && p[1])
    {
      ++i;
      VERIFY_PERMISSION (OPT_P_SCRIPT);
      if (!no_more_than_n_args (msglevel, p, 2, NM_QUOTE_HINT))
	goto err;
      options->client_connect_script = p[1];
    }
  else if (streq (p[0], "client-disconnect") && p[1])
    {
      ++i;
      VERIFY_PERMISSION (OPT_P_SCRIPT);
      if (!no_more_than_n_args (msglevel, p, 2, NM_QUOTE_HINT))
	goto err;
      options->client_disconnect_script = p[1];
    }
  else if (streq (p[0], "learn-address") && p[1])
    {
      ++i;
      VERIFY_PERMISSION (OPT_P_SCRIPT);
      if (!no_more_than_n_args (msglevel, p, 2, NM_QUOTE_HINT))
	goto err;
      options->learn_address_script = p[1];
    }
  else if (streq (p[0], "tmp-dir") && p[1])
    {
      ++i;
      VERIFY_PERMISSION (OPT_P_GENERAL);
      options->tmp_dir = p[1];
    }
  else if (streq (p[0], "client-config-dir") && p[1])
    {
      ++i;
      VERIFY_PERMISSION (OPT_P_GENERAL);
      options->client_config_dir = p[1];
    }
  else if (streq (p[0], "ccd-exclusive"))
    {
      VERIFY_PERMISSION (OPT_P_GENERAL);
      options->ccd_exclusive = true;
    }
  else if (streq (p[0], "bcast-buffers") && p[1])
    {
      int n_bcast_buf;

      ++i;
      VERIFY_PERMISSION (OPT_P_GENERAL);
      n_bcast_buf = atoi (p[1]);
      if (n_bcast_buf < 1)
	msg (msglevel, "--bcast-buffers parameter must be > 0");
      options->n_bcast_buf = n_bcast_buf;
    }
  else if (streq (p[0], "tcp-queue-limit") && p[1])
    {
      int tcp_queue_limit;

      ++i;
      VERIFY_PERMISSION (OPT_P_GENERAL);
      tcp_queue_limit = atoi (p[1]);
      if (tcp_queue_limit < 1)
	msg (msglevel, "--tcp-queue-limit parameter must be > 0");
      options->tcp_queue_limit = tcp_queue_limit;
    }
  else if (streq (p[0], "client-to-client"))
    {
      VERIFY_PERMISSION (OPT_P_GENERAL);
      options->enable_c2c = true;
    }
  else if (streq (p[0], "duplicate-cn"))
    {
      VERIFY_PERMISSION (OPT_P_GENERAL);
      options->duplicate_cn = true;
    }
  else if (streq (p[0], "iroute") && p[1])
    {
      const char *netmask = NULL;

      ++i;
      VERIFY_PERMISSION (OPT_P_INSTANCE);
      if (p[2])
	{
	  ++i;
	  netmask = p[2];
	}
      option_iroute (options, p[1], netmask, msglevel);
    }
  else if (streq (p[0], "ifconfig-push") && p[1] && p[2])
    {
      in_addr_t local, remote_netmask;

      i += 2;
      VERIFY_PERMISSION (OPT_P_INSTANCE);
      local = getaddr (GETADDR_HOST_ORDER|GETADDR_RESOLVE, p[1], 0, NULL, NULL);
      remote_netmask = getaddr (GETADDR_HOST_ORDER|GETADDR_RESOLVE, p[2], 0, NULL, NULL);
      if (local && remote_netmask)
	{
	  options->push_ifconfig_defined = true;
	  options->push_ifconfig_local = local;
	  options->push_ifconfig_remote_netmask = remote_netmask;
	}
      else
	{
	  msg (msglevel, "cannot parse --ifconfig-push addresses");
	  goto err;
	}
    }
  else if (streq (p[0], "disable"))
    {
      VERIFY_PERMISSION (OPT_P_INSTANCE);
      options->disable = true;
    }
#endif /* P2MP_SERVER */

  else if (streq (p[0], "client"))
    {
      VERIFY_PERMISSION (OPT_P_GENERAL);
      options->client = true;
    }
  else if (streq (p[0], "pull"))
    {
      VERIFY_PERMISSION (OPT_P_GENERAL);
      options->pull = true;
    }
  else if (streq (p[0], "auth-user-pass"))
    {
      VERIFY_PERMISSION (OPT_P_GENERAL);
      if (p[1])
	{
	  ++i;
	  options->auth_user_pass_file = p[1];
	}
      else
	options->auth_user_pass_file = "stdin";
    }
  else if (streq (p[0], "auth-retry") && p[1])
    {
      ++i;
      VERIFY_PERMISSION (OPT_P_GENERAL);
      auth_retry_set (msglevel, p[1]);
    }
#endif
#ifdef WIN32
  else if (streq (p[0], "route-method") && p[1])
    {
      ++i;
      VERIFY_PERMISSION (OPT_P_ROUTE);
      if (streq (p[1], "ipapi"))
	options->route_method = ROUTE_METHOD_IPAPI;
      else if (streq (p[1], "exe"))
	options->route_method = ROUTE_METHOD_EXE;
      else
	{
	  msg (msglevel, "--route method must be 'ipapi' or 'exe'");
	  goto err;
	}
    }
  else if (streq (p[0], "ip-win32") && p[1])
    {
      const int index = ascii2ipset (p[1]);
      struct tuntap_options *to = &options->tuntap_options;

      ++i;
      VERIFY_PERMISSION (OPT_P_IPWIN32);

      if (index < 0)
	{
	  msg (msglevel,
	       "Bad --ip-win32 method: '%s'.  Allowed methods: %s",
	       p[1],
	       ipset2ascii_all (&gc));
	  goto err;
	}

      if (index == IPW32_SET_DHCP_MASQ)
	{
	  if (p[2])
	    {
	      ++i;
	      if (!streq (p[2], "default"))
		{
		  int offset = atoi (p[2]);

		  if (!(offset > -256 && offset < 256))
		    {
		      msg (msglevel, "--ip-win32 dynamic [offset] [lease-time]: offset (%d) must be > -256 and < 256", offset);
		      goto err;
		    }

		  to->dhcp_masq_custom_offset = true;
		  to->dhcp_masq_offset = offset;
		}

	      if (p[3])
		{
		  const int min_lease = 30;
		  int lease_time;
		  ++i;
		  lease_time = atoi (p[3]);
		  if (lease_time < min_lease)
		    {
		      msg (msglevel, "--ip-win32 dynamic [offset] [lease-time]: lease time parameter (%d) must be at least %d seconds", lease_time, min_lease);
		      goto err;
		    }
		  to->dhcp_lease_time = lease_time;
		}
	    }
	}
      to->ip_win32_type = index;
      to->ip_win32_defined = true; 
    }
  else if (streq (p[0], "dhcp-option") && p[1])
    {
      struct tuntap_options *o = &options->tuntap_options;
      ++i;
      VERIFY_PERMISSION (OPT_P_IPWIN32);

      if (streq (p[1], "DOMAIN") && p[2])
	{
	  ++i;
	  o->domain = p[2];
	}
      else if (streq (p[1], "NBS") && p[2])
	{
	  ++i;
	  o->netbios_scope = p[2];
	}
      else if (streq (p[1], "NBT") && p[2])
	{
	  int t;
	  ++i;
	  t = atoi (p[2]);
	  if (!(t == 1 || t == 2 || t == 4 || t == 8))
	    {
	      msg (msglevel, "--dhcp-option NBT: parameter (%d) must be 1, 2, 4, or 8", t);
	      goto err;
	    }
	  o->netbios_node_type = t;
	}
      else if (streq (p[1], "DNS") && p[2])
	{
	  ++i;
	  dhcp_option_address_parse ("DNS", p[2], o->dns, &o->dns_len, msglevel);
	}
      else if (streq (p[1], "WINS") && p[2])
	{
	  ++i;
	  dhcp_option_address_parse ("WINS", p[2], o->wins, &o->wins_len, msglevel);
	}
      else if (streq (p[1], "NTP") && p[2])
	{
	  ++i;
	  dhcp_option_address_parse ("NTP", p[2], o->ntp, &o->ntp_len, msglevel);
	}
      else if (streq (p[1], "NBDD") && p[2])
	{
	  ++i;
	  dhcp_option_address_parse ("NBDD", p[2], o->nbdd, &o->nbdd_len, msglevel);
	}
      else if (streq (p[1], "DISABLE-NBT"))
	{
	  o->disable_nbt = 1;
	}
      else
	{
	  msg (msglevel, "--dhcp-option: unknown option type '%s' or missing parameter", p[1]);
	  goto err;
	}
      o->dhcp_options = true;
    }
  else if (streq (p[0], "show-adapters"))
    {
      VERIFY_PERMISSION (OPT_P_GENERAL);
      show_tap_win32_adapters (M_INFO|M_NOPREFIX, M_WARN|M_NOPREFIX);
      openvpn_exit (OPENVPN_EXIT_STATUS_GOOD); /* exit point */
    }
  else if (streq (p[0], "show-net"))
    {
      VERIFY_PERMISSION (OPT_P_GENERAL);
      show_routes (M_INFO|M_NOPREFIX);
      show_adapters (M_INFO|M_NOPREFIX);
      openvpn_exit (OPENVPN_EXIT_STATUS_GOOD); /* exit point */
    }
  else if (streq (p[0], "show-net-up"))
    {
      VERIFY_PERMISSION (OPT_P_UP);
      options->show_net_up = true;
    }
  else if (streq (p[0], "tap-sleep") && p[1])
    {
      int s;
      ++i;
      VERIFY_PERMISSION (OPT_P_IPWIN32);
      s = atoi (p[1]);
      if (s < 0 || s >= 256)
	{
	  msg (msglevel, "--tap-sleep parameter must be between 0 and 255");
	  goto err;
	}
      options->tuntap_options.tap_sleep = s;
    }
  else if (streq (p[0], "dhcp-renew"))
    {
      VERIFY_PERMISSION (OPT_P_IPWIN32);
      options->tuntap_options.dhcp_renew = true;
    }
  else if (streq (p[0], "dhcp-pre-release"))
    {
      VERIFY_PERMISSION (OPT_P_IPWIN32);
      options->tuntap_options.dhcp_pre_release = true;
    }
  else if (streq (p[0], "dhcp-release"))
    {
      VERIFY_PERMISSION (OPT_P_IPWIN32);
      options->tuntap_options.dhcp_release = true;
    }
  else if (streq (p[0], "show-valid-subnets"))
    {
      VERIFY_PERMISSION (OPT_P_GENERAL);
      show_valid_win32_tun_subnets ();
      openvpn_exit (OPENVPN_EXIT_STATUS_USAGE); /* exit point */
    }
  else if (streq (p[0], "pause-exit"))
    {
      VERIFY_PERMISSION (OPT_P_GENERAL);
      set_pause_exit_win32 ();
    }
  else if (streq (p[0], "service") && p[1])
    {
      ++i;
      VERIFY_PERMISSION (OPT_P_GENERAL);
      options->exit_event_name = p[1];
      if (p[2])
	{
	  ++i;
	  options->exit_event_initial_state = (atoi(p[2]) != 0);
	}
    }
  else if (streq (p[0], "user") && p[1])
    {
      ++i;
      VERIFY_PERMISSION (OPT_P_GENERAL);
      msg (M_WARN, "NOTE: --user option is not implemented on Windows");
    }
  else if (streq (p[0], "group") && p[1])
    {
      ++i;
      VERIFY_PERMISSION (OPT_P_GENERAL);
      msg (M_WARN, "NOTE: --group option is not implemented on Windows");
    }
#else
  else if (streq (p[0], "user") && p[1])
    {
      ++i;
      VERIFY_PERMISSION (OPT_P_GENERAL);
      options->username = p[1];
    }
  else if (streq (p[0], "group") && p[1])
    {
      ++i;
      VERIFY_PERMISSION (OPT_P_GENERAL);
      options->groupname = p[1];
    }
  else if (streq (p[0], "dhcp-option") && p[1])
    {
      ++i;
      VERIFY_PERMISSION (OPT_P_IPWIN32);
      if (p[2])
	++i;
      foreign_option (options, p, 3, es);
    }
  else if (streq (p[0], "route-method") && p[1]) /* ignore when pushed to non-Windows OS */
    {
      ++i;
      VERIFY_PERMISSION (OPT_P_ROUTE);
    }
#endif
#if PASSTOS_CAPABILITY
  else if (streq (p[0], "passtos"))
    {
      VERIFY_PERMISSION (OPT_P_GENERAL);
      options->passtos = true;
    }
#endif
#ifdef USE_LZO
  else if (streq (p[0], "comp-lzo"))
    {
      VERIFY_PERMISSION (OPT_P_COMP);
      options->comp_lzo = true;
    }
  else if (streq (p[0], "comp-noadapt"))
    {
      VERIFY_PERMISSION (OPT_P_COMP);
      options->comp_lzo_adaptive = false;
    }
#endif /* USE_LZO */
#ifdef USE_CRYPTO
  else if (streq (p[0], "show-ciphers"))
    {
      VERIFY_PERMISSION (OPT_P_GENERAL);
      options->show_ciphers = true;
    }
  else if (streq (p[0], "show-digests"))
    {
      VERIFY_PERMISSION (OPT_P_GENERAL);
      options->show_digests = true;
    }
  else if (streq (p[0], "show-engines"))
    {
      VERIFY_PERMISSION (OPT_P_GENERAL);
      options->show_engines = true;
    }
  else if (streq (p[0], "secret") && p[1])
    {
      ++i;
      VERIFY_PERMISSION (OPT_P_GENERAL);
      if (p[2])
	{
	  int key_direction;

	  ++i;
	  key_direction = ascii2keydirection (msglevel, p[2]);
	  if (key_direction >= 0)
	    options->key_direction = key_direction;
	  else
	    goto err;
	}
      options->shared_secret_file = p[1];
    }
  else if (streq (p[0], "genkey"))
    {
      VERIFY_PERMISSION (OPT_P_GENERAL);
      options->genkey = true;
    }
  else if (streq (p[0], "auth") && p[1])
    {
      ++i;
      VERIFY_PERMISSION (OPT_P_CRYPTO);
      options->authname_defined = true;
      options->authname = p[1];
      if (streq (options->authname, "none"))
	{
	  options->authname_defined = false;
	  options->authname = NULL;
	}
    }
  else if (streq (p[0], "auth"))
    {
      VERIFY_PERMISSION (OPT_P_CRYPTO);
      options->authname_defined = true;
    }
  else if (streq (p[0], "cipher") && p[1])
    {
      ++i;
      VERIFY_PERMISSION (OPT_P_CRYPTO);
      options->ciphername_defined = true;
      options->ciphername = p[1];
      if (streq (options->ciphername, "none"))
	{
	  options->ciphername_defined = false;
	  options->ciphername = NULL;
	}
    }
  else if (streq (p[0], "cipher"))
    {
      VERIFY_PERMISSION (OPT_P_CRYPTO);
      options->ciphername_defined = true;
    }
  else if (streq (p[0], "no-replay"))
    {
      VERIFY_PERMISSION (OPT_P_CRYPTO);
      options->replay = false;
    }
  else if (streq (p[0], "replay-window"))
    {
      VERIFY_PERMISSION (OPT_P_CRYPTO);
      if (p[1])
	{
	  int replay_window;

	  ++i;
	  replay_window = atoi (p[1]);
	  if (!(MIN_SEQ_BACKTRACK <= replay_window && replay_window <= MAX_SEQ_BACKTRACK))
	    {
	      msg (msglevel, "replay-window window size parameter (%d) must be between %d and %d",
		   replay_window,
		   MIN_SEQ_BACKTRACK,
		   MAX_SEQ_BACKTRACK);
	      goto err;
	    }
	  options->replay_window = replay_window;

	  if (p[2])
	    {
	      int replay_time;

	      ++i;
	      replay_time = atoi (p[2]);
	      if (!(MIN_TIME_BACKTRACK <= replay_time && replay_time <= MAX_TIME_BACKTRACK))
		{
		  msg (msglevel, "replay-window time window parameter (%d) must be between %d and %d",
		       replay_time,
		       MIN_TIME_BACKTRACK,
		       MAX_TIME_BACKTRACK);
		  goto err;
		}
	      options->replay_time = replay_time;
	    }
	}
      else
	{
	  msg (msglevel, "replay-window option is missing window size parameter");
	  goto err;
	}
    }
  else if (streq (p[0], "mute-replay-warnings"))
    {
      VERIFY_PERMISSION (OPT_P_CRYPTO);
      options->mute_replay_warnings = true;
    }
  else if (streq (p[0], "no-iv"))
    {
      VERIFY_PERMISSION (OPT_P_CRYPTO);
      options->use_iv = false;
    }
  else if (streq (p[0], "replay-persist") && p[1])
    {
      ++i;
      VERIFY_PERMISSION (OPT_P_GENERAL);
      options->packet_id_file = p[1];
    }
  else if (streq (p[0], "test-crypto"))
    {
      VERIFY_PERMISSION (OPT_P_GENERAL);
      options->test_crypto = true;
    }
  else if (streq (p[0], "engine"))
    {
      VERIFY_PERMISSION (OPT_P_GENERAL);
      if (p[1])
	{
	  ++i;
	  options->engine = p[1];
	}
      else
	options->engine = "auto";
    }  
#ifdef HAVE_EVP_CIPHER_CTX_SET_KEY_LENGTH
  else if (streq (p[0], "keysize") && p[1])
    {
      int keysize;

      ++i;
      VERIFY_PERMISSION (OPT_P_CRYPTO);
      keysize = atoi (p[1]) / 8;
      if (keysize < 0 || keysize > MAX_CIPHER_KEY_LENGTH)
	{
	  msg (msglevel, "Bad keysize: %s", p[1]);
	  goto err;
	}
      options->keysize = keysize;
    }
#endif
#ifdef USE_SSL
  else if (streq (p[0], "show-tls"))
    {
      VERIFY_PERMISSION (OPT_P_GENERAL);
      options->show_tls_ciphers = true;
    }
  else if (streq (p[0], "tls-server"))
    {
      VERIFY_PERMISSION (OPT_P_GENERAL);
      options->tls_server = true;
    }
  else if (streq (p[0], "tls-client"))
    {
      VERIFY_PERMISSION (OPT_P_GENERAL);
      options->tls_client = true;
    }
  else if (streq (p[0], "ca") && p[1])
    {
      ++i;
      VERIFY_PERMISSION (OPT_P_GENERAL);
      options->ca_file = p[1];
    }
  else if (streq (p[0], "dh") && p[1])
    {
      ++i;
      VERIFY_PERMISSION (OPT_P_GENERAL);
      options->dh_file = p[1];
    }
  else if (streq (p[0], "cert") && p[1])
    {
      ++i;
      VERIFY_PERMISSION (OPT_P_GENERAL);
      options->cert_file = p[1];
    }
#ifdef WIN32
  else if (streq (p[0], "cryptoapicert") && p[1])
    {
      ++i;
      VERIFY_PERMISSION (OPT_P_GENERAL);
      options->cryptoapi_cert = p[1];
    }
#endif
  else if (streq (p[0], "key") && p[1])
    {
      ++i;
      VERIFY_PERMISSION (OPT_P_GENERAL);
      options->priv_key_file = p[1];
    }
  else if (streq (p[0], "pkcs12") && p[1])
    {
      ++i;
      VERIFY_PERMISSION (OPT_P_GENERAL);
      options->pkcs12_file = p[1];
    }
  else if (streq (p[0], "askpass"))
    {
      VERIFY_PERMISSION (OPT_P_GENERAL);
      if (p[1])
	{
	  ++i;
	  options->key_pass_file = p[1];
	}
      else
	options->key_pass_file = "stdin";	
    }
  else if (streq (p[0], "auth-nocache"))
    {
      VERIFY_PERMISSION (OPT_P_GENERAL);
      ssl_set_auth_nocache ();
    }
  else if (streq (p[0], "single-session"))
    {
      VERIFY_PERMISSION (OPT_P_GENERAL);
      options->single_session = true;
    }
  else if (streq (p[0], "tls-exit"))
    {
      VERIFY_PERMISSION (OPT_P_GENERAL);
      options->tls_exit = true;
    }
  else if (streq (p[0], "tls-cipher") && p[1])
    {
      ++i;
      VERIFY_PERMISSION (OPT_P_GENERAL);
      options->cipher_list = p[1];
    }
  else if (streq (p[0], "crl-verify") && p[1])
    {
      ++i;
      VERIFY_PERMISSION (OPT_P_GENERAL);
      options->crl_file = p[1];
    }
  else if (streq (p[0], "tls-verify") && p[1])
    {
      ++i;
      VERIFY_PERMISSION (OPT_P_SCRIPT);
      if (!no_more_than_n_args (msglevel, p, 2, NM_QUOTE_HINT))
	goto err;
      options->tls_verify = string_substitute (p[1], ',', ' ', &options->gc);
    }
  else if (streq (p[0], "tls-remote") && p[1])
    {
      ++i;
      VERIFY_PERMISSION (OPT_P_GENERAL);
      options->tls_remote = p[1];
    }
  else if (streq (p[0], "ns-cert-type") && p[1])
    {
      ++i;
      VERIFY_PERMISSION (OPT_P_GENERAL);
      if (streq (p[1], "server"))
	options->ns_cert_type = NS_SSL_SERVER;
      else if (streq (p[1], "client"))
	options->ns_cert_type = NS_SSL_CLIENT;
      else
	{
	  msg (msglevel, "--ns-cert-type must be 'client' or 'server'");
	  goto err;
	}
    }
  else if (streq (p[0], "tls-timeout") && p[1])
    {
      ++i;
      VERIFY_PERMISSION (OPT_P_TLS_PARMS);
      options->tls_timeout = positive_atoi (p[1]);
    }
  else if (streq (p[0], "reneg-bytes") && p[1])
    {
      ++i;
      VERIFY_PERMISSION (OPT_P_TLS_PARMS);
      options->renegotiate_bytes = positive_atoi (p[1]);
    }
  else if (streq (p[0], "reneg-pkts") && p[1])
    {
      ++i;
      VERIFY_PERMISSION (OPT_P_TLS_PARMS);
      options->renegotiate_packets = positive_atoi (p[1]);
    }
  else if (streq (p[0], "reneg-sec") && p[1])
    {
      ++i;
      VERIFY_PERMISSION (OPT_P_TLS_PARMS);
      options->renegotiate_seconds = positive_atoi (p[1]);
    }
  else if (streq (p[0], "hand-window") && p[1])
    {
      ++i;
      VERIFY_PERMISSION (OPT_P_TLS_PARMS);
      options->handshake_window = positive_atoi (p[1]);
    }
  else if (streq (p[0], "tran-window") && p[1])
    {
      ++i;
      VERIFY_PERMISSION (OPT_P_TLS_PARMS);
      options->transition_window = positive_atoi (p[1]);
    }
  else if (streq (p[0], "tls-auth") && p[1])
    {
      ++i;
      VERIFY_PERMISSION (OPT_P_GENERAL);
      if (p[2])
	{
	  int key_direction;

	  ++i;
	  key_direction = ascii2keydirection (msglevel, p[2]);
	  if (key_direction >= 0)
	    options->key_direction = key_direction;
	  else
	    goto err;
	}
      options->tls_auth_file = p[1];
    }
  else if (streq (p[0], "key-method") && p[1])
    {
      int key_method;
      ++i;

      VERIFY_PERMISSION (OPT_P_GENERAL);
      key_method = atoi (p[1]);
      if (key_method < KEY_METHOD_MIN || key_method > KEY_METHOD_MAX)
	{
	  msg (msglevel, "key_method parameter (%d) must be >= %d and <= %d",
	       key_method,
	       KEY_METHOD_MIN,
	       KEY_METHOD_MAX);
	  goto err;
	}
      options->key_method = key_method;
    }
#endif /* USE_SSL */
#endif /* USE_CRYPTO */
#if GROUPS
  else if (streq (p[0], "group-ip-pool") && p[1] && p[2] && p[3])
    {
      i += 3;
      VERIFY_PERMISSION (OPT_P_GENERAL);
      group_init_if_uninitialized (options);
      group_ip_pool (options->group_info, &options->gc, msglevel, p[1], p[2], p[3]);
    }
  else if (streq (p[0], "group-by-x509") && p[1])
    {
      i += (string_array_len (p) - 1);
      VERIFY_PERMISSION (OPT_P_GENERAL);
      group_init_if_uninitialized (options);
      group_by_x509 (options->group_info, &options->gc, msglevel, p[1], &p[2]);
    }
  else if (streq (p[0], "group") && p[1]) /* JYFIXME -- name clash! */
    {
      ++i;
      VERIFY_PERMISSION (OPT_P_GROUP);
      if (options->group_info)
	;
      else if (permission_mask & OPT_P_INSTANCE)
	{
	  msg (msglevel, "WARNING: no groups have been defined, client instance group directive will be ignored");
	  goto err;
	}
      else
	group_init_if_uninitialized (options);
      group_default (options->group_info, &options->gc, msglevel, p[1]);
    }
  else if (streq (p[0], "group-acl-enable"))
    {
      i += (string_array_len (p) - 1);
      VERIFY_PERMISSION (OPT_P_GENERAL);
      group_init_if_uninitialized (options);
      group_acl_enable (options->group_info, &options->gc, msglevel, &p[1]);
    }
  else if (streq (p[0], "group-acl") && p[1])
    {
      i += (string_array_len (p) - 1);
      VERIFY_PERMISSION (OPT_P_GENERAL);
      group_init_if_uninitialized (options);
      group_acl (options->group_info, &options->gc, msglevel, p[1], &p[2]);
    }
#endif /* GROUPS */
#ifdef TUNSETPERSIST
  else if (streq (p[0], "rmtun"))
    {
      VERIFY_PERMISSION (OPT_P_GENERAL);
      options->persist_config = true;
      options->persist_mode = 0;
    }
  else if (streq (p[0], "mktun"))
    {
      VERIFY_PERMISSION (OPT_P_GENERAL);
      options->persist_config = true;
      options->persist_mode = 1;
    }
#endif
  else
    {
      if (file)
	msg (msglevel, "Unrecognized option or missing parameter(s) in %s:%d: %s (%s)", file, line, p[0], PACKAGE_VERSION);
      else
	msg (msglevel, "Unrecognized option or missing parameter(s): --%s (%s)", p[0], PACKAGE_VERSION);
    }
 err:
  gc_free (&gc);
  return i;
}<|MERGE_RESOLUTION|>--- conflicted
+++ resolved
@@ -50,7 +50,6 @@
 #include "pool.h"
 #include "helper.h"
 #include "manage.h"
-#include "gremlin.h"
 
 #include "memdbg.h"
 
@@ -72,18 +71,6 @@
 #endif
 #ifdef USE_PTHREAD
   " [PTHREAD]"
-#endif
-#ifdef ENABLE_IP_PKTINFO
-  " [MH]"
-#endif
-#ifdef USE_PF_INET6
-  " [PF_INET6]"
-#endif
-#ifdef USE_PF_UNIX
-  " [PF_UNIX]"
-#endif
-#ifdef USE_PAYLOAD_CONNTRACK
-  " [PAYLOAD_CONNTRACK]"
 #endif
   " built on " __DATE__
 ;
@@ -105,12 +92,6 @@
   "--mode m        : Major mode, m = 'p2p' (default, point-to-point) or 'server'.\n"
   "--proto p       : Use protocol p for communicating with peer.\n"
   "                  p = udp (default), tcp-server, or tcp-client\n"
-#ifdef USE_PF_INET6
-  "                  p = udp6, tcp6-server, or tcp6-client (IPv6)\n"
-#endif
-#ifdef USE_PF_UNIX
-  "                  also (experimental) p = unix-dgram\n"
-#endif
   "--connect-retry n : For --proto tcp-client, number of seconds to wait\n"
   "                  between connection retries (default=%d).\n"
 #ifdef ENABLE_HTTP_PROXY
@@ -190,17 +171,7 @@
   "--ping-timer-rem: Run the --ping-exit/--ping-restart timer only if we have a\n"
   "                  remote address.\n"
   "--ping n        : Ping remote once every n seconds over TCP/UDP port.\n"
-<<<<<<< HEAD
-#if ENABLE_IP_PKTINFO
-  "--multihome     : Configure a multi-homed UDP server.\n"
-#endif
-#if 0 /* ALIGN_OPTIMIZE */
-  "--align-optimize : (experimental) Modify protocol ordering to improve\n"
-  "                   alignment efficiency.  Use on both ends of connection.\n"
-#endif
-=======
   "--fast-io       : (experimental) Optimize TUN/TAP/UDP writes.\n"
->>>>>>> 9f27b47f
   "--remap-usr1 s  : On SIGUSR1 signals, remap signal (s='SIGHUP' or 'SIGTERM').\n"
   "--persist-tun   : Keep tun/tap device open across SIGUSR1 or --ping-restart.\n"
   "--persist-remote-ip : Keep remote IP address across SIGUSR1 or --ping-restart.\n"
@@ -230,10 +201,6 @@
 #endif
   "--mssfix [n]    : Set upper bound on TCP MSS, default = tun-mtu size\n"
   "                  or --fragment max value, whichever is lower.\n"
-#if USE_PAYLOAD_CONNTRACK
-  "--tcp-retrans n : Drop TCP retransmissions for n seconds time span max\n"
-  "                  (eg. n=60), useful for reliable links.\n"
-#endif
   "--sndbuf size   : Set the TCP/UDP send buffer size.\n"
   "--rcvbuf size   : Set the TCP/UDP receive buffer size.\n"
   "--txqueuelen n  : Set the tun/tap TX queue length to n (Linux only).\n"
@@ -267,8 +234,12 @@
   "--suppress-timestamps : Don't log timestamps to stdout/stderr.\n"
   "--writepid file : Write main process ID to file.\n"
   "--nice n        : Change process priority (>0 = lower, <0 = higher).\n"
+#if 0
 #ifdef USE_PTHREAD
-  "--threads n     : Use n threads.\n"
+  "--nice-work n   : Change thread priority of work thread.  The work\n"
+  "                  thread is used for background processing such as\n"
+  "                  RSA key number crunching.\n"
+#endif
 #endif
   "--echo [parms ...] : Echo parameters to log output.\n"
   "--verb n        : Set output verbosity to n (default=%d):\n"
@@ -290,12 +261,7 @@
   "--disable-occ   : Disable options consistency check between peers.\n"
 #endif
 #ifdef ENABLE_DEBUG
-<<<<<<< HEAD
-  "--gremlin [opt...]  : Special stress testing mode (for debugging only).\n"
-  "                  Examples: cflood/7 pflood/3 corrupt/3 updown/3 drop/3\n"
-=======
   "--gremlin mask  : Special stress testing mode (for debugging only).\n"
->>>>>>> 9f27b47f
 #endif
 #ifdef USE_LZO
   "--comp-lzo      : Use fast LZO compression -- may add up to 1 byte per\n"
@@ -571,9 +537,6 @@
   o->link_mtu = LINK_MTU_DEFAULT;
   o->mtu_discover_type = -1;
   o->mssfix = MSSFIX_DEFAULT;
-#if USE_PAYLOAD_CONNTRACK
-  o->tcp_retrans = 0;
-#endif
   o->route_delay_window = 30;
   o->resolve_retry_seconds = RESOLV_RETRY_INFINITE;
 #ifdef ENABLE_OCC
@@ -934,24 +897,6 @@
   msg (D_SHOW_PARMS, "END http_proxy");
 }
 #endif
-<<<<<<< HEAD
-
-#if GROUPS && defined(ENABLE_DEBUG)
-
-static void
-show_group_options (const struct options *o)
-{
-  if (o->group_info)
-    {
-      struct status_output *so = status_open (NULL, 0, D_SHOW_PARMS, NULL, 0);
-      group_info_print (o->group_info, "  ", so);
-      status_close (so);
-    }
-}
-
-#endif
-=======
->>>>>>> 9f27b47f
 
 void
 options_detach (struct options *o)
@@ -1059,9 +1004,6 @@
   SHOW_BOOL (persist_key);
 
   SHOW_INT (mssfix);
-#if USE_PAYLOAD_CONNTRACK
-  SHOW_INT (tcp_retrans);
-#endif
   
 #if PASSTOS_CAPABILITY
   SHOW_BOOL (passtos);
@@ -1100,13 +1042,6 @@
   SHOW_INT (rcvbuf);
   SHOW_INT (sndbuf);
 
-<<<<<<< HEAD
-#if ENABLE_IP_PKTINFO
-  SHOW_BOOL (multihome);
-#endif
-
-=======
->>>>>>> 9f27b47f
 #ifdef ENABLE_HTTP_PROXY
   if (o->http_proxy_options)
     show_http_proxy_options (o->http_proxy_options);
@@ -1118,9 +1053,7 @@
   SHOW_BOOL (socks_proxy_retry);
 #endif
 
-#if 0 /* ALIGN_OPTIMIZE */
-  SHOW_BOOL (align_optimize);
-#endif
+  SHOW_BOOL (fast_io);
 
 #ifdef USE_LZO
   SHOW_BOOL (comp_lzo);
@@ -1210,16 +1143,7 @@
   SHOW_INT (route_method);
   show_tuntap_options (&o->tuntap_options);
 #endif
-<<<<<<< HEAD
-
-#if GROUPS
-  show_group_options (o);
-#endif
-
-#endif /* ENABLE_DEBUG */
-=======
-#endif
->>>>>>> 9f27b47f
+#endif
 }
 
 #undef SHOW_PARM
@@ -1244,20 +1168,6 @@
 
 #endif
 
-<<<<<<< HEAD
-#if GROUPS
-
-void
-group_init_if_uninitialized (struct options *o)
-{
-  if (!o->group_info)
-    o->group_info = group_info_new (&o->gc);
-}
-
-#endif
-
-=======
->>>>>>> 9f27b47f
 /*
  * Sanity check on options.
  * Also set some options based on other
@@ -1300,14 +1210,6 @@
 	}
     }
 
-#if GROUPS
-  /*
-   * Compile group inheritance graph
-   */
-  if (options->group_info)
-    group_inherit_compile (options->group_info, &options->gc);
-#endif
-
   /*
    * If --mssfix is supplied without a parameter, default
    * it to --fragment value, if --fragment is specified.
@@ -1359,11 +1261,7 @@
    * Sanity check on TCP mode options
    */
 
-<<<<<<< HEAD
-  if (options->connect_retry_defined && options->proto != PROTO_TCPv4_CLIENT && options->proto != PROTO_TCPv6_CLIENT)
-=======
   if (options->connect_retry_defined && options->proto != PROTO_TCPv4_CLIENT)
->>>>>>> 9f27b47f
     msg (M_USAGE, "--connect-retry doesn't make sense unless also used with --proto tcp-client");
 
   /*
@@ -1373,13 +1271,8 @@
     msg (M_USAGE, "only one of --tun-mtu or --link-mtu may be defined (note that --ifconfig implies --link-mtu %d)", LINK_MTU_DEFAULT);
 
 #ifdef ENABLE_OCC
-<<<<<<< HEAD
-  if (!proto_is_udp(options->proto) && options->mtu_test)
-    msg (M_USAGE, "Options error: --mtu-test only makes sense with --proto udp or --proto udp6");
-=======
   if (options->proto != PROTO_UDPv4 && options->mtu_test)
     msg (M_USAGE, "--mtu-test only makes sense with --proto udp");
->>>>>>> 9f27b47f
 #endif
 
   /*
@@ -1423,8 +1316,7 @@
 	  const char *remote = l->array[i].hostname;
 	  const int remote_port = l->array[i].port;
 
-	  if (proto_is_net(options->proto)
-	      && string_defined_equal (options->local, remote)
+	  if (string_defined_equal (options->local, remote)
 	      && options->local_port == remote_port)
 	    msg (M_USAGE, "--remote and --local addresses are the same");
 	
@@ -1491,20 +1383,6 @@
    */
 
 #ifdef ENABLE_FRAGMENT
-<<<<<<< HEAD
-  if (!proto_is_udp(options->proto) && options->fragment)
-    msg (M_USAGE, "--fragment can only be used with --proto udp or --proto udp6");
-#endif
-  if (!proto_is_net(options->proto) && !options->local)
-    msg (M_USAGE, "--local MUST be specified with --proto unix-dgram or --proto unix-stream");
-
-#ifdef ENABLE_OCC
-  if (!proto_is_udp(options->proto) && options->explicit_exit_notification)
-    msg (M_USAGE, "--explicit-exit-notify can only be used with --proto udp");
-#endif
-
-  if (!options->remote_list && (options->proto == PROTO_TCPv4_CLIENT||options->proto== PROTO_TCPv6_CLIENT))
-=======
   if (options->proto != PROTO_UDPv4 && options->fragment)
     msg (M_USAGE, "--fragment can only be used with --proto udp");
 #endif
@@ -1515,7 +1393,6 @@
 #endif
 
   if (!options->remote_list && options->proto == PROTO_TCPv4_CLIENT)
->>>>>>> 9f27b47f
     msg (M_USAGE, "--remote MUST be used in TCP Client mode");
 
 #ifdef ENABLE_HTTP_PROXY
@@ -1533,11 +1410,7 @@
     msg (M_USAGE, "--socks-proxy can not be used in TCP Server mode");
 #endif
 
-<<<<<<< HEAD
-  if ((options->proto == PROTO_TCPv4_SERVER||options->proto == PROTO_TCPv6_SERVER) && remote_list_len (options->remote_list) > 1)
-=======
   if (options->proto == PROTO_TCPv4_SERVER && remote_list_len (options->remote_list) > 1)
->>>>>>> 9f27b47f
     msg (M_USAGE, "TCP server mode allows at most one --remote address");
 
 #if P2MP_SERVER
@@ -1562,13 +1435,8 @@
 	msg (M_USAGE, "--mode server only works with --dev tun or --dev tap");
       if (options->pull)
 	msg (M_USAGE, "--pull cannot be used with --mode server");
-<<<<<<< HEAD
-      if (!(proto_is_udp(options->proto) || options->proto == PROTO_TCPv4_SERVER || options->proto == PROTO_TCPv6_SERVER || options->proto == PROTO_UNIX_DGRAM))
-	msg (M_USAGE, "--mode server currently only supports --proto udp or --proto tcp-server (also udp6/tcp6)");
-=======
       if (!(options->proto == PROTO_UDPv4 || options->proto == PROTO_TCPv4_SERVER))
 	msg (M_USAGE, "--mode server currently only supports --proto udp or --proto tcp-server");
->>>>>>> 9f27b47f
       if (!options->tls_server)
 	msg (M_USAGE, "--mode server requires --tls-server");
       if (options->remote_list)
@@ -1591,15 +1459,9 @@
 	msg (M_USAGE, "--inetd cannot be used with --mode server");
       if (options->ipchange)
 	msg (M_USAGE, "--ipchange cannot be used with --mode server (use --client-connect instead)");
-<<<<<<< HEAD
-      if (!(proto_is_dgram(options->proto) || options->proto == PROTO_TCPv4_SERVER || options->proto == PROTO_TCPv6_SERVER ))
-	msg (M_USAGE, "--mode server currently only supports --proto udp or --proto tcp-server (also udp6/tcp6)");
-      if (!proto_is_udp(options->proto) && (options->cf_max || options->cf_per))
-=======
       if (!(options->proto == PROTO_UDPv4 || options->proto == PROTO_TCPv4_SERVER))
 	msg (M_USAGE, "--mode server currently only supports --proto udp or --proto tcp-server");
       if (options->proto != PROTO_UDPv4 && (options->cf_max || options->cf_per))
->>>>>>> 9f27b47f
 	msg (M_USAGE, "--connect-freq only works with --mode server --proto udp.  Try --max-clients instead.");
       if (dev != DEV_TYPE_TAP && options->ifconfig_pool_netmask)
 	msg (M_USAGE, "The third parameter to --ifconfig-pool (netmask) is only valid in --dev tap mode");
@@ -1665,13 +1527,6 @@
 	msg (M_USAGE, "--auth-user-pass-verify requires --mode server");
       if (options->ifconfig_pool_linear)
 	msg (M_USAGE, "--ifconfig-pool-linear requires --mode server");
-<<<<<<< HEAD
-#if GROUPS
-      if (options->group_info)
-	msg (M_USAGE, "--group directives require --mode server");      
-#endif
-=======
->>>>>>> 9f27b47f
     }
 #endif /* P2MP_SERVER */
 
@@ -1680,7 +1535,7 @@
   /*
    * Check consistency of replay options
    */
-  if ((!proto_is_udp(options->proto))
+  if ((options->proto != PROTO_UDPv4)
       && (options->replay_window != defaults.replay_window
 	  || options->replay_time != defaults.replay_time))
     msg (M_USAGE, "--replay-window only makes sense with --proto udp");
@@ -1809,7 +1664,7 @@
    */
   if (options->pull
       && options->ping_rec_timeout_action == PING_UNDEF
-      && proto_is_udp(options->proto))
+      && options->proto == PROTO_UDPv4)
     {
       options->ping_rec_timeout = PRE_PULL_INITIAL_PING_RESTART;
       options->ping_rec_timeout_action = PING_RESTART;
@@ -2090,11 +1945,7 @@
 			       struct gc_arena *gc_ret)
 {
   struct gc_arena gc = gc_new ();
-<<<<<<< HEAD
-  struct buffer b = string_alloc_buf (option_string, 0, &gc);
-=======
   struct buffer b = string_alloc_buf (option_string, &gc);
->>>>>>> 9f27b47f
   char *p = gc_malloc (OPTION_PARM_SIZE, false, &gc);
   const char *ret;
   
@@ -3048,26 +2899,7 @@
     {
       ++i;
       VERIFY_PERMISSION (OPT_P_GENERAL);
-<<<<<<< HEAD
-      if (isalpha (p[1][0]))
-	{
-	  int j;
-	  for (j = 1; j < MAX_PARMS; ++j)
-	    {
-	      const char *gparm = p[j];
-	      if (!gparm)
-		break;
-	      ++i;
-	      options->gremlin |= gremlin_parse_option (gparm, msglevel);
-	    }
-	}
-      else
-	{
-	  options->gremlin = positive_atoi (p[1]);
-	}
-=======
       options->gremlin = positive_atoi (p[1]);
->>>>>>> 9f27b47f
     }
 #endif
   else if (streq (p[0], "chroot") && p[1])
@@ -3232,13 +3064,6 @@
       VERIFY_PERMISSION (OPT_P_GENERAL);
       options->mlock = true;
     }
-#if ENABLE_IP_PKTINFO
-  else if (streq (p[0], "multihome"))
-    {
-      VERIFY_PERMISSION (OPT_P_GENERAL);
-      options->multihome = true;
-    }
-#endif
   else if (streq (p[0], "verb") && p[1])
     {
       ++i;
@@ -3368,12 +3193,14 @@
 #endif
     }
 #ifdef USE_PTHREAD
-  else if (streq (p[0], "threads"))
-    {
-<<<<<<< HEAD
-      VERIFY_PERMISSION (OPT_P_GENERAL);
-      options->n_threads = positive_atoi (p[1]);
-=======
+  else if (streq (p[0], "nice-work") && p[1])
+    {
+      ++i;
+      VERIFY_PERMISSION (OPT_P_NICE);
+      options->nice_work = atoi (p[1]);
+    }
+  else if (streq (p[0], "threads") && p[1])
+    {
       int n_threads;
 
       ++i;
@@ -3385,7 +3212,6 @@
 	  goto err;
 	}
       options->n_threads = n_threads;
->>>>>>> 9f27b47f
     }
 #endif
   else if (streq (p[0], "shaper") && p[1])
@@ -3463,14 +3289,8 @@
   else if (streq (p[0], "fast-io"))
     {
       VERIFY_PERMISSION (OPT_P_GENERAL);
-    }
-#if 0 /* ALIGN_OPTIMIZE */
-  else if (streq (p[0], "align-optimize"))
-    {
-      VERIFY_PERMISSION (OPT_P_GENERAL);
-      options->align_optimize = true;
-    }
-#endif
+      options->fast_io = true;
+    }
   else if (streq (p[0], "inactive") && p[1])
     {
       ++i;
@@ -3540,7 +3360,6 @@
       struct http_proxy_options *ho;
 
       ++i;
-<<<<<<< HEAD
       VERIFY_PERMISSION (OPT_P_GENERAL);
       ho = init_http_options_if_undefined (options);
       ho->timeout = positive_atoi (p[1]);
@@ -3569,36 +3388,6 @@
 	  msg (msglevel, "Bad http-proxy-option or missing parameter: '%s'", p[1]);
 	}
     }
-=======
-      VERIFY_PERMISSION (OPT_P_GENERAL);
-      ho = init_http_options_if_undefined (options);
-      ho->timeout = positive_atoi (p[1]);
-    }
-  else if (streq (p[0], "http-proxy-option") && p[1])
-    {
-      struct http_proxy_options *ho;
-
-      ++i;
-      if (p[2])
-	++i;
-
-      VERIFY_PERMISSION (OPT_P_GENERAL);
-      ho = init_http_options_if_undefined (options);
-
-      if (streq (p[1], "VERSION") && p[2])
-	{
-	  ho->http_version = p[2];
-	}
-      else if (streq (p[1], "AGENT") && p[2])
-	{
-	  ho->user_agent = p[2];
-	}
-      else
-	{
-	  msg (msglevel, "Bad http-proxy-option or missing parameter: '%s'", p[1]);
-	}
-    }
->>>>>>> 9f27b47f
 #endif
 #ifdef ENABLE_SOCKS
   else if (streq (p[0], "socks-proxy") && p[1])
@@ -3786,17 +3575,6 @@
 	options->mssfix_default = true;
 
     }
-<<<<<<< HEAD
-#if USE_PAYLOAD_CONNTRACK
-  else if (streq (p[0], "tcp-retrans") && p[1])
-    {
-      ++i;
-      VERIFY_PERMISSION (OPT_P_GENERAL);
-      options->tcp_retrans = positive_atoi (p[1]);
-    }
-#endif
-=======
->>>>>>> 9f27b47f
 #ifdef ENABLE_OCC
   else if (streq (p[0], "disable-occ"))
     {
@@ -4756,51 +4534,6 @@
     }
 #endif /* USE_SSL */
 #endif /* USE_CRYPTO */
-#if GROUPS
-  else if (streq (p[0], "group-ip-pool") && p[1] && p[2] && p[3])
-    {
-      i += 3;
-      VERIFY_PERMISSION (OPT_P_GENERAL);
-      group_init_if_uninitialized (options);
-      group_ip_pool (options->group_info, &options->gc, msglevel, p[1], p[2], p[3]);
-    }
-  else if (streq (p[0], "group-by-x509") && p[1])
-    {
-      i += (string_array_len (p) - 1);
-      VERIFY_PERMISSION (OPT_P_GENERAL);
-      group_init_if_uninitialized (options);
-      group_by_x509 (options->group_info, &options->gc, msglevel, p[1], &p[2]);
-    }
-  else if (streq (p[0], "group") && p[1]) /* JYFIXME -- name clash! */
-    {
-      ++i;
-      VERIFY_PERMISSION (OPT_P_GROUP);
-      if (options->group_info)
-	;
-      else if (permission_mask & OPT_P_INSTANCE)
-	{
-	  msg (msglevel, "WARNING: no groups have been defined, client instance group directive will be ignored");
-	  goto err;
-	}
-      else
-	group_init_if_uninitialized (options);
-      group_default (options->group_info, &options->gc, msglevel, p[1]);
-    }
-  else if (streq (p[0], "group-acl-enable"))
-    {
-      i += (string_array_len (p) - 1);
-      VERIFY_PERMISSION (OPT_P_GENERAL);
-      group_init_if_uninitialized (options);
-      group_acl_enable (options->group_info, &options->gc, msglevel, &p[1]);
-    }
-  else if (streq (p[0], "group-acl") && p[1])
-    {
-      i += (string_array_len (p) - 1);
-      VERIFY_PERMISSION (OPT_P_GENERAL);
-      group_init_if_uninitialized (options);
-      group_acl (options->group_info, &options->gc, msglevel, p[1], &p[2]);
-    }
-#endif /* GROUPS */
 #ifdef TUNSETPERSIST
   else if (streq (p[0], "rmtun"))
     {
