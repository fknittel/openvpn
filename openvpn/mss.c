--- conflicted
+++ resolved
@@ -47,11 +47,7 @@
   if (BLEN (buf) < (int) sizeof (struct openvpn_iphdr))
     return;
   
-<<<<<<< HEAD
-  verify_align (buf);
-=======
   verify_align_4 (buf);
->>>>>>> 9f27b47f
   pip = (struct openvpn_iphdr *) BPTR (buf);
 
   hlen = OPENVPN_IPH_GET_LEN (pip->version_len);
@@ -84,11 +80,7 @@
 
   ASSERT (BLEN (buf) >= (int) sizeof (struct openvpn_tcphdr));
 
-<<<<<<< HEAD
-  verify_align (buf);
-=======
   verify_align_4 (buf);
->>>>>>> 9f27b47f
   tc = (struct openvpn_tcphdr *) BPTR (buf);
   hlen = OPENVPN_TCPH_GET_DOFF (tc->doff_res);
 
