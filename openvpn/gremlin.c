/*
 *  OpenVPN -- An application to securely tunnel IP networks
 *             over a single UDP port, with support for SSL/TLS-based
 *             session authentication and key exchange,
 *             packet encryption, packet authentication, and
 *             packet compression.
 *
 *  Copyright (C) 2002-2005 OpenVPN Solutions LLC <info@openvpn.net>
 *
 *  This program is free software; you can redistribute it and/or modify
 *  it under the terms of the GNU General Public License version 2
 *  as published by the Free Software Foundation.
 *
 *  This program is distributed in the hope that it will be useful,
 *  but WITHOUT ANY WARRANTY; without even the implied warranty of
 *  MERCHANTABILITY or FITNESS FOR A PARTICULAR PURPOSE.  See the
 *  GNU General Public License for more details.
 *
 *  You should have received a copy of the GNU General Public License
 *  along with this program (see the file COPYING included with this
 *  distribution); if not, write to the Free Software Foundation, Inc.,
 *  59 Temple Place, Suite 330, Boston, MA  02111-1307  USA
 */

/*
 * Test protocol robustness by simulating dropped packets and
 * network outages when the --gremlin option is used.
 */

#ifdef WIN32
#include "config-win32.h"
#else
#include "config.h"
#endif

#include "syshead.h"

#ifdef ENABLE_DEBUG

#include "error.h"
#include "common.h"
#include "misc.h"
#include "otime.h"
#include "buffer.h"
#include "gremlin.h"

#include "memdbg.h"

/*
 * Parameters for packet corruption and droppage.
 * Each parameter has 4 possible levels, 0 = disabled,
 * while 1, 2, and 3 are enumerated in the below arrays.
 * The parameter is a 2-bit field within the --gremlin
 * parameter.
 */

/*
 * Probability that we will drop a packet is 1 / n
 */
static const int drop_freq[] = { 500, 100, 50 };

/*
 * Probability that we will corrupt a packet is 1 / n
 */
static const int corrupt_freq[] = { 500, 100, 50 };

/*
 * When network goes up, it will be up for between
 * UP_LOW and UP_HIGH seconds.
 */
static const int up_low[] =  {  60, 10,  5 };
static const int up_high[] = { 600, 60, 10 };

/*
 * When network goes down, it will be down for between
 * DOWN_LOW and DOWN_HIGH seconds.
 */
static const int down_low[] =  {  5, 10,  10 };
static const int down_high[] = { 10, 60, 120 };

/*
 * Packet flood levels:
 *  { number of packets, packet size }
 */
static const struct packet_flood_parms packet_flood_data[] =
  {{10, 100}, {10, 1500}, {100, 1500}};
<<<<<<< HEAD

/*
 * Gremlin flag parse table
 */
struct gremlin_parse
{
  const char *name;
  int shift;
  unsigned int mask;
};

static const struct gremlin_parse parse_list[] =
  {
    { "cflood",  GREMLIN_CONNECTION_FLOOD_SHIFT, GREMLIN_CONNECTION_FLOOD_MASK },
    { "pflood",  GREMLIN_PACKET_FLOOD_SHIFT,     GREMLIN_PACKET_FLOOD_MASK },
    { "corrupt", GREMLIN_CORRUPT_SHIFT,          GREMLIN_CORRUPT_MASK },
    { "updown",  GREMLIN_UP_DOWN_SHIFT,          GREMLIN_UP_DOWN_MASK },
    { "drop",    GREMLIN_DROP_SHIFT,             GREMLIN_DROP_MASK }
  }; 

static bool initialized; /* GLOBAL */
static bool up;          /* GLOBAL */
static time_t next;      /* GLOBAL */
=======
>>>>>>> 9f27b47f

struct packet_flood_parms
get_packet_flood_parms (int level)
{
  ASSERT (level > 0 && level < 4);
  return packet_flood_data [level - 1];
}

/*
 * Return true with probability 1/n
 */
static bool flip(int n) {
  return (get_random() % n) == 0;
}

/*
 * Return uniformly distributed random number between
 * low and high.
 */
static int roll(int low, int high) {
  int ret;
  ASSERT (low <= high);
  ret = low + (get_random() % (high - low + 1));
  ASSERT (ret >= low && ret <= high);
  return ret;
}

/*
 * Parse a gremlin option and return mask bits
 */
unsigned int
gremlin_parse_option (const char *parm, const int msglevel)
{
  char p1[64];
  char p2[64];
  struct buffer buf;

  buf_set_read (&buf, (const uint8_t *)parm, strlen (parm) + 1);
  buf_parse (&buf, '/', p1, sizeof (p1));
  buf_parse (&buf, 0, p2, sizeof (p2));
  
  if (strlen (p1) && strlen (p2))
    {
      int i;
      for (i = 0; i < (int) SIZE (parse_list); ++i)
	{
	  const struct gremlin_parse *gp = &parse_list[i];
	  if (!strcmp (p1, gp->name))
	    return (atoi (p2) & gp->mask) << gp->shift;
	}
    }
  msg (msglevel, "GREMLIN: can't parse option: '%s'", parm);
  return 0;
}

/*
 * Return false if we should drop a packet.
 */
bool
ask_gremlin (int flags)
{
  const int up_down_level = GREMLIN_UP_DOWN_LEVEL (flags);
  const int drop_level = GREMLIN_DROP_LEVEL (flags);

  if (!initialized)
    {
      initialized = true;

      if (up_down_level)
	up = false;
      else
	up = true;

      next = now;
    }

  if (up_down_level) /* change up/down state? */
    {
      if (now >= next)
	{
	  int delta;
	  if (up)
	    {
	      delta = roll (down_low[up_down_level-1], down_high[up_down_level-1]);
	      up = false;
	    }
	  else
	    {
	      delta = roll (up_low[up_down_level-1], up_high[up_down_level-1]);
	      up = true;
	    }
      
	  msg (D_GREMLIN,
	       "GREMLIN: CONNECTION GOING %s FOR %d SECONDS",
	       (up ? "UP" : "DOWN"),
	       delta);
	  next = now + delta;
	}
    }

  if (drop_level)
    {
      if (up && flip (drop_freq[drop_level-1]))
	{
	  dmsg (D_GREMLIN_VERBOSE, "GREMLIN: Random packet drop");
	  return false;
	}
    }

  return up;
}

/*
 * Possibly corrupt a packet.
 */
void corrupt_gremlin (struct buffer *buf, int flags) {
  const int corrupt_level = GREMLIN_CORRUPT_LEVEL (flags);
  if (corrupt_level)
    {
      if (flip (corrupt_freq[corrupt_level-1]))
	{
	  do
	    {
	      if (buf->len > 0)
		{
		  uint8_t r = roll (0, 255);
		  int method = roll (0, 5);

		  switch (method) {
		  case 0: /* corrupt the first byte */
		    *BPTR (buf) = r;
		    break;
		  case 1: /* corrupt the last byte */
		    *(BPTR (buf) + buf->len - 1) = r;
		    break;
		  case 2: /* corrupt a random byte */
		    *(BPTR(buf) + roll (0, buf->len - 1)) = r;
		    break;
		  case 3: /* append a random byte */
		    buf_write (buf, &r, 1);
		    break;
		  case 4: /* reduce length by 1 */
		    --buf->len;
		    break;
		  case 5: /* reduce length by a random amount */
		    buf->len -= roll (0, buf->len - 1);
		    break;
		  }
		  dmsg (D_GREMLIN_VERBOSE, "GREMLIN: Packet Corruption, method=%d", method);
		}
	      else
		break;
	    } while (flip (2)); /* a 50% chance we will corrupt again */
	}
    }
}

#else
static void dummy(void) {}
#endif<|MERGE_RESOLUTION|>--- conflicted
+++ resolved
@@ -41,7 +41,6 @@
 #include "common.h"
 #include "misc.h"
 #include "otime.h"
-#include "buffer.h"
 #include "gremlin.h"
 
 #include "memdbg.h"
@@ -84,32 +83,6 @@
  */
 static const struct packet_flood_parms packet_flood_data[] =
   {{10, 100}, {10, 1500}, {100, 1500}};
-<<<<<<< HEAD
-
-/*
- * Gremlin flag parse table
- */
-struct gremlin_parse
-{
-  const char *name;
-  int shift;
-  unsigned int mask;
-};
-
-static const struct gremlin_parse parse_list[] =
-  {
-    { "cflood",  GREMLIN_CONNECTION_FLOOD_SHIFT, GREMLIN_CONNECTION_FLOOD_MASK },
-    { "pflood",  GREMLIN_PACKET_FLOOD_SHIFT,     GREMLIN_PACKET_FLOOD_MASK },
-    { "corrupt", GREMLIN_CORRUPT_SHIFT,          GREMLIN_CORRUPT_MASK },
-    { "updown",  GREMLIN_UP_DOWN_SHIFT,          GREMLIN_UP_DOWN_MASK },
-    { "drop",    GREMLIN_DROP_SHIFT,             GREMLIN_DROP_MASK }
-  }; 
-
-static bool initialized; /* GLOBAL */
-static bool up;          /* GLOBAL */
-static time_t next;      /* GLOBAL */
-=======
->>>>>>> 9f27b47f
 
 struct packet_flood_parms
 get_packet_flood_parms (int level)
@@ -137,33 +110,9 @@
   return ret;
 }
 
-/*
- * Parse a gremlin option and return mask bits
- */
-unsigned int
-gremlin_parse_option (const char *parm, const int msglevel)
-{
-  char p1[64];
-  char p2[64];
-  struct buffer buf;
-
-  buf_set_read (&buf, (const uint8_t *)parm, strlen (parm) + 1);
-  buf_parse (&buf, '/', p1, sizeof (p1));
-  buf_parse (&buf, 0, p2, sizeof (p2));
-  
-  if (strlen (p1) && strlen (p2))
-    {
-      int i;
-      for (i = 0; i < (int) SIZE (parse_list); ++i)
-	{
-	  const struct gremlin_parse *gp = &parse_list[i];
-	  if (!strcmp (p1, gp->name))
-	    return (atoi (p2) & gp->mask) << gp->shift;
-	}
-    }
-  msg (msglevel, "GREMLIN: can't parse option: '%s'", parm);
-  return 0;
-}
+static bool initialized; /* GLOBAL */
+static bool up;          /* GLOBAL */
+static time_t next;      /* GLOBAL */
 
 /*
  * Return false if we should drop a packet.
