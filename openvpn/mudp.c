--- conflicted
+++ resolved
@@ -33,11 +33,9 @@
 #if P2MP_SERVER
 
 #include "multi.h"
+#include "forward-inline.h"
 
 #include "memdbg.h"
-
-#include "forward-inline.h"
-#include "fastlook-inline.h"
 
 /*
  * Get a client instance based on real address.  If
@@ -48,72 +46,17 @@
 struct multi_instance *
 multi_get_create_instance_udp (struct multi_context *m)
 {
+  struct gc_arena gc = gc_new ();
+  struct mroute_addr real;
   struct multi_instance *mi = NULL;
-  struct mroute_addr real;
-
-  if (mroute_extract_openvpn_sockaddr (&real, &m->top.c2.from_addr, true))
-    {
-#ifdef FAST_ADDR_LOOKUP
-      if ((mi = multi_fast_addr_lookup (&m->fast_addr, &real)) != NULL)
-	return mi;
-#endif
-      {
-	struct gc_arena gc = gc_new ();
-	struct hash *hash = m->hash;
-	const uint32_t hv = hash_value (hash, &real);
-	struct hash_bucket *bucket = hash_bucket (hash, hv);
-	struct hash_element *he;
+  struct hash *hash = m->hash;
+
+  if (mroute_extract_sockaddr_in (&real, &m->top.c2.from, true))
+    {
+      struct hash_element *he;
+      const uint32_t hv = hash_value (hash, &real);
+      struct hash_bucket *bucket = hash_bucket (hash, hv);
   
-<<<<<<< HEAD
-	hash_bucket_lock (bucket);
-	he = hash_lookup_fast (hash, bucket, &real, hv);
-
-	if (he)
-	  {
-	    mi = (struct multi_instance *) he->value;
-	  }
-	else
-	  {
-	    if (!m->top.c2.tls_auth_standalone
-		|| tls_pre_decrypt_lite (m->top.c2.tls_auth_standalone, &m->top.c2.from_addr, &m->top.c2.buf))
-	      {
-		if (frequency_limit_event_allowed (m->new_connection_limiter))
-		  {
-		    mi = multi_create_instance (m, &real);
-		    if (mi)
-		      {
-			hash_add_fast (hash, bucket, &mi->real, hv, mi);
-			mi->did_real_hash = true;
-		      }
-		  }
-		else
-		  {
-		    msg (D_MULTI_ERRORS,
-			 "MULTI: Connection from %s would exceed new connection frequency limit as controlled by --connect-freq",
-			 mroute_addr_print (&real, &gc));
-		  }
-	      }
-	  }
-
-	hash_bucket_unlock (bucket);
-
-#ifdef ENABLE_DEBUG
-	if (check_debug_level (D_MULTI_DEBUG))
-	  {
-	    const char *status;
-
-	    if (he && mi)
-	      status = "[succeeded]";
-	    else if (!he && mi)
-	      status = "[created]";
-	    else
-	      status = "[failed]";
-	
-	    dmsg (D_MULTI_DEBUG, "GET INST BY REAL: %s %s",
-		  mroute_addr_print (&real, &gc),
-		  status);
-	  }
-=======
       hash_bucket_lock (bucket);
       he = hash_lookup_fast (hash, bucket, &real, hv);
 
@@ -162,17 +105,10 @@
 	       mroute_addr_print (&real, &gc),
 	       status);
 	}
->>>>>>> 9f27b47f
-#endif
-
-#ifdef FAST_ADDR_LOOKUP
-	multi_fast_addr_save (&m->fast_addr, &real, mi);
-#endif
-
-	gc_free (&gc);
-      }
-    }
-
+#endif
+    }
+
+  gc_free (&gc);
   ASSERT (!(mi && mi->halt));
   return mi;
 }
@@ -180,7 +116,7 @@
 /*
  * Send a packet to TCP/UDP socket.
  */
-static void
+static inline void
 multi_process_outgoing_link (struct multi_context *m, const unsigned int mpp_flags)
 {
   struct multi_instance *mi = multi_process_outgoing_link_pre (m);
@@ -189,51 +125,15 @@
 }
 
 /*
- * Return the io_wait() flags appropriate for
- * a point-to-multipoint tunnel.
- */
-static inline unsigned int
-p2mp_iow_flags (const struct multi_context *m)
-{
-  unsigned int flags = IOW_WAIT_SIGNAL;
-  if (m->pending)
-    {
-      if (TUN_OUT (&m->pending->context))
-	flags |= IOW_TO_TUN;
-      if (LINK_OUT (&m->pending->context))
-	flags |= IOW_TO_LINK;
-    }
-  else if (mbuf_defined (m->mbuf))
-    flags |= IOW_MBUF;
-  else
-    flags |= IOW_READ;
-
-  return flags;
-}
-
-/*
  * Process an I/O event.
  */
-
-static inline void
-do_socket_read (struct multi_context *m, const unsigned int mpp_flags)
-{
-  if (!read_incoming_link (&m->top, &m->top.c2.from_addr))
-    multi_process_incoming_link (m, NULL, mpp_flags);
-}
-
-static inline void
-do_tun_read (struct multi_context *m, const unsigned int mpp_flags)
-{
-  if (!read_incoming_tun (&m->top))
-    multi_process_incoming_tun (m, mpp_flags);
-}
-
 static void
 multi_process_io_udp (struct multi_context *m)
 {
   const unsigned int status = m->top.c2.event_set_status;
-  unsigned int mpp_flags;
+  const unsigned int mpp_flags = m->top.c2.fast_io
+    ? (MPP_CONDITIONAL_PRE_SELECT | MPP_CLOSE_ON_SIGNAL)
+    : (MPP_PRE_SELECT | MPP_CLOSE_ON_SIGNAL);
 
 #ifdef MULTI_DEBUG_EVENT_LOOP
   char buf[16];
@@ -257,89 +157,69 @@
     }
 #endif
 
-  /*
-   * When fast_io is set, we wait until input buffers are depleted before
-   * performing an MPP_PRE_SELECT action on all touched instances.
-   */
-#ifdef FAST_IO
-  if (m->top.c2.default_iow_flags & IOW_FAST_IO)
-    mpp_flags = MPP_POSTPROCESS_DEFER | MPP_CLOSE_ON_SIGNAL;
+  /* UDP port ready to accept write */
+  if (status & SOCKET_WRITE)
+    {
+      multi_process_outgoing_link (m, mpp_flags);
+    }
+  /* TUN device ready to accept write */
+  else if (status & TUN_WRITE)
+    {
+      multi_process_outgoing_tun (m, mpp_flags);
+    }
+  /* Incoming data on UDP port */
+  else if (status & SOCKET_READ)
+    {
+      read_incoming_link (&m->top);
+      multi_release_io_lock (m);
+      if (!IS_SIG (&m->top))
+	multi_process_incoming_link (m, NULL, mpp_flags);
+    }
+  /* Incoming data on TUN device */
+  else if (status & TUN_READ)
+    {
+      read_incoming_tun (&m->top);
+      multi_release_io_lock (m);
+      if (!IS_SIG (&m->top))
+	multi_process_incoming_tun (m, mpp_flags);
+    }
+}
+
+/*
+ * Return the io_wait() flags appropriate for
+ * a point-to-multipoint tunnel.
+ */
+static inline unsigned int
+p2mp_iow_flags (const struct multi_context *m)
+{
+  unsigned int flags = IOW_WAIT_SIGNAL;
+  if (m->pending)
+    {
+      if (TUN_OUT (&m->pending->context))
+	flags |= IOW_TO_TUN;
+      if (LINK_OUT (&m->pending->context))
+	flags |= IOW_TO_LINK;
+    }
+  else if (mbuf_defined (m->mbuf))
+    flags |= IOW_MBUF;
   else
-#endif
-    mpp_flags = MPP_PRE_SELECT | MPP_CLOSE_ON_SIGNAL;
-
-  /*
-   * Process I/O
-   */
-  if (status & (SOCKET_WRITE|TUN_WRITE))
-    {
-      if (status & SOCKET_WRITE)
-	{
-	  multi_process_outgoing_link (m, mpp_flags);
-	}
-      else if (status & TUN_WRITE)
-	{
-	  multi_process_outgoing_tun (m, mpp_flags);
-	}
-    }
-  else if (status & (SOCKET_READ|TUN_READ))
-    {
-      if (!m->io_order_toggle)
-	{
-	  if (status & SOCKET_READ)
-	    do_socket_read (m, mpp_flags);
-	  else if (status & TUN_READ)
-	    do_tun_read (m, mpp_flags);
-	  m->io_order_toggle = true;
-	}
-      else
-	{
-	  if (status & TUN_READ)
-	    do_tun_read (m, mpp_flags);
-	  else if (status & SOCKET_READ)
-	    do_socket_read (m, mpp_flags);
-	  m->io_order_toggle = false;
-	}
-    }
-
-#ifdef FAST_IO
-  /*
-   * If must_flush condition, do MPP_PRE_SELECT action on deferred instances.
-   */
-  if ((m->top.c2.default_iow_flags & IOW_FAST_IO) && !m->pending && multi_postprocess_defer_must_flush (m))
-    {
-      struct multi_instance *mi;
-      const unsigned int defer_mpp_flags = MPP_PRE_SELECT | MPP_CLOSE_ON_SIGNAL;
-      while ((mi = multi_postprocess_defer_get (m)))
-	{
-	  while (true)
-	    {
-	      multi_process_post (m, mi, defer_mpp_flags);
-	      if (!m->pending)
-		break;
-	      if (LINK_OUT (&m->pending->context))
-		multi_process_outgoing_link (m, defer_mpp_flags);
-	      else if (TUN_OUT (&m->pending->context))
-		multi_process_outgoing_tun (m, defer_mpp_flags);
-	    }
-	}
-      multi_postprocess_defer_reset (m);
-    }
-#endif
+    flags |= IOW_READ;
+
+  return flags;
 }
 
 /*
  * Top level event loop for single-threaded operation.
  * UDP mode.
  */
-
-<<<<<<< HEAD
-static int
-tunnel_server_udp_event_loop (void *arg)
-{
-  struct multi_context *m = (struct multi_context *) arg;
-  int ret = 0;
-=======
+static void
+tunnel_server_udp_single_threaded (struct context *top)
+{
+  struct multi_context multi;
+
+  top->mode = CM_TOP;
+  context_clear_2 (top);
+
   /* initialize top-tunnel instance */
   init_instance_handle_signals (top, top->es, CC_HARD_USR1_TO_HUP);
   if (IS_SIG (top))
@@ -356,83 +236,35 @@
 
   /* finished with initialization */
   initialization_sequence_completed (top, ISC_SERVER); /* --mode server --proto udp */
->>>>>>> 9f27b47f
-
+
+  /* per-packet event loop */
   while (true)
     {
-      unsigned int io_flags;
-
       perf_push (PERF_EVENT_LOOP);
 
-      io_flags = p2mp_iow_flags (m);
-
-      if (!is_io_wait_fast_path (&m->top, io_flags))
-	{
-	  /* set up and do the io_wait() */
-	  if (!IS_SIG (&m->top))
-	    {
-	      multi_get_timeout (m, &m->top.c2.timeval);
-	      io_wait_slow (&m->top, io_flags);
-	    }
-	  MULTI_CHECK_SIG (m);
-	}
+      /* set up and do the io_wait() */
+      multi_get_timeout (&multi, &multi.top.c2.timeval);
+      io_wait (&multi.top, p2mp_iow_flags (&multi));
+      MULTI_CHECK_SIG (&multi);
+
+      /* check on status of coarse timers */
+      multi_process_per_second_timers (&multi);
 
       /* timeout? */
-      if (m->top.c2.event_set_status != ES_TIMEOUT)
+      if (multi.top.c2.event_set_status == ES_TIMEOUT)
+	{
+	  multi_process_timeout (&multi, MPP_PRE_SELECT|MPP_CLOSE_ON_SIGNAL);
+	}
+      else
 	{
 	  /* process I/O */
-	  multi_process_io_udp (m);
-	  MULTI_CHECK_SIG (m);
-	}
-      else
-	{
-	  multi_process_timeout (m, MPP_PRE_SELECT|MPP_CLOSE_ON_SIGNAL);
+	  multi_process_io_udp (&multi);
+	  MULTI_CHECK_SIG (&multi);
 	}
       
-<<<<<<< HEAD
-      /* check on status of coarse timers */
-      if (!m->pending && !ess_hint (&m->top))
-	multi_process_per_second_timers (m);
-
       perf_pop ();
     }
 
-  return ret;
-}
-
-void
-tunnel_server_udp (struct context *top)
-{
-  struct multi_context multi;
-
-  top->mode = CM_TOP;
-  context_clear_2 (top);
-
-  /* initialize top-tunnel instance */
-  init_instance_handle_signals (top, top->es, CC_HARD_USR1_TO_HUP);
-  if (IS_SIG (top))
-    return;
-  
-  /* initialize global multi_context object */
-  multi_init (&multi, top, false);
-
-  /* initialize our cloned top object */
-  multi_top_init (&multi, top, true);
-
-  /* initialize management interface */
-  init_management_callback_multi (&multi);
-
-  /* finished with initialization */
-  initialization_sequence_completed (top, ISC_SERVER); /* --mode server --proto udp */
-
-  /* per-packet event loop */
-  tunnel_server_udp_event_loop (&multi);
-
-=======
-      perf_pop ();
-    }
-
->>>>>>> 9f27b47f
   /* shut down management interface */
   uninit_management_callback_multi (&multi);
 
@@ -445,13 +277,10 @@
   close_instance (top);
 }
 
-<<<<<<< HEAD
-=======
 void
 tunnel_server_udp (struct context *top)
 {
   tunnel_server_udp_single_threaded (top);
 }
 
->>>>>>> 9f27b47f
 #endif