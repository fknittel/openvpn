/*
 *  OpenVPN -- An application to securely tunnel IP networks
 *             over a single TCP/UDP port, with support for SSL/TLS-based
 *             session authentication and key exchange,
 *             packet encryption, packet authentication, and
 *             packet compression.
 *
 *  Copyright (C) 2002-2005 OpenVPN Solutions LLC <info@openvpn.net>
 *
 *  This program is free software; you can redistribute it and/or modify
 *  it under the terms of the GNU General Public License version 2
 *  as published by the Free Software Foundation.
 *
 *  This program is distributed in the hope that it will be useful,
 *  but WITHOUT ANY WARRANTY; without even the implied warranty of
 *  MERCHANTABILITY or FITNESS FOR A PARTICULAR PURPOSE.  See the
 *  GNU General Public License for more details.
 *
 *  You should have received a copy of the GNU General Public License
 *  along with this program (see the file COPYING included with this
 *  distribution); if not, write to the Free Software Foundation, Inc.,
 *  59 Temple Place, Suite 330, Boston, MA  02111-1307  USA
 */

#ifndef MROUTE_H
#define MROUTE_H

#if P2MP_SERVER

#include "buffer.h"
#include "list.h"
#include "route.h"

#define IP_MCAST_SUBNET_MASK  ((in_addr_t)240<<24)
#define IP_MCAST_NETWORK      ((in_addr_t)224<<24)

/* Return status values for mroute_extract_addr_from_packet */
#define MROUTE_EXTRACT_SUCCEEDED (1<<1)
#define MROUTE_EXTRACT_BCAST     (1<<2)
#define MROUTE_EXTRACT_MCAST     (1<<3)
#define MROUTE_EXTRACT_IGMP      (1<<4)

/*
 * Choose the largest address possible with
 * any of our supported types, which is IPv6
 * with port number.
 */
#define MR_MAX_ADDR_LEN 20

/*
 * Address Types
 */
#define MR_ADDR_NONE             0
#define MR_ADDR_ETHER            1
#define MR_ADDR_IPV4             2
#define MR_ADDR_IPV6             3
#define MR_ADDR_UNIX             4
#define MR_ADDR_MASK             7

/* Address type mask indicating that port # is part of address */
#define MR_WITH_PORT             8

/* Address type mask indicating that netbits is part of address */
#define MR_WITH_NETBITS          16

struct mroute_addr {
  uint8_t len;      /* length of address */
  uint8_t unused;
  uint8_t type;     /* MR_ADDR/MR_WITH flags */
  uint8_t netbits;  /* number of bits in network part of address,
		       valid if MR_WITH_NETBITS is set */
  uint8_t addr[MR_MAX_ADDR_LEN];  /* actual address */
};

/*
 * Number of bits in an address.  Should be raised for
 * IPv6.
 */
#define MR_HELPER_NET_LEN 32

/*
 * Used to help maintain CIDR routing table.
 */
struct mroute_helper {
  /*MUTEX_DEFINE (mutex);*/
  unsigned int cache_generation; /* incremented when route added */
  int ageable_ttl_secs;          /* host route cache entry time-to-live*/
  int n_net_len;                 /* length of net_len array */
  uint8_t net_len[MR_HELPER_NET_LEN];      /* CIDR netlengths in descending order */
  int net_len_refcount[MR_HELPER_NET_LEN]; /* refcount of each netlength */
};

unsigned int mroute_extract_addr_from_packet (struct mroute_addr *src,
					      struct mroute_addr *dest,
					      struct buffer *buf,
<<<<<<< HEAD
					      int tunnel_type,
					      struct mroute_addr *esrc,
					      struct mroute_addr *edest);
=======
					      int tunnel_type);
>>>>>>> 9f27b47f

bool mroute_extract_sockaddr_in (struct mroute_addr *addr,
				 const struct sockaddr_in *saddr,
				 bool use_port);

struct openvpn_sockaddr;
int mroute_extract_openvpn_sockaddr(struct mroute_addr *addr, 
				 const struct openvpn_sockaddr *osaddr,
				 int use_port);

bool mroute_learnable_address (const struct mroute_addr *addr);

uint32_t mroute_addr_hash_function (const void *key, uint32_t iv);
bool mroute_addr_compare_function (const void *key1, const void *key2);

void mroute_addr_init (struct mroute_addr *addr);

const char *mroute_addr_print (const struct mroute_addr *ma,
			       struct gc_arena *gc);

void mroute_addr_mask_host_bits (struct mroute_addr *ma);

struct mroute_helper *mroute_helper_init (int ageable_ttl_secs);
void mroute_helper_free (struct mroute_helper *mh);
void mroute_helper_add_iroute (struct mroute_helper *mh, const struct iroute *ir);
void mroute_helper_del_iroute (struct mroute_helper *mh, const struct iroute *ir);

static inline void
mroute_helper_lock (struct mroute_helper *mh)
{
  /*mutex_lock (&mh->mutex);*/
}

static inline void
mroute_helper_unlock (struct mroute_helper *mh)
{
  /*mutex_unlock (&mh->mutex);*/
}

static inline bool
mroute_addr_equal (const struct mroute_addr *a1, const struct mroute_addr *a2)
{
  if (a1->type != a2->type)
    return false;
  if (a1->netbits != a2->netbits)
    return false;
  if (a1->len != a2->len)
    return false;
  return memcmp (a1->addr, a2->addr, a1->len) == 0;
}

static inline const uint8_t *
mroute_addr_hash_ptr (const struct mroute_addr *a)
{
  /* NOTE: depends on ordering of struct mroute_addr */
  return (uint8_t *) &a->type;
}

static inline uint32_t
mroute_addr_hash_len (const struct mroute_addr *a)
{
  return (uint32_t) a->len + 2;
}

static inline void
mroute_extract_in_addr_t (struct mroute_addr *dest, const in_addr_t src)
{
  dest->type = MR_ADDR_IPV4;
  dest->netbits = 0;
  dest->len = 4;
  *(in_addr_t*)dest->addr = htonl (src);
}

#endif /* P2MP_SERVER */
#endif /* MROUTE_H */<|MERGE_RESOLUTION|>--- conflicted
+++ resolved
@@ -54,14 +54,13 @@
 #define MR_ADDR_ETHER            1
 #define MR_ADDR_IPV4             2
 #define MR_ADDR_IPV6             3
-#define MR_ADDR_UNIX             4
-#define MR_ADDR_MASK             7
+#define MR_ADDR_MASK             3
 
 /* Address type mask indicating that port # is part of address */
-#define MR_WITH_PORT             8
+#define MR_WITH_PORT             4
 
 /* Address type mask indicating that netbits is part of address */
-#define MR_WITH_NETBITS          16
+#define MR_WITH_NETBITS          8
 
 struct mroute_addr {
   uint8_t len;      /* length of address */
@@ -93,22 +92,11 @@
 unsigned int mroute_extract_addr_from_packet (struct mroute_addr *src,
 					      struct mroute_addr *dest,
 					      struct buffer *buf,
-<<<<<<< HEAD
-					      int tunnel_type,
-					      struct mroute_addr *esrc,
-					      struct mroute_addr *edest);
-=======
 					      int tunnel_type);
->>>>>>> 9f27b47f
 
 bool mroute_extract_sockaddr_in (struct mroute_addr *addr,
 				 const struct sockaddr_in *saddr,
 				 bool use_port);
-
-struct openvpn_sockaddr;
-int mroute_extract_openvpn_sockaddr(struct mroute_addr *addr, 
-				 const struct openvpn_sockaddr *osaddr,
-				 int use_port);
 
 bool mroute_learnable_address (const struct mroute_addr *addr);
 
