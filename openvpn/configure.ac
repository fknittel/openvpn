dnl  OpenVPN -- An application to securely tunnel IP networks
dnl             over a single UDP port, with support for SSL/TLS-based
dnl             session authentication and key exchange,
dnl             packet encryption, packet authentication, and
dnl             packet compression.
dnl
dnl  Copyright (C) 2002-2005 OpenVPN Solutions LLC <info@openvpn.net>
dnl
dnl  This program is free software; you can redistribute it and/or modify
dnl  it under the terms of the GNU General Public License as published by
dnl  the Free Software Foundation; either version 2 of the License, or
dnl  (at your option) any later version.
dnl
dnl  This program is distributed in the hope that it will be useful,
dnl  but WITHOUT ANY WARRANTY; without even the implied warranty of
dnl  MERCHANTABILITY or FITNESS FOR A PARTICULAR PURPOSE.  See the
dnl  GNU General Public License for more details.
dnl
dnl  You should have received a copy of the GNU General Public License
dnl  along with this program (see the file COPYING included with this
dnl  distribution); if not, write to the Free Software Foundation, Inc.,
dnl  59 Temple Place, Suite 330, Boston, MA  02111-1307  USA

dnl Process this file with autoconf to produce a configure script.

AC_PREREQ(2.50)

<<<<<<< HEAD
AC_INIT([OpenVPN], [2.1_alpha5], [openvpn-users@lists.sourceforge.net], [openvpn])
=======
AC_INIT([OpenVPN], [2.0.3_rc1], [openvpn-users@lists.sourceforge.net], [openvpn])
>>>>>>> 9f27b47f
AM_CONFIG_HEADER(config.h)
AC_CONFIG_SRCDIR(syshead.h)

AC_ARG_ENABLE(lzo,
   [  --disable-lzo           Disable LZO compression support],
   [LZO="$enableval"],
   [LZO="yes"]
)

AC_ARG_ENABLE(crypto,
   [  --disable-crypto        Disable OpenSSL crypto support],
   [CRYPTO="$enableval"],
   [CRYPTO="yes"]
)

AC_ARG_ENABLE(ssl,
   [  --disable-ssl           Disable OpenSSL SSL support for TLS-based key exchange],
   [SSL="$enableval"],
   [SSL="yes"]
)

AC_ARG_ENABLE(multi,
   [  --disable-multi         Disable client/server support (--mode server + client mode)],
   [MULTI="$enableval"],
   [MULTI="yes"]
)

AC_ARG_ENABLE(server,
   [  --disable-server        Disable server support only (but retain client support)],
   [MULTI_SERVER="$enableval"],
   [MULTI_SERVER="yes"]
<<<<<<< HEAD
)

AC_ARG_ENABLE(groups,
   [  --disable-groups        Disable groups support (--group-x)],
   [DOGROUPS="$enableval"],
   [DOGROUPS="yes"]
=======
>>>>>>> 9f27b47f
)

AC_ARG_ENABLE(plugins,
   [  --disable-plugins       Disable plug-in support],
   [PLUGINS="$enableval"],
   [PLUGINS="yes"]
)

AC_ARG_ENABLE(management,
   [  --disable-management    Disable management server support],
   [MANAGEMENT="$enableval"],
   [MANAGEMENT="yes"]
)

AC_ARG_ENABLE(socks,
   [  --disable-socks         Disable Socks support],
   [SOCKS="$enableval"],
   [SOCKS="yes"]
)

AC_ARG_ENABLE(http,
   [  --disable-http          Disable HTTP proxy support],
   [HTTP_PROXY="$enableval"],
   [HTTP_PROXY="yes"]
)

AC_ARG_ENABLE(fragment,
   [  --disable-fragment      Disable internal fragmentation support (--fragment)],
   [FRAGMENT="$enableval"],
   [FRAGMENT="yes"]
)

<<<<<<< HEAD
AC_ARG_ENABLE(multihome,
   [  --disable-multihome     Disable multi-homed UDP server support (--multihome)],
   [MULTIHOME="$enableval"],
   [MULTIHOME="yes"]
)

=======
>>>>>>> 9f27b47f
AC_ARG_ENABLE(debug,
   [  --disable-debug         Disable debugging support (disable gremlin and verb 7+ messages)],
   [DEBUG="$enableval"],
   [DEBUG="yes"]
)

AC_ARG_ENABLE(small,
   [  --enable-small          Enable smaller executable size (disable OCC, usage message, and verb 4 parm list)],
   [SMALL="$enableval"],
   [SMALL="no"]
)

AC_ARG_ENABLE(pthread,
   [  --enable-pthread        Enable pthread support (Experimental for OpenVPN 2.0)],
   [PTHREAD="$enableval"],
   [PTHREAD="no"]
)

AC_ARG_ENABLE(password-save,
   [  --enable-password-save  Allow --askpass and --auth-user-pass passwords to be read from a file],
   [PASSWORD_SAVE="$enableval"],
   [PASSWORD_SAVE="no"]
)

AC_ARG_ENABLE(iproute2,
   [  --enable-iproute2       Enable support for iproute2],
   AC_DEFINE(CONFIG_FEATURE_IPROUTE, 1, [enable iproute2 support])   
)

AC_ARG_ENABLE(strict,
   [  --enable-strict         Enable strict compiler warnings (debugging option)],
   [STRICT="$enableval"],
   [STRICT="no"]
)

AC_ARG_ENABLE(pedantic,
   [  --enable-pedantic       Enable pedantic compiler warnings, will not generate a working executable (debugging option)],
   [PEDANTIC="$enableval"],
   [PEDANTIC="no"]
)

AC_ARG_ENABLE(profiling,
   [  --enable-profiling      Enable profiling (debugging option)],
   [PROFILE="$enableval"],
   [PROFILE="no"]
)

AC_ARG_ENABLE(strict-options,
   [  --enable-strict-options Enable strict options check between peers (debugging option)],
   [STRICT_OPTIONS="$enableval"],
   [STRICT_OPTIONS="no"]
)

AC_ARG_ENABLE(ipv6,
   [  --disable-ipv6          Disable UDP/IPv6 support],
   [PF_INET6="$enableval"],
   [PF_INET6="yes"]
)

AC_ARG_ENABLE(unix-sockets,
   [  --enable-unix-sockets   Enable PF_UNIX sockets links],
   [PF_UNIX="$enableval"],
   [PF_UNIX="no"]
)

AC_ARG_ENABLE(payload-conntrack,
   [  --enable-payload-conntrack   Enable payload conntrack for eg. TCP retrans. dd for reliable links],
   [PAYLOAD_CONNTRACK="$enableval"],
   [PAYLOAD_CONNTRACK="no"]
)

AC_ARG_WITH(ssl-headers,
   [  --with-ssl-headers=DIR  Crypto/SSL Include files location],
   [CS_HDR_DIR="$withval"]
   [CPPFLAGS="$CPPFLAGS -I$withval"] 
)

AC_ARG_WITH(ssl-lib,
   [  --with-ssl-lib=DIR      Crypto/SSL Library location],
   [LDFLAGS="$LDFLAGS -L$withval"] 
)

AC_ARG_WITH(lzo-headers,
   [  --with-lzo-headers=DIR  LZO Include files location],
   [LZO_HDR_DIR="$withval"]
   [CPPFLAGS="$CPPFLAGS -I$withval"] 
)

AC_ARG_WITH(lzo-lib,
   [  --with-lzo-lib=DIR      LZO Library location],
   [LDFLAGS="$LDFLAGS -L$withval"] 
)

AC_ARG_WITH(ifconfig-path,
   [  --with-ifconfig-path=PATH   Path to ifconfig tool],
   [IFCONFIG="$withval"],
   [AC_PATH_PROG([IFCONFIG], [ifconfig], [ifconfig], [$PATH:/usr/local/sbin:/usr/sbin:/sbin])]
)
AC_DEFINE_UNQUOTED(IFCONFIG_PATH, "$IFCONFIG", [Path to ifconfig tool])

AC_ARG_WITH(iproute-path,
   [  --with-iproute-path=PATH    Path to iproute tool],
   [IPROUTE="$withval"],
   [AC_PATH_PROG([IPROUTE], [ip], [ip], [$PATH:/usr/local/sbin:/usr/sbin:/sbin])]
)
AC_DEFINE_UNQUOTED(IPROUTE_PATH, "$IPROUTE", [Path to iproute tool])


AC_ARG_WITH(route-path,
   [  --with-route-path=PATH  Path to route tool],
   [ROUTE="$withval"],
   [AC_PATH_PROG([ROUTE], [route], [route], [$PATH:/usr/local/sbin:/usr/sbin:/sbin])]
)
AC_DEFINE_UNQUOTED(ROUTE_PATH, "$ROUTE", [Path to route tool])

AC_ARG_WITH(mem-check,
   [  --with-mem-check=TYPE  Build with debug memory checking, TYPE = dmalloc or valgrind],
   [MEMCHECK="$withval"]
)

dnl Guess host type.
AC_CANONICAL_HOST
AC_CANONICAL_SYSTEM
AM_INIT_AUTOMAKE(openvpn, [$PACKAGE_VERSION])

dnl fix search path, to allow compilers to find syshead.h
CPPFLAGS="$CPPFLAGS -I${srcdir}"

dnl check target OS
openvpn_target=$target
if test $target_alias; then
  openvpn_target=$target_alias
fi
AC_DEFINE_UNQUOTED(TARGET_ALIAS, "$openvpn_target", [A string representing our target])
case "$target" in
*linux*)
	AC_DEFINE(TARGET_LINUX, 1, [Are we running on Linux?])
	dnl RH9 SSL headers workaround
        if test -z $CS_HDR_DIR && test "$CRYPTO" = "yes"; then
           CPPFLAGS="$CPPFLAGS $(pkg-config --cflags openssl 2>/dev/null)"
        fi
	;;
*solaris*)
	AC_DEFINE(TARGET_SOLARIS, 1, [Are we running on Solaris?])
	;;
*openbsd*)
	AC_DEFINE(TARGET_OPENBSD, 1, [Are we running on OpenBSD?])
	;;
*freebsd*)
	AC_DEFINE(TARGET_FREEBSD, 1, [Are we running on FreeBSD?])
	;;
*netbsd*)
	AC_DEFINE(TARGET_NETBSD, 1, [Are we running NetBSD?])
	;;
*darwin*)
	dnl some Mac OS X tendering (we use vararg macros...)
	AC_DEFINE(TARGET_DARWIN, 1, [Are we running on Mac OS X?])
	CPPFLAGS="$CPPFLAGS -no-cpp-precomp"
	;;
*mingw*)
	AC_MSG_RESULT([WARNING: configure support for mingw is incomplete])
	AC_MSG_RESULT([WARNING: use makefile.w32 instead])
	OPENVPN_ADD_LIBS(-lgdi32)
	OPENVPN_ADD_LIBS(-lwsock32)
	;;
	
esac

dnl Checks for programs.
AC_PROG_CC
AC_PROG_INSTALL
AC_PROG_GCC_TRADITIONAL

dnl Checks for header files.
AC_HEADER_STDC

dnl Checks for typedefs, structures, and compiler characteristics.
AC_C_CONST
AC_C_INLINE
AC_C_VOLATILE
AC_TYPE_OFF_T
AC_TYPE_PID_T
AC_TYPE_SIZE_T
AC_TYPE_UID_T
AC_HEADER_TIME
AX_CPP_VARARG_MACRO_ISO
AX_CPP_VARARG_MACRO_GCC
AX_EMPTY_ARRAY

dnl Check for more header files.
AC_HEADER_SYS_WAIT
AC_CHECK_HEADERS(sys/time.h sys/socket.h sys/ioctl.h sys/stat.h dnl
		 sys/mman.h fcntl.h sys/file.h stdlib.h stdint.h dnl
		 stdarg.h unistd.h signal.h stdio.h string.h dnl
		 strings.h ctype.h errno.h syslog.h pwd.h grp.h dnl
		 net/if_tun.h net/if.h stropts.h sys/sockio.h dnl
		 netinet/in.h netinet/in_systm.h netinet/ip.h dnl
		 netinet/if_ether.h netinet/tcp.h resolv.h arpa/inet.h dnl
		 netdb.h sys/uio.h linux/if_tun.h linux/sockios.h dnl
		 linux/types.h sys/poll.h sys/epoll.h dnl
)
AC_CHECK_HEADERS(linux/errqueue.h,,,
	[#ifdef HAVE_LINUX_TYPES_H
	 # include <linux/types.h>
	 #endif
	])
AC_CACHE_SAVE

dnl check that in_addr_t is defined
AC_CHECK_TYPE(
	[in_addr_t],
	[],
	[AC_DEFINE(in_addr_t, uint32_t, [Some systems don't define in_addr_t])],
	[#include "syshead.h"])

dnl check for basic types
AC_CHECK_TYPE(
	[uint8_t],
	[],
	[AC_DEFINE(uint8_t, unsigned char, [8-bit unsigned type])],
	[#include "syshead.h"])
AC_CHECK_TYPE(
	[uint16_t],
	[],
	[AC_DEFINE(uint16_t, unsigned char, [16-bit unsigned type])],
	[#include "syshead.h"])
AC_CHECK_TYPE(
	[uint32_t],
	[],
	[AC_DEFINE(uint32_t, unsigned long, [32-bit unsigned type])],
	[#include "syshead.h"])

dnl check for IPv6 types
AC_CHECK_TYPE(
	[struct tun_pi],
	[AC_DEFINE(HAVE_TUN_PI, 1, [struct tun_pi needed for IPv6 support])],
	[],
	[#include "syshead.h"])
AC_CHECK_TYPE(
	[struct iphdr],
	[AC_DEFINE(HAVE_IPHDR, 1, [struct iphdr needed for IPv6 support])],
	[],
	[#include "syshead.h"])
AC_CHECK_TYPE(
	[struct iovec],
	[AC_DEFINE(HAVE_IOVEC, 1, [struct iovec needed for IPv6 support])],
	[],
	[#include "syshead.h"])

dnl check for extended socket error types
AC_CHECK_TYPE(
	[struct sock_extended_err],
	[AC_DEFINE(HAVE_SOCK_EXTENDED_ERR, 1, [struct sock_extended_err needed for extended socket error support])],
	[],
	[#include "syshead.h"])
AC_CHECK_TYPE(
	[struct msghdr],
	[AC_DEFINE(HAVE_MSGHDR, 1, [struct msghdr needed for extended socket error support])],
	[],
	[#include "syshead.h"])
AC_CHECK_TYPE(
	[struct cmsghdr],
	[AC_DEFINE(HAVE_CMSGHDR, 1, [struct cmsghdr needed for extended socket error support])],
	[],
	[#include "syshead.h"])
AC_CHECK_TYPE(
	[struct in_pktinfo],
	[AC_DEFINE(HAVE_IN_PKTINFO, 1, [struct in_pktinfo needed for IP_PKTINFO support])],
	[],
	[#include "syshead.h"])

AC_CHECK_SIZEOF(unsigned int)
AC_CHECK_SIZEOF(unsigned long)

AC_CACHE_SAVE

dnl check for other types
TYPE_SOCKLEN_T
AC_TYPE_SIGNAL

dnl Check for libsocket
AC_SEARCH_LIBS(socket, socket)

dnl Check for libnsl
AC_SEARCH_LIBS(inet_ntoa, nsl)

dnl Check for libresolv
AC_SEARCH_LIBS(gethostbyname, resolv nsl)

dnl optional library functions
AC_FUNC_FORK
AC_CHECK_FUNCS(daemon chroot getpwnam setuid nice system getpid dup dup2 dnl
	       getpass strerror syslog openlog mlockall getgrnam setgid dnl
	       setgroups stat flock readv writev setsockopt getsockopt dnl
	       setsid chdir gettimeofday putenv getpeername unlink dnl
<<<<<<< HEAD
               poll chsize ftruncate sendmsg recvmsg)
=======
               poll chsize ftruncate)
>>>>>>> 9f27b47f
AC_CACHE_SAVE

dnl Required library functions
AC_FUNC_MEMCMP

AC_CHECK_FUNCS(socket recv recvfrom send sendto listen dnl
	       accept connect bind select gethostbyname dnl
               inet_ntoa time ctime memset vsnprintf, [],
	       [AC_MSG_ERROR([Required library function not found])])

dnl
dnl check libraries
dnl

dnl Checking for a working epoll
AC_CHECKING([for working epoll implementation])
OLDLDFLAGS="$LDFLAGS"
LDFLAGS="$LDFLAGS -Wl,--fatal-warnings"
AC_CHECK_FUNCS(epoll_create, AC_DEFINE([HAVE_EPOLL_CREATE], 1, []))
LDFLAGS="$OLDLDFLAGS"

dnl
dnl check for valgrind tool
dnl

if test "$MEMCHECK" = "valgrind"; then
   AC_CHECKING([for valgrind tool and Header files])
   AC_CHECK_HEADER(valgrind/memcheck.h, 
        [
	    AC_DEFINE(USE_VALGRIND, 1, [Use valgrind memory debugging library])
	    CFLAGS="-g -fno-inline"
	],
        [AC_MSG_ERROR([valgrind headers not found.])]
   )
fi

dnl
dnl check for pthread library
dnl

if test "$PTHREAD" = "yes"; then
  AC_CHECKING([for pthread support])
  AC_MSG_RESULT([********* WARNING: pthread support is experimental for OpenVPN 2.0])
  ACX_PTHREAD(
        [
	    case "$target" in
	    *openbsd*)
		AC_MSG_RESULT([WARNING: pthread support on OpenBSD is unstable!])
		CFLAGS="$CFLAGS -pthread"
		;;
	    esac
	    LIBS="$PTHREAD_LIBS $LIBS"
	    CFLAGS="$CFLAGS $PTHREAD_CFLAGS"
	    CC="$PTHREAD_CC"
	    AC_DEFINE(USE_PTHREAD, 1, [Use pthread-based multithreading])
	],
	[
	    AC_MSG_RESULT([I don't know how to build with pthread support on this platform.])
	    AC_MSG_ERROR([try ./configure --disable-pthread])
	])
fi

dnl
dnl check for dmalloc library
dnl

if test "$MEMCHECK" = "dmalloc"; then
   AC_CHECKING([for dmalloc Library and Header files])
   AC_CHECK_HEADER(dmalloc.h, 
        [AC_CHECK_LIB(dmalloc, malloc,
	    [
               if test "$PTHREAD" = "yes"; then
                   OPENVPN_ADD_LIBS(-ldmallocth)
               else
                   OPENVPN_ADD_LIBS(-ldmalloc)
               fi
	       AC_DEFINE(DMALLOC, 1, [Use dmalloc memory debugging library])
	    ],
	    [AC_MSG_ERROR([dmalloc library not found.])]
	)],
        [AC_MSG_ERROR([dmalloc headers not found.])]
   )
fi

dnl
dnl Check for dlopen -- first try libc then libdl.
dnl
if test "$PLUGINS" = "yes"; then
   AC_CHECKING([for libdl Library and Header files])
   AC_CHECK_HEADER(dlfcn.h,
        [AC_CHECK_FUNC(dlopen,
            [AC_DEFINE(USE_LIBDL, 1, [Use libdl for dynamic library loading])],
            [AC_CHECK_LIB(dl, dlopen,
	        [
                   OPENVPN_ADD_LIBS(-ldl)
	           AC_DEFINE(USE_LIBDL, 1, [Use libdl for dynamic library loading])
	        ],
	        [AC_MSG_RESULT([libdl library not found.])]
	    )],
        )],
        [AC_MSG_RESULT([libdl headers not found.])]
   )
fi

dnl
dnl check for LZO library
dnl

if test "$LZO" = "yes"; then
   LZO_H=""
   AC_CHECKING([for LZO Library and Header files])
   AC_CHECK_HEADER(lzo/lzo1x.h,
	[ LZO_H="2"
	  lzolibs="lzo2 lzo"
	  AC_DEFINE(LZO_HEADER_DIR, 1, [Use lzo/ directory prefix for LZO header files (for LZO 2.0)])
	],
	[ AC_CHECK_HEADER(lzo1x.h, [ LZO_H="1" ; lzolibs=lzo ]) ]
   )

   if test -n "$LZO_H"; then
     havelzolib=0
     for i in $lzolibs ; do
	if test $havelzolib = 1 ; then break ; fi
	AC_CHECK_LIB($i, lzo1x_1_15_compress,
          [
	    OPENVPN_ADD_LIBS(-l$i)
	    AC_DEFINE(USE_LZO, 1, [Use LZO compression library])
	    havelzolib=1
	  ]
        )
     done
     if test $havelzolib = 0 ; then
       AC_MSG_ERROR([LZO headers were found but LZO library was not found])
     fi
   else
     AC_MSG_RESULT([LZO headers were not found])
     AC_MSG_RESULT([LZO library available from http://www.oberhumer.com/opensource/lzo/])
     AC_MSG_ERROR([Or try ./configure --disable-lzo])
   fi
fi

dnl
dnl check for OpenSSL-crypto library
dnl

if test "$CRYPTO" = "yes"; then
   AC_CHECKING([for OpenSSL Crypto Library and Header files])
   AC_CHECK_HEADER(openssl/evp.h,
	[AC_CHECK_LIB(crypto, EVP_CIPHER_CTX_init,
            [
		   AC_CHECKING([that OpenSSL Library is at least version 0.9.6])
		   AC_EGREP_CPP(yes,
		     [
		       #include "openssl/evp.h"
		       #if SSLEAY_VERSION_NUMBER >= 0x00906000L
		         yes
		       #endif
		     ],
		     [
                       AC_DEFINE(USE_CRYPTO, 1, [Use OpenSSL crypto library])
                       OPENVPN_ADD_LIBS(-lcrypto)
                       AC_CHECK_FUNCS(EVP_CIPHER_CTX_set_key_length)

		       dnl check for OpenSSL crypto acceleration capability
		       AC_CHECK_HEADERS(openssl/engine.h)
                       AC_CHECK_FUNCS(ENGINE_load_builtin_engines)
                       AC_CHECK_FUNCS(ENGINE_register_all_complete)
                       AC_CHECK_FUNCS(ENGINE_cleanup)
                     ],
		     [AC_MSG_ERROR([OpenSSL crypto Library is too old.])]
		   )
	    ],
	    [AC_MSG_ERROR([OpenSSL Crypto library not found.])]
	)],
	[AC_MSG_ERROR([OpenSSL Crypto headers not found.])]
   )

dnl
dnl check for OpenSSL-SSL library
dnl

   if test "$SSL" = "yes"; then
      AC_CHECKING([for OpenSSL SSL Library and Header files])
      AC_CHECK_HEADER(openssl/ssl.h,
	   [AC_CHECK_LIB(ssl, SSL_CTX_new,
	       [
                  if test "$MEMCHECK" = "ssl"; then
                     AC_CHECKING([for Memory Debugging Capabilities in OpenSSL Library])
                     AC_CHECK_LIB(ssl, CRYPTO_mem_ctrl,
                         [
                             AC_DEFINE(CRYPTO_MDEBUG, 1, [Use memory debugging function in OpenSSL])
			     AC_MSG_RESULT([NOTE: OpenSSL library must be compiled with CRYPTO_MDEBUG])
                         ],
                         [AC_MSG_ERROR([Memory Debugging function in OpenSSL library not found.])]
                     )
                  fi
	       ],
	       [AC_MSG_ERROR([OpenSSL SSL library not found.])]
	   )],
	   [AC_MSG_ERROR([OpenSSL SSL headers not found.])]
      )
      AC_DEFINE(USE_SSL, 1, [Use OpenSSL SSL library])
      OPENVPN_ADD_LIBS(-lssl)
   fi
fi

if test "$PF_UNIX" = "yes"; then
   AC_CHECKING([for sys/un.h header file for PF_UNIX])
   AC_CHECK_HEADER(sys/un.h, 
	[AC_DEFINE(USE_PF_UNIX, 1, [Compile support for PF_UNIX sockets])],
        [AC_MSG_ERROR([sys/un.h header not found.])]
   )
fi

if test "$PF_INET6" = "yes"; then
  AC_CHECKING([for struct sockaddr_in6 for IPv6 support])
  AC_CHECK_TYPE(
      [struct sockaddr_in6],
      [AC_DEFINE(USE_PF_INET6, 1, [struct sockaddr_in6 is needed for IPv6 peer support])],
      [],
      [#include "syshead.h"])
fi

dnl enable payload-conntrack optimizations
if test "$PAYLOAD_CONNTRACK" = "yes"; then
   AC_DEFINE(USE_PAYLOAD_CONNTRACK, 1, [Enable payload conntrack])
fi

dnl enable multi-client mode
if test "$MULTI" = "yes"; then
   AC_DEFINE(ENABLE_CLIENT_SERVER, 1, [Enable client/server capability])
fi

dnl enable client mode only, not server
if test "$MULTI_SERVER" = "no"; then
   AC_DEFINE(ENABLE_CLIENT_ONLY, 1, [Enable client capability only])
<<<<<<< HEAD
fi

dnl enable groups
if test "$DOGROUPS" = "yes"; then
   AC_DEFINE(ENABLE_GROUPS, 1, [Enable groups capability])
=======
>>>>>>> 9f27b47f
fi

dnl enable management server capability
if test "$MANAGEMENT" = "yes"; then
   AC_DEFINE(ENABLE_MANAGEMENT, 1, [Enable management server capability])
fi

dnl enable socks 
if test "$SOCKS" = "yes"; then
   AC_DEFINE(ENABLE_SOCKS, 1, [Enable Socks proxy support])
fi

dnl enable HTTP proxy
if test "$HTTP_PROXY" = "yes"; then
   AC_DEFINE(ENABLE_HTTP_PROXY, 1, [Enable HTTP proxy support])
fi

<<<<<<< HEAD
dnl compile --multihome option
if test "$MULTIHOME" = "yes"; then
   AC_DEFINE(ENABLE_MULTIHOME, 1, [Enable multi-homed UDP server capability])
fi

=======
>>>>>>> 9f27b47f
dnl enable debugging
if test "$DEBUG" = "yes"; then
   AC_DEFINE(ENABLE_DEBUG, 1, [Enable debugging support])
fi

dnl enable small size optimizations
if test "$SMALL" = "yes"; then
   AC_DEFINE(ENABLE_SMALL, 1, [Enable smaller executable size])
fi

dnl enable --fragment
if test "$FRAGMENT" = "yes"; then
   AC_DEFINE(ENABLE_FRAGMENT, 1, [Enable internal fragmentation support])
fi

dnl enable strict compiler warnings
if test "$STRICT" = "yes"; then
   CFLAGS="$CFLAGS -Wall -Wpointer-arith -Wsign-compare -Wno-unused-parameter -Wno-unused-function"
fi

dnl enable pedantic compiler warnings
if test "$PEDANTIC" = "yes"; then
   CFLAGS="$CFLAGS -ansi -pedantic"
fi

dnl enable profiling
if test "$PROFILE" = "yes"; then
   CFLAGS="$CFLAGS -pg -DENABLE_PROFILING"
fi

dnl enable strict options check between peers
if test "$STRICT_OPTIONS" = "yes"; then
   AC_DEFINE(STRICT_OPTIONS_CHECK, 1, [Enable strict options check between peers])
fi

dnl enable password save
if test "$PASSWORD_SAVE" = "yes"; then
   AC_DEFINE(ENABLE_PASSWORD_SAVE, 1, [Allow --askpass and --auth-user-pass passwords to be read from a file])
fi

AC_OUTPUT(Makefile openvpn.spec config-win32.h install-win32/openvpn.nsi)<|MERGE_RESOLUTION|>--- conflicted
+++ resolved
@@ -25,11 +25,7 @@
 
 AC_PREREQ(2.50)
 
-<<<<<<< HEAD
-AC_INIT([OpenVPN], [2.1_alpha5], [openvpn-users@lists.sourceforge.net], [openvpn])
-=======
 AC_INIT([OpenVPN], [2.0.3_rc1], [openvpn-users@lists.sourceforge.net], [openvpn])
->>>>>>> 9f27b47f
 AM_CONFIG_HEADER(config.h)
 AC_CONFIG_SRCDIR(syshead.h)
 
@@ -61,15 +57,6 @@
    [  --disable-server        Disable server support only (but retain client support)],
    [MULTI_SERVER="$enableval"],
    [MULTI_SERVER="yes"]
-<<<<<<< HEAD
-)
-
-AC_ARG_ENABLE(groups,
-   [  --disable-groups        Disable groups support (--group-x)],
-   [DOGROUPS="$enableval"],
-   [DOGROUPS="yes"]
-=======
->>>>>>> 9f27b47f
 )
 
 AC_ARG_ENABLE(plugins,
@@ -102,15 +89,6 @@
    [FRAGMENT="yes"]
 )
 
-<<<<<<< HEAD
-AC_ARG_ENABLE(multihome,
-   [  --disable-multihome     Disable multi-homed UDP server support (--multihome)],
-   [MULTIHOME="$enableval"],
-   [MULTIHOME="yes"]
-)
-
-=======
->>>>>>> 9f27b47f
 AC_ARG_ENABLE(debug,
    [  --disable-debug         Disable debugging support (disable gremlin and verb 7+ messages)],
    [DEBUG="$enableval"],
@@ -162,24 +140,6 @@
    [  --enable-strict-options Enable strict options check between peers (debugging option)],
    [STRICT_OPTIONS="$enableval"],
    [STRICT_OPTIONS="no"]
-)
-
-AC_ARG_ENABLE(ipv6,
-   [  --disable-ipv6          Disable UDP/IPv6 support],
-   [PF_INET6="$enableval"],
-   [PF_INET6="yes"]
-)
-
-AC_ARG_ENABLE(unix-sockets,
-   [  --enable-unix-sockets   Enable PF_UNIX sockets links],
-   [PF_UNIX="$enableval"],
-   [PF_UNIX="no"]
-)
-
-AC_ARG_ENABLE(payload-conntrack,
-   [  --enable-payload-conntrack   Enable payload conntrack for eg. TCP retrans. dd for reliable links],
-   [PAYLOAD_CONNTRACK="$enableval"],
-   [PAYLOAD_CONNTRACK="no"]
 )
 
 AC_ARG_WITH(ssl-headers,
@@ -376,11 +336,6 @@
 	[AC_DEFINE(HAVE_CMSGHDR, 1, [struct cmsghdr needed for extended socket error support])],
 	[],
 	[#include "syshead.h"])
-AC_CHECK_TYPE(
-	[struct in_pktinfo],
-	[AC_DEFINE(HAVE_IN_PKTINFO, 1, [struct in_pktinfo needed for IP_PKTINFO support])],
-	[],
-	[#include "syshead.h"])
 
 AC_CHECK_SIZEOF(unsigned int)
 AC_CHECK_SIZEOF(unsigned long)
@@ -406,11 +361,7 @@
 	       getpass strerror syslog openlog mlockall getgrnam setgid dnl
 	       setgroups stat flock readv writev setsockopt getsockopt dnl
 	       setsid chdir gettimeofday putenv getpeername unlink dnl
-<<<<<<< HEAD
-               poll chsize ftruncate sendmsg recvmsg)
-=======
                poll chsize ftruncate)
->>>>>>> 9f27b47f
 AC_CACHE_SAVE
 
 dnl Required library functions
@@ -617,28 +568,6 @@
    fi
 fi
 
-if test "$PF_UNIX" = "yes"; then
-   AC_CHECKING([for sys/un.h header file for PF_UNIX])
-   AC_CHECK_HEADER(sys/un.h, 
-	[AC_DEFINE(USE_PF_UNIX, 1, [Compile support for PF_UNIX sockets])],
-        [AC_MSG_ERROR([sys/un.h header not found.])]
-   )
-fi
-
-if test "$PF_INET6" = "yes"; then
-  AC_CHECKING([for struct sockaddr_in6 for IPv6 support])
-  AC_CHECK_TYPE(
-      [struct sockaddr_in6],
-      [AC_DEFINE(USE_PF_INET6, 1, [struct sockaddr_in6 is needed for IPv6 peer support])],
-      [],
-      [#include "syshead.h"])
-fi
-
-dnl enable payload-conntrack optimizations
-if test "$PAYLOAD_CONNTRACK" = "yes"; then
-   AC_DEFINE(USE_PAYLOAD_CONNTRACK, 1, [Enable payload conntrack])
-fi
-
 dnl enable multi-client mode
 if test "$MULTI" = "yes"; then
    AC_DEFINE(ENABLE_CLIENT_SERVER, 1, [Enable client/server capability])
@@ -647,14 +576,6 @@
 dnl enable client mode only, not server
 if test "$MULTI_SERVER" = "no"; then
    AC_DEFINE(ENABLE_CLIENT_ONLY, 1, [Enable client capability only])
-<<<<<<< HEAD
-fi
-
-dnl enable groups
-if test "$DOGROUPS" = "yes"; then
-   AC_DEFINE(ENABLE_GROUPS, 1, [Enable groups capability])
-=======
->>>>>>> 9f27b47f
 fi
 
 dnl enable management server capability
@@ -672,14 +593,6 @@
    AC_DEFINE(ENABLE_HTTP_PROXY, 1, [Enable HTTP proxy support])
 fi
 
-<<<<<<< HEAD
-dnl compile --multihome option
-if test "$MULTIHOME" = "yes"; then
-   AC_DEFINE(ENABLE_MULTIHOME, 1, [Enable multi-homed UDP server capability])
-fi
-
-=======
->>>>>>> 9f27b47f
 dnl enable debugging
 if test "$DEBUG" = "yes"; then
    AC_DEFINE(ENABLE_DEBUG, 1, [Enable debugging support])
