/*
 *  OpenVPN -- An application to securely tunnel IP networks
 *             over a single TCP/UDP port, with support for SSL/TLS-based
 *             session authentication and key exchange,
 *             packet encryption, packet authentication, and
 *             packet compression.
 *
 *  Copyright (C) 2002-2005 OpenVPN Solutions LLC <info@openvpn.net>
 *
 *  This program is free software; you can redistribute it and/or modify
 *  it under the terms of the GNU General Public License version 2
 *  as published by the Free Software Foundation.
 *
 *  This program is distributed in the hope that it will be useful,
 *  but WITHOUT ANY WARRANTY; without even the implied warranty of
 *  MERCHANTABILITY or FITNESS FOR A PARTICULAR PURPOSE.  See the
 *  GNU General Public License for more details.
 *
 *  You should have received a copy of the GNU General Public License
 *  along with this program (see the file COPYING included with this
 *  distribution); if not, write to the Free Software Foundation, Inc.,
 *  59 Temple Place, Suite 330, Boston, MA  02111-1307  USA
 */

#ifndef SOCKET_H
#define SOCKET_H

#include "buffer.h"
#include "common.h"
#include "error.h"
#include "proto.h"
#include "mtu.h"
#include "win32.h"
#include "event.h"
#include "proxy.h"
#include "socks.h"
#include "misc.h"

/*
 * OpenVPN's default port number as assigned by IANA.
 */
#define OPENVPN_PORT 1194

/*
 * Number of seconds that "resolv-retry infinite"
 * represents.
 */
#define RESOLV_RETRY_INFINITE 1000000000

#define REMOTE_LIST_SIZE 64

struct remote_entry
{
  const char *hostname;
  int port;
};

struct remote_list
{
  int len;
  int current;
  bool no_advance;
  struct remote_entry array[REMOTE_LIST_SIZE];
};

/* 
 * packet_size_type is used to communicate packet size
 * over the wire when stream oriented protocols are
 * being used
 */

typedef uint16_t packet_size_type;

/* convert a packet_size_type from host to network order */
#define htonps(x) htons(x)

/* convert a packet_size_type from network to host order */
#define ntohps(x) ntohs(x)

struct openvpn_sockaddr {
	union {
		struct sockaddr sa;
		struct sockaddr_in in;
#ifdef USE_PF_INET6
		struct sockaddr_in6 in6;
#endif
#ifdef USE_PF_UNIX
		struct sockaddr_un un;
#endif
	} addr;
#if ENABLE_IP_PKTINFO
	union {
		struct in_pktinfo in;
#ifdef USE_PF_INET6
		struct in6_pktinfo in6;
#endif
	} pi;	/* Multihome support for UDP */
#endif
};
/* IP addresses which are persistant across SIGUSR1s */
struct link_socket_addr
{
	struct openvpn_sockaddr local;
	struct openvpn_sockaddr remote;
	struct openvpn_sockaddr actual;
};

struct link_socket_info
{
  struct link_socket_addr *lsa;
  bool connection_established;
  const char *ipchange_command;
  const struct plugin_list *plugins;
  bool remote_float;  
  int proto;                    /* Protocol (PROTO_x defined below) */
  int mtu_changed;              /* Set to true when mtu value is changed */
};

/*
 * Used to extract packets encapsulated in streams into a buffer,
 * in this case IP packets embedded in a TCP stream.
 */
struct stream_buf
{
  struct buffer buf_init;
  struct buffer residual;
  int maxlen;
  bool residual_fully_formed;

  struct buffer buf;
  struct buffer next;
  int len;     /* -1 if not yet known */

  bool error;  /* if true, fatal TCP error has occurred,
		  requiring that connection be restarted */
};

/*
 * Used to set socket buffer sizes
 */
struct socket_buffer_size
{
  int rcvbuf;
  int sndbuf;
};

/*
 * This is the main socket structure used by OpenVPN.  The SOCKET_
 * defines try to abstract away our implementation differences between
 * using sockets on Posix vs. Win32.
 */
struct link_socket
{
  struct link_socket_info info;

  socket_descriptor_t sd;

#ifdef ENABLE_SOCKS
  socket_descriptor_t ctrl_sd;  /* only used for UDP over Socks */
#endif

#ifdef WIN32
  struct overlapped_io reads;
  struct overlapped_io writes;
  struct rw_handle rw_handle;
  struct rw_handle listen_handle; /* For listening on TCP socket in server mode */
#endif

  /* used for printing status info only */
  unsigned int rwflags_debug;

  /* used for long-term queueing of pre-accepted socket listen */
  bool listen_persistent_queued;

  /* set on initial call to init phase 1 */
  struct remote_list *remote_list;
  const char *remote_host;
  int remote_port;
  const char *local_host;
  int local_port;
  bool bind_local;

# define INETD_NONE   0
# define INETD_WAIT   1
# define INETD_NOWAIT 2
  int inetd;

# define LS_MODE_DEFAULT           0
# define LS_MODE_TCP_LISTEN        1
# define LS_MODE_TCP_ACCEPT_FROM   2
  int mode;

  int resolve_retry_seconds;
  int connect_retry_seconds;
  int mtu_discover_type;

  struct socket_buffer_size socket_buffer_sizes;

  int mtu;                      /* OS discovered MTU, or 0 if unknown */

  bool did_resolve_remote;

  /* for stream sockets */
  struct stream_buf stream_buf;
  struct buffer stream_buf_data;
  bool stream_reset;
# define SF_USE_IP_PKTINFO (1<<0)
  unsigned int socket_flags;

#ifdef ENABLE_HTTP_PROXY
  /* HTTP proxy */
  struct http_proxy_info *http_proxy;
#endif

#ifdef ENABLE_SOCKS
  /* Socks proxy */
  struct socks_proxy_info *socks_proxy;
<<<<<<< HEAD
  struct openvpn_sockaddr  socks_relay; /* Socks UDP relay address */
=======
  struct sockaddr_in socks_relay; /* Socks UDP relay address */
>>>>>>> 9f27b47f
#endif

#if defined(ENABLE_HTTP_PROXY) || defined(ENABLE_SOCKS)
  /* The OpenVPN server we will use the proxy to connect to */
  const char *proxy_dest_host;
  int proxy_dest_port;
#endif

#if PASSTOS_CAPABILITY
  /* used to get/set TOS. */
  uint8_t ptos;
  bool ptos_defined;
#endif

#ifdef ENABLE_DEBUG
  int gremlin; /* --gremlin bits */
#endif
};

/*
 * Some Posix/Win32 differences.
 */

#ifndef MSG_NOSIGNAL
#define MSG_NOSIGNAL 0
#endif

#ifdef WIN32

#define openvpn_close_socket(s) closesocket(s)

int socket_recv_queue (struct link_socket *sock, int maxsize);

int socket_send_queue (struct link_socket *sock,
		       struct buffer *buf,
		       const struct sockaddr_in *to);

int socket_finalize (
		     SOCKET s,
		     struct overlapped_io *io,
		     struct buffer *buf,
		     struct sockaddr_in *from);

#else

#define openvpn_close_socket(s) close(s)

#endif

struct link_socket *link_socket_new (void);

/*
 * Initialize link_socket object.
 */

void
link_socket_init_phase1 (struct link_socket *sock,
			 const char *local_host,
			 struct remote_list *remote_list,
			 int local_port,
			 int proto,
			 int mode,
			 const struct link_socket *accept_from,
#ifdef ENABLE_HTTP_PROXY
			 struct http_proxy_info *http_proxy,
#endif
#ifdef ENABLE_SOCKS
			 struct socks_proxy_info *socks_proxy,
#endif
#ifdef ENABLE_DEBUG
			 int gremlin,
#endif
			 bool bind_local,
			 bool remote_float,
			 int inetd,
			 struct link_socket_addr *lsa,
			 const char *ipchange_command,
			 const struct plugin_list *plugins,
			 int resolve_retry_seconds,
			 int connect_retry_seconds,
			 int mtu_discover_type,
			 int rcvbuf,
<<<<<<< HEAD
			 int sndbuf,
			 const unsigned int flags);
=======
			 int sndbuf);
>>>>>>> 9f27b47f

void link_socket_init_phase2 (struct link_socket *sock,
			      const struct frame *frame,
			      volatile int *signal_received);

void link_socket_post_fork (const struct link_socket *sock,
			    const struct sockaddr_in *remote);

void socket_adjust_frame_parameters (struct frame *frame, int proto);

void frame_adjust_path_mtu (struct frame *frame, int pmtu, int proto);

void link_socket_close (struct link_socket *sock);

#define PS_SHOW_PORT_IF_DEFINED (1<<0)
#define PS_SHOW_PORT            (1<<1)
#define PS_SHOW_PKTINFO         (1<<2)
const char *print_sockaddr_ex (const struct openvpn_sockaddr *addr,
			       const char* separator,
			       int flags,
			       struct gc_arena *gc);

const char *print_sockaddr (const struct openvpn_sockaddr *addr,
			    struct gc_arena *gc);
const char *print_link_sockaddr (const struct openvpn_sockaddr *act,
				      struct gc_arena *gc);


int addr_guess_type(int proto, const char *name);
#define IA_EMPTY_IF_UNDEF (1<<0)
#define IA_NET_ORDER      (1<<1)
const char *print_in_addr_t (in_addr_t addr, unsigned int flags, struct gc_arena *gc);

#define SA_IP_PORT        (1<<0)
#define SA_SET_IF_NONZERO (1<<1)
void setenv_sockaddr (struct env_set *es,
		      const char *name_prefix,
		      const struct openvpn_sockaddr *addr,
		      const bool flags);

void setenv_in_addr_t (struct env_set *es,
		       const char *name_prefix,
		       in_addr_t addr,
		       const bool flags);
void bad_address_length (int actual, int expected);

in_addr_t link_socket_current_remote (const struct link_socket_info *info);

void link_socket_connection_initiated (const struct buffer *buf,
				       struct link_socket_info *info,
				       const struct openvpn_sockaddr *addr,
				       const char *common_name,
				       struct env_set *es);

void link_socket_bad_incoming_addr (struct buffer *buf,
				    const struct link_socket_info *info,
				    const struct openvpn_sockaddr *from_addr);

void link_socket_bad_outgoing_addr (void);

void setenv_trusted (struct env_set *es, const struct link_socket_info *info);

void remote_list_randomize (struct remote_list *l);

/*
 * Low-level functions
 */

/* return values of openvpn_inet_aton */
#define OIA_HOSTNAME   0
#define OIA_IP         1
#define OIA_ERROR     -1
int openvpn_inet_aton (const char *dotted_quad, struct in_addr *addr);

socket_descriptor_t create_socket_tcp (void);

socket_descriptor_t socket_do_accept (socket_descriptor_t sd,
				      struct openvpn_sockaddr *act,
				      const bool nowait);

/*
 * proto related
 */

/* 
 * Use enum's instead of #define to allow for easier
 * optional proto support
 */
enum proto_num {
	PROTO_NONE, /* catch for uninitialized */
	PROTO_UDPv4,
	PROTO_TCPv4_SERVER,
	PROTO_TCPv4_CLIENT,
	PROTO_TCPv4,
	PROTO_UDPv6,
	PROTO_TCPv6_SERVER,
	PROTO_TCPv6_CLIENT,
	PROTO_TCPv6,
	PROTO_UNIX_DGRAM,
	PROTO_UNIX_STREAM,
	PROTO_N
};

struct proto_names {
  const char *short_form;
  const char *display_form;
  bool	is_dgram;
  bool	is_net;
  sa_family_t proto_af;
};

extern const struct proto_names proto_names[PROTO_N];

static inline bool
proto_is_net(int proto)
{
  ASSERT (proto >= 0 && proto < PROTO_N);
  return proto_names[proto].is_net;
}

static inline bool
proto_is_dgram(int proto)
{
  ASSERT (proto >= 0 && proto < PROTO_N);
  return proto_names[proto].is_dgram;
}

static inline bool
proto_is_udp(int proto)
{
  ASSERT (proto >= 0 && proto < PROTO_N);
  return proto_names[proto].is_dgram && proto_names[proto].is_net;
}

static inline bool
proto_is_tcp(int proto)
{
  ASSERT (proto >= 0 && proto < PROTO_N);
  return (!proto_names[proto].is_dgram) && proto_names[proto].is_net;
}

/*
 * DNS resolution
 */

#define GETADDR_RESOLVE               (1<<0)
#define GETADDR_FATAL                 (1<<1)
#define GETADDR_HOST_ORDER            (1<<2)
#define GETADDR_MENTION_RESOLVE_RETRY (1<<3)
#define GETADDR_FATAL_ON_SIGNAL       (1<<4)
#define GETADDR_WARN_ON_SIGNAL        (1<<5)
#define GETADDR_MSG_VIRT_OUT          (1<<6)
#define GETADDR_TRY_ONCE              (1<<7)

in_addr_t getaddr (unsigned int flags,
		   const char *hostname,
		   int resolve_retry_seconds,
		   bool *succeeded,
		   volatile int *signal_received);

/*
 * Transport protocol naming and other details.
 */

int ascii2proto (const char* proto_name);
const char *proto2ascii (int proto, bool display_form);
const char *proto2ascii_all (struct gc_arena *gc);
int proto_remote (int proto, bool remote);
const char *addr_family_name(int af);

/*
 * Overhead added to packets by various protocols.
 */
#define IPv4_UDP_HEADER_SIZE              28
#define IPv4_TCP_HEADER_SIZE              40
#define IPv6_UDP_HEADER_SIZE              48
#define IPv6_TCP_HEADER_SIZE              60

static const int proto_overhead[PROTO_N] = { /* indexed by PROTO_x */
  0,
  IPv4_UDP_HEADER_SIZE, /* IPv4 */
  IPv4_TCP_HEADER_SIZE,
  IPv4_TCP_HEADER_SIZE,
  IPv4_TCP_HEADER_SIZE,
#ifdef USE_PF_INET6
  IPv6_UDP_HEADER_SIZE, /* IPv6 */
  IPv6_TCP_HEADER_SIZE,
  IPv6_TCP_HEADER_SIZE,
  IPv6_TCP_HEADER_SIZE,
#endif
#ifdef USE_PF_UNIX
  0,			/* AF_UNIX proxies, assume no overhead */
  0,
#endif
};

static inline int
datagram_overhead (int proto)
{
  ASSERT (proto >= 0 && proto < PROTO_N);
  return proto_overhead [proto];
}

/*
 * Misc inline functions
 */

static inline int
remote_list_len (const struct remote_list *rl)
{
  if (rl)
    return rl->len;
  else
    return 0;
}

static inline bool
legal_ipv4_port (int port)
{
  return port > 0 && port < 65536;
}

static inline bool
link_socket_proto_connection_oriented (int proto)
{
  return !proto_is_dgram(proto);
}

static inline bool
link_socket_proto_stream_oriented (int proto)
{
  return proto_is_tcp(proto);
}

static inline bool
link_socket_connection_oriented (const struct link_socket *sock)
{
  if (sock)
    return link_socket_proto_connection_oriented (sock->info.proto);
  else
    return false;
}
static inline bool
addr_defined (const struct openvpn_sockaddr *addr)
{
  if (!addr) return 0;
  switch (addr->addr.sa.sa_family) {
    case AF_INET: return addr->addr.in.sin_addr.s_addr != 0;
#ifdef USE_PF_UNIX
    case AF_UNIX: return addr->addr.un.sun_path[0] != 0;
#endif
#ifdef USE_PF_INET6
    case AF_INET6: return !IN6_IS_ADDR_UNSPECIFIED(&addr->addr.in6.sin6_addr);
#endif
    default: return 0;
  }
}
static inline bool
addr_defined_ipi (const struct openvpn_sockaddr *addr)
{
#if ENABLE_IP_PKTINFO
  if (!addr) return 0;
  switch (addr->addr.sa.sa_family) {
    case AF_INET: return addr->pi.in.ipi_spec_dst.s_addr != 0;
#ifdef USE_PF_UNIX
    case AF_UNIX: ASSERT(0);
#endif
#ifdef USE_PF_INET6
    case AF_INET6: return !IN6_IS_ADDR_UNSPECIFIED(&addr->pi.in6.ipi6_addr);
#endif
    default: return 0;
  }
#else
  ASSERT(0);
  return 0; /* NOTREACHED */
#endif
}
static inline bool
addr_defined_sa (const struct sockaddr *addr)
{
	struct openvpn_sockaddr osa;
	memcpy(&osa.addr.sa, addr, sizeof (osa.addr));
	return addr_defined(&osa);
}

static inline bool
link_addr_defined (const struct openvpn_sockaddr *act)
{
  return addr_defined (act);
}
static inline bool
addr_match (const struct openvpn_sockaddr *a1, const struct openvpn_sockaddr *a2)
{
  switch(a1->addr.sa.sa_family) {
    case AF_INET:
      return a1->addr.in.sin_addr.s_addr == a2->addr.in.sin_addr.s_addr;
#ifdef USE_PF_UNIX
    case AF_UNIX:
      return strncmp(a1->addr.un.sun_path, a2->addr.un.sun_path, sizeof (a1->addr.un.sun_path)) == 0;
#endif
#ifdef USE_PF_INET6
    case AF_INET6:
      return IN6_ARE_ADDR_EQUAL(&a1->addr.in6.sin6_addr, &a2->addr.in6.sin6_addr);
#endif
  }
  ASSERT(0);
  return false;
}

static inline in_addr_t
addr_host (const struct openvpn_sockaddr *addr)
{
  /* 
   * "public" addr returned is checked against ifconfig for
   * possible clash: non sense for now given
   * that we do ifconfig only IPv4
   */
#if defined(USE_PF_INET6) || defined(USE_PF_UNIX)
  if(addr->addr.sa.sa_family != AF_INET)
    return 0;
#else 
  ASSERT(addr->addr.sa.sa_family == AF_INET);
#endif
  return ntohl (addr->addr.in.sin_addr.s_addr);
}

static inline bool
addr_port_match (const struct openvpn_sockaddr *a1, const struct openvpn_sockaddr *a2)
{
  switch(a1->addr.sa.sa_family) {
    case AF_INET:
      return a1->addr.in.sin_addr.s_addr == a2->addr.in.sin_addr.s_addr
	&& a1->addr.in.sin_port == a2->addr.in.sin_port;
#ifdef USE_PF_UNIX
    case AF_UNIX:
      return strncmp(a1->addr.un.sun_path, a2->addr.un.sun_path, sizeof (a1->addr.un.sun_path)) == 0;
#endif
#ifdef USE_PF_INET6
    case AF_INET6:
      return IN6_ARE_ADDR_EQUAL(&a1->addr.in6.sin6_addr, &a2->addr.in6.sin6_addr) 
	&& a1->addr.in6.sin6_port == a2->addr.in6.sin6_port;
#endif
  }
  ASSERT(0);
  return false;
}

static inline bool
addr_match_proto (const struct openvpn_sockaddr *a1,
		  const struct openvpn_sockaddr *a2,
		  const int proto)
{
  return link_socket_proto_connection_oriented (proto)
    ? addr_match (a1, a2)
    : addr_port_match (a1, a2);
}

static inline void
addr_copy_sa(struct openvpn_sockaddr *dst, const struct openvpn_sockaddr *src)
{
  dst->addr = src->addr;
}

static inline void
addr_copy_host(struct openvpn_sockaddr *dst, const struct openvpn_sockaddr *src)
{
   switch(src->addr.sa.sa_family) {
     case AF_INET:
       dst->addr.in.sin_addr.s_addr = src->addr.in.sin_addr.s_addr;
       break;
#ifdef USE_PF_UNIX
     case AF_UNIX:
       strncpynt(dst->addr.un.sun_path, src->addr.un.sun_path, sizeof dst->addr.un.sun_path);
       break;
#endif
#ifdef USE_PF_INET6
     case AF_INET6: 
       dst->addr.in6.sin6_addr = src->addr.in6.sin6_addr;
       break;
#endif
   }
}


static inline void
addr_zero_host(struct openvpn_sockaddr *addr)
{
   switch(addr->addr.sa.sa_family) {
     case AF_INET:
       addr->addr.in.sin_addr.s_addr = 0;
       break;
#ifdef USE_PF_UNIX
     case AF_UNIX:
       *addr->addr.un.sun_path=0;
       break;
#endif
#ifdef USE_PF_INET6
     case AF_INET6: 
       memset(&addr->addr.in6.sin6_addr, 0, sizeof (struct in6_addr));
       break;
#endif
   }
}

static inline bool
addr_inet4or6(struct sockaddr *addr)
{
	return addr->sa_family == AF_INET || addr->sa_family == AF_INET6;
}
int
addr_guess_family(int proto, const char *name);

static inline int
af_addr_size(sa_family_t af)
{
#if defined(USE_PF_INET6) || defined (USE_PF_UNIX)
   switch(af) {
     case AF_INET: return sizeof (struct sockaddr_in);
#ifdef USE_PF_UNIX
     case AF_UNIX: return sizeof (struct sockaddr_un);
#endif
#ifdef USE_PF_INET6
     case AF_INET6: return sizeof (struct sockaddr_in6);
#endif
     default: 
#if 0
      /* could be called from socket_do_accept() with empty addr */
      msg (M_ERR, "Bad address family: %d\n", addr->sa_family);
      ASSERT(0);
#endif
     	return 0;
   }
#else /* only AF_INET */
   return sizeof(struct sockaddr_in);
#endif
}


static inline bool
link_addr_port_match (const struct openvpn_sockaddr *a1, const struct openvpn_sockaddr *a2)
{
  return addr_port_match (a1, a2);
}

static inline bool
socket_connection_reset (const struct link_socket *sock, int status)
{
  if (link_socket_connection_oriented (sock))
    {
      if (sock->stream_reset || sock->stream_buf.error)
	return true;
      else if (status < 0)
	{
	  const int err = openvpn_errno_socket ();
#ifdef WIN32
	  return err == WSAECONNRESET || err == WSAECONNABORTED;
#else
	  return err == ECONNRESET;
#endif
	}
    }
  return false;
}

static inline bool
link_socket_verify_incoming_addr (struct buffer *buf,
				  const struct link_socket_info *info,
				  const struct openvpn_sockaddr *from_addr)
{
  if (buf->len > 0)
    {
      switch (from_addr->addr.sa.sa_family) {
#ifdef USE_PF_UNIX
	case AF_UNIX:
#endif
#ifdef USE_PF_INET6
	case AF_INET6:
#endif
	case AF_INET:
	  if (!addr_defined (from_addr))
	    return false;
	  if (info->remote_float || !addr_defined (&info->lsa->remote))
	    return true;
	  if (addr_match_proto (from_addr, &info->lsa->remote, info->proto))
	    return true;
      }
    }
  return false;
}

static inline void
link_socket_get_outgoing_addr (struct buffer *buf,
			      const struct link_socket_info *info,
			      struct openvpn_sockaddr **act)
{
  if (buf->len > 0)
    {
      struct link_socket_addr *lsa = info->lsa;
      if (link_addr_defined (&lsa->actual))
	{
	  /*addr_copy(addr, &lsa->actual.addr);*/
	  *act = &lsa->actual;
	}
      else
	{
	  link_socket_bad_outgoing_addr ();
	  buf->len = 0;
	}
    }
}

static inline void
link_socket_set_outgoing_addr (const struct buffer *buf,
			       struct link_socket_info *info,
			       const struct openvpn_sockaddr *addr,
			       const char *common_name,
			       struct env_set *es)
{
  if (!buf || buf->len > 0)
    {
      struct link_socket_addr *lsa = info->lsa;
      if (
	  /* new or changed address? */
	  (!info->connection_established
	   || !addr_match_proto (addr, &lsa->actual, info->proto))
	  /* address undef or address == remote or --float */
	  && (info->remote_float
	      || !addr_defined (&lsa->remote)
	      || addr_match_proto (addr, &lsa->remote, info->proto))
	  )
	{
	  link_socket_connection_initiated (buf, info, addr, common_name, es);
	}
    }
}

/*
 * Stream buffer handling -- stream_buf is a helper class
 * to assist in the packetization of stream transport protocols
 * such as TCP.
 */

void stream_buf_init (struct stream_buf *sb, struct buffer *buf);
void stream_buf_close (struct stream_buf* sb);
bool stream_buf_added (struct stream_buf *sb, int length_added);

static inline bool
stream_buf_read_setup (struct link_socket* sock)
{
  bool stream_buf_read_setup_dowork (struct link_socket* sock);
  if (link_socket_connection_oriented (sock))
    return stream_buf_read_setup_dowork (sock);
  else
    return true;
}

/*
 * Socket Read Routines
 */

int link_socket_read_tcp (struct link_socket *sock,
			  struct buffer *buf);

#ifdef WIN32

static inline int
link_socket_read_udp_win32 (struct link_socket *sock,
			    struct buffer *buf,
			    struct sockaddr_in *from)
{
  return socket_finalize (sock->sd, &sock->reads, buf, from);
}

#else

int link_socket_read_udp_posix (struct link_socket *sock,
				struct buffer *buf,
				int maxsize,
				struct openvpn_sockaddr *from);

#endif
#ifdef USE_PF_UNIX
int link_socket_read_unix_dgram (struct link_socket *sock,
				struct buffer *buf,
				int maxsize,
				struct sockaddr_un *from);
#endif

/* read a TCP or UDP packet from link */
static inline int
link_socket_read (struct link_socket *sock,
		  struct buffer *buf,
		  int maxsize,
		  struct openvpn_sockaddr *from)
{
  if (proto_is_udp(sock->info.proto)) /* unified UDPv4 and UDPv6 */
    {
      int res;

#ifdef WIN32
      res = link_socket_read_udp_win32 (sock, buf, &from->addr.in);
#else
      res = link_socket_read_udp_posix (sock, buf, maxsize, from);
#endif
      return res;
    }
  else if (proto_is_tcp(sock->info.proto)) /* unified TCPv4 and TCPv6 */
    {
      /* from address was returned by accept */
      addr_copy_sa(from, &sock->info.lsa->actual);
      return link_socket_read_tcp (sock, buf);
    }
#ifdef USE_PF_UNIX
  else if (sock->info.proto == PROTO_UNIX_DGRAM)
    {
      int res;
      res = link_socket_read_unix_dgram (sock, buf, maxsize, &from->addr.un);
      return res;
    }
#endif
  else
    {
      ASSERT (0);
      return -1; /* NOTREACHED */
    }
}

/*
 * Socket Write routines
 */

int link_socket_write_tcp (struct link_socket *sock,
			   struct buffer *buf,
			   struct openvpn_sockaddr *to);

#ifdef WIN32

static inline int
link_socket_write_win32 (struct link_socket *sock,
			 struct buffer *buf,
			 struct openvpn_sockaddr *to)
{
  int err = 0;
  int status = 0;
  if (overlapped_io_active (&sock->writes))
    {
      status = socket_finalize (sock->sd, &sock->writes, NULL, NULL);
      if (status < 0)
	err = WSAGetLastError ();
    }
  socket_send_queue (sock, buf, &to->addr.in);
  if (status < 0)
    {
      WSASetLastError (err);
      return status;
    }
  else
    return BLEN (buf);
}

#else

static inline int
link_socket_write_udp_posix (struct link_socket *sock,
			     struct buffer *buf,
			     struct openvpn_sockaddr *to)
{
#if ENABLE_IP_PKTINFO
  int link_socket_write_udp_posix_sendmsg (struct link_socket *sock,
					   struct buffer *buf,
					   struct openvpn_sockaddr *to);

  /*
  if (sock->info.proto == PROTO_UDPv4 && (sock->socket_flags & SF_USE_IP_PKTINFO)
	  && to->pi.in.ipi_spec_dst.s_addr)

  */
  if (proto_is_udp(sock->info.proto) && (sock->socket_flags & SF_USE_IP_PKTINFO)
	  && addr_defined_ipi(to))
    return link_socket_write_udp_posix_sendmsg (sock, buf, to);
  else
#endif
    return sendto (sock->sd, BPTR (buf), BLEN (buf), 0,
		   &to->addr.sa,
		   (socklen_t) af_addr_size(to->addr.sa.sa_family));
}

static inline int
link_socket_write_tcp_posix (struct link_socket *sock,
			     struct buffer *buf,
			     struct openvpn_sockaddr *to)
{
  return send (sock->sd, BPTR (buf), BLEN (buf), MSG_NOSIGNAL);
}

#endif
#ifdef USE_PF_UNIX
static inline int
link_socket_write_unix_dgram (struct link_socket *sock,
			     struct buffer *buf,
			     struct sockaddr_un *to)
{
  return sendto (sock->sd, BPTR (buf), BLEN (buf), 0,
		 (struct sockaddr *) to,
		 (socklen_t) sizeof (*to));
}
#endif


static inline int
link_socket_write_udp (struct link_socket *sock,
		       struct buffer *buf,
		       struct openvpn_sockaddr *to)
{
#ifdef WIN32
  return link_socket_write_win32 (sock, buf, to);
#else
  return link_socket_write_udp_posix (sock, buf, to);
#endif
}

/* write a TCP or UDP packet to link */
static inline int
link_socket_write (struct link_socket *sock,
		   struct buffer *buf,
		   struct openvpn_sockaddr *to)
{
  if (proto_is_udp(sock->info.proto)) /* unified UDPv4 and UDPv6 */
    {
      return link_socket_write_udp (sock, buf, to);
    }
  else if (proto_is_tcp(sock->info.proto)) /* unified TCPv4 and TCPv6 */
    {
      return link_socket_write_tcp (sock, buf, to);
    }
#ifdef USE_PF_UNIX
  else if (sock->info.proto == PROTO_UNIX_DGRAM)
    {
      return link_socket_write_unix_dgram (sock, buf, &to->addr.un);
    }
#endif
  else
    {
      ASSERT (0);
      return -1; /* NOTREACHED */
    }
}

#if PASSTOS_CAPABILITY

/*
 * Extract TOS bits.  Assumes that ipbuf is a valid IPv4 packet.
 */
static inline void
link_socket_extract_tos (struct link_socket *ls, const struct buffer *ipbuf)
{
  if (ls && ipbuf)
    {
      struct openvpn_iphdr *iph = (struct openvpn_iphdr *) BPTR (ipbuf);
      ls->ptos = iph->tos;
      ls->ptos_defined = true;
    }
}

/*
 * Set socket properties to reflect TOS bits which were extracted
 * from tunnel packet.
 */
static inline void
link_socket_set_tos (struct link_socket *ls)
{
  if (ls && ls->ptos_defined)
    setsockopt (ls->sd, IPPROTO_IP, IP_TOS, &ls->ptos, sizeof (ls->ptos));
}

#endif

/*
 * Socket I/O wait functions
 */

static inline bool
socket_read_residual (const struct link_socket *s)
{
  return s && s->stream_buf.residual_fully_formed;
}

static inline event_t
socket_event_handle (const struct link_socket *s)
{
#ifdef WIN32
  return &s->rw_handle;
#else
  return s->sd;
#endif
}

event_t socket_listen_event_handle (struct link_socket *s);

unsigned int
socket_set (struct link_socket *s,
	    struct event_set *es,
	    unsigned int rwflags,
	    void *arg,
	    unsigned int *persistent);

static inline void
socket_set_listen_persistent (struct link_socket *s,
			      struct event_set *es,
			      void *arg)
{
  if (s && !s->listen_persistent_queued)
    {
      event_ctl (es, socket_listen_event_handle (s), EVENT_READ, arg);
      s->listen_persistent_queued = true;
    }
}

static inline void
socket_reset_listen_persistent (struct link_socket *s)
{
#ifdef WIN32
  reset_net_event_win32 (&s->listen_handle, s->sd);
#endif
}

const char *socket_stat (const struct link_socket *s, unsigned int rwflags, struct gc_arena *gc);

#endif /* SOCKET_H */<|MERGE_RESOLUTION|>--- conflicted
+++ resolved
@@ -77,32 +77,12 @@
 /* convert a packet_size_type from network to host order */
 #define ntohps(x) ntohs(x)
 
-struct openvpn_sockaddr {
-	union {
-		struct sockaddr sa;
-		struct sockaddr_in in;
-#ifdef USE_PF_INET6
-		struct sockaddr_in6 in6;
-#endif
-#ifdef USE_PF_UNIX
-		struct sockaddr_un un;
-#endif
-	} addr;
-#if ENABLE_IP_PKTINFO
-	union {
-		struct in_pktinfo in;
-#ifdef USE_PF_INET6
-		struct in6_pktinfo in6;
-#endif
-	} pi;	/* Multihome support for UDP */
-#endif
-};
 /* IP addresses which are persistant across SIGUSR1s */
 struct link_socket_addr
 {
-	struct openvpn_sockaddr local;
-	struct openvpn_sockaddr remote;
-	struct openvpn_sockaddr actual;
+  struct sockaddr_in local;
+  struct sockaddr_in remote; /* initial remote */
+  struct sockaddr_in actual; /* remote may change due to --float */
 };
 
 struct link_socket_info
@@ -204,8 +184,6 @@
   struct stream_buf stream_buf;
   struct buffer stream_buf_data;
   bool stream_reset;
-# define SF_USE_IP_PKTINFO (1<<0)
-  unsigned int socket_flags;
 
 #ifdef ENABLE_HTTP_PROXY
   /* HTTP proxy */
@@ -215,11 +193,7 @@
 #ifdef ENABLE_SOCKS
   /* Socks proxy */
   struct socks_proxy_info *socks_proxy;
-<<<<<<< HEAD
-  struct openvpn_sockaddr  socks_relay; /* Socks UDP relay address */
-=======
   struct sockaddr_in socks_relay; /* Socks UDP relay address */
->>>>>>> 9f27b47f
 #endif
 
 #if defined(ENABLE_HTTP_PROXY) || defined(ENABLE_SOCKS)
@@ -302,12 +276,7 @@
 			 int connect_retry_seconds,
 			 int mtu_discover_type,
 			 int rcvbuf,
-<<<<<<< HEAD
-			 int sndbuf,
-			 const unsigned int flags);
-=======
 			 int sndbuf);
->>>>>>> 9f27b47f
 
 void link_socket_init_phase2 (struct link_socket *sock,
 			      const struct frame *frame,
@@ -322,21 +291,14 @@
 
 void link_socket_close (struct link_socket *sock);
 
-#define PS_SHOW_PORT_IF_DEFINED (1<<0)
-#define PS_SHOW_PORT            (1<<1)
-#define PS_SHOW_PKTINFO         (1<<2)
-const char *print_sockaddr_ex (const struct openvpn_sockaddr *addr,
+const char *print_sockaddr_ex (const struct sockaddr_in *addr,
+			       bool do_port,
 			       const char* separator,
-			       int flags,
 			       struct gc_arena *gc);
 
-const char *print_sockaddr (const struct openvpn_sockaddr *addr,
+const char *print_sockaddr (const struct sockaddr_in *addr,
 			    struct gc_arena *gc);
-const char *print_link_sockaddr (const struct openvpn_sockaddr *act,
-				      struct gc_arena *gc);
-
-
-int addr_guess_type(int proto, const char *name);
+
 #define IA_EMPTY_IF_UNDEF (1<<0)
 #define IA_NET_ORDER      (1<<1)
 const char *print_in_addr_t (in_addr_t addr, unsigned int flags, struct gc_arena *gc);
@@ -345,26 +307,27 @@
 #define SA_SET_IF_NONZERO (1<<1)
 void setenv_sockaddr (struct env_set *es,
 		      const char *name_prefix,
-		      const struct openvpn_sockaddr *addr,
+		      const struct sockaddr_in *addr,
 		      const bool flags);
 
 void setenv_in_addr_t (struct env_set *es,
 		       const char *name_prefix,
 		       in_addr_t addr,
 		       const bool flags);
+
 void bad_address_length (int actual, int expected);
 
 in_addr_t link_socket_current_remote (const struct link_socket_info *info);
 
 void link_socket_connection_initiated (const struct buffer *buf,
 				       struct link_socket_info *info,
-				       const struct openvpn_sockaddr *addr,
+				       const struct sockaddr_in *addr,
 				       const char *common_name,
 				       struct env_set *es);
 
 void link_socket_bad_incoming_addr (struct buffer *buf,
 				    const struct link_socket_info *info,
-				    const struct openvpn_sockaddr *from_addr);
+				    const struct sockaddr_in *from_addr);
 
 void link_socket_bad_outgoing_addr (void);
 
@@ -385,69 +348,8 @@
 socket_descriptor_t create_socket_tcp (void);
 
 socket_descriptor_t socket_do_accept (socket_descriptor_t sd,
-				      struct openvpn_sockaddr *act,
+				      struct sockaddr_in *remote,
 				      const bool nowait);
-
-/*
- * proto related
- */
-
-/* 
- * Use enum's instead of #define to allow for easier
- * optional proto support
- */
-enum proto_num {
-	PROTO_NONE, /* catch for uninitialized */
-	PROTO_UDPv4,
-	PROTO_TCPv4_SERVER,
-	PROTO_TCPv4_CLIENT,
-	PROTO_TCPv4,
-	PROTO_UDPv6,
-	PROTO_TCPv6_SERVER,
-	PROTO_TCPv6_CLIENT,
-	PROTO_TCPv6,
-	PROTO_UNIX_DGRAM,
-	PROTO_UNIX_STREAM,
-	PROTO_N
-};
-
-struct proto_names {
-  const char *short_form;
-  const char *display_form;
-  bool	is_dgram;
-  bool	is_net;
-  sa_family_t proto_af;
-};
-
-extern const struct proto_names proto_names[PROTO_N];
-
-static inline bool
-proto_is_net(int proto)
-{
-  ASSERT (proto >= 0 && proto < PROTO_N);
-  return proto_names[proto].is_net;
-}
-
-static inline bool
-proto_is_dgram(int proto)
-{
-  ASSERT (proto >= 0 && proto < PROTO_N);
-  return proto_names[proto].is_dgram;
-}
-
-static inline bool
-proto_is_udp(int proto)
-{
-  ASSERT (proto >= 0 && proto < PROTO_N);
-  return proto_names[proto].is_dgram && proto_names[proto].is_net;
-}
-
-static inline bool
-proto_is_tcp(int proto)
-{
-  ASSERT (proto >= 0 && proto < PROTO_N);
-  return (!proto_names[proto].is_dgram) && proto_names[proto].is_net;
-}
 
 /*
  * DNS resolution
@@ -472,36 +374,28 @@
  * Transport protocol naming and other details.
  */
 
+#define PROTO_UDPv4        0
+#define PROTO_TCPv4_SERVER 1
+#define PROTO_TCPv4_CLIENT 2
+#define PROTO_TCPv4        3
+#define PROTO_N            4
+
 int ascii2proto (const char* proto_name);
 const char *proto2ascii (int proto, bool display_form);
 const char *proto2ascii_all (struct gc_arena *gc);
 int proto_remote (int proto, bool remote);
-const char *addr_family_name(int af);
 
 /*
  * Overhead added to packets by various protocols.
  */
 #define IPv4_UDP_HEADER_SIZE              28
 #define IPv4_TCP_HEADER_SIZE              40
-#define IPv6_UDP_HEADER_SIZE              48
-#define IPv6_TCP_HEADER_SIZE              60
-
-static const int proto_overhead[PROTO_N] = { /* indexed by PROTO_x */
-  0,
-  IPv4_UDP_HEADER_SIZE, /* IPv4 */
+#define IPv6_UDP_HEADER_SIZE              40
+
+static const int proto_overhead[] = { /* indexed by PROTO_x */
+  IPv4_UDP_HEADER_SIZE,
   IPv4_TCP_HEADER_SIZE,
-  IPv4_TCP_HEADER_SIZE,
-  IPv4_TCP_HEADER_SIZE,
-#ifdef USE_PF_INET6
-  IPv6_UDP_HEADER_SIZE, /* IPv6 */
-  IPv6_TCP_HEADER_SIZE,
-  IPv6_TCP_HEADER_SIZE,
-  IPv6_TCP_HEADER_SIZE,
-#endif
-#ifdef USE_PF_UNIX
-  0,			/* AF_UNIX proxies, assume no overhead */
-  0,
-#endif
+  IPv4_TCP_HEADER_SIZE
 };
 
 static inline int
@@ -533,13 +427,7 @@
 static inline bool
 link_socket_proto_connection_oriented (int proto)
 {
-  return !proto_is_dgram(proto);
-}
-
-static inline bool
-link_socket_proto_stream_oriented (int proto)
-{
-  return proto_is_tcp(proto);
+  return proto == PROTO_TCPv4_SERVER || proto == PROTO_TCPv4_CLIENT;
 }
 
 static inline bool
@@ -550,206 +438,40 @@
   else
     return false;
 }
-static inline bool
-addr_defined (const struct openvpn_sockaddr *addr)
-{
-  if (!addr) return 0;
-  switch (addr->addr.sa.sa_family) {
-    case AF_INET: return addr->addr.in.sin_addr.s_addr != 0;
-#ifdef USE_PF_UNIX
-    case AF_UNIX: return addr->addr.un.sun_path[0] != 0;
-#endif
-#ifdef USE_PF_INET6
-    case AF_INET6: return !IN6_IS_ADDR_UNSPECIFIED(&addr->addr.in6.sin6_addr);
-#endif
-    default: return 0;
-  }
-}
-static inline bool
-addr_defined_ipi (const struct openvpn_sockaddr *addr)
-{
-#if ENABLE_IP_PKTINFO
-  if (!addr) return 0;
-  switch (addr->addr.sa.sa_family) {
-    case AF_INET: return addr->pi.in.ipi_spec_dst.s_addr != 0;
-#ifdef USE_PF_UNIX
-    case AF_UNIX: ASSERT(0);
-#endif
-#ifdef USE_PF_INET6
-    case AF_INET6: return !IN6_IS_ADDR_UNSPECIFIED(&addr->pi.in6.ipi6_addr);
-#endif
-    default: return 0;
-  }
-#else
-  ASSERT(0);
-  return 0; /* NOTREACHED */
-#endif
-}
-static inline bool
-addr_defined_sa (const struct sockaddr *addr)
-{
-	struct openvpn_sockaddr osa;
-	memcpy(&osa.addr.sa, addr, sizeof (osa.addr));
-	return addr_defined(&osa);
-}
-
-static inline bool
-link_addr_defined (const struct openvpn_sockaddr *act)
-{
-  return addr_defined (act);
-}
-static inline bool
-addr_match (const struct openvpn_sockaddr *a1, const struct openvpn_sockaddr *a2)
-{
-  switch(a1->addr.sa.sa_family) {
-    case AF_INET:
-      return a1->addr.in.sin_addr.s_addr == a2->addr.in.sin_addr.s_addr;
-#ifdef USE_PF_UNIX
-    case AF_UNIX:
-      return strncmp(a1->addr.un.sun_path, a2->addr.un.sun_path, sizeof (a1->addr.un.sun_path)) == 0;
-#endif
-#ifdef USE_PF_INET6
-    case AF_INET6:
-      return IN6_ARE_ADDR_EQUAL(&a1->addr.in6.sin6_addr, &a2->addr.in6.sin6_addr);
-#endif
-  }
-  ASSERT(0);
-  return false;
+
+static inline bool
+addr_defined (const struct sockaddr_in *addr)
+{
+  return addr->sin_addr.s_addr != 0;
+}
+
+static inline bool
+addr_match (const struct sockaddr_in *a1, const struct sockaddr_in *a2)
+{
+  return a1->sin_addr.s_addr == a2->sin_addr.s_addr;
 }
 
 static inline in_addr_t
-addr_host (const struct openvpn_sockaddr *addr)
-{
-  /* 
-   * "public" addr returned is checked against ifconfig for
-   * possible clash: non sense for now given
-   * that we do ifconfig only IPv4
-   */
-#if defined(USE_PF_INET6) || defined(USE_PF_UNIX)
-  if(addr->addr.sa.sa_family != AF_INET)
-    return 0;
-#else 
-  ASSERT(addr->addr.sa.sa_family == AF_INET);
-#endif
-  return ntohl (addr->addr.in.sin_addr.s_addr);
-}
-
-static inline bool
-addr_port_match (const struct openvpn_sockaddr *a1, const struct openvpn_sockaddr *a2)
-{
-  switch(a1->addr.sa.sa_family) {
-    case AF_INET:
-      return a1->addr.in.sin_addr.s_addr == a2->addr.in.sin_addr.s_addr
-	&& a1->addr.in.sin_port == a2->addr.in.sin_port;
-#ifdef USE_PF_UNIX
-    case AF_UNIX:
-      return strncmp(a1->addr.un.sun_path, a2->addr.un.sun_path, sizeof (a1->addr.un.sun_path)) == 0;
-#endif
-#ifdef USE_PF_INET6
-    case AF_INET6:
-      return IN6_ARE_ADDR_EQUAL(&a1->addr.in6.sin6_addr, &a2->addr.in6.sin6_addr) 
-	&& a1->addr.in6.sin6_port == a2->addr.in6.sin6_port;
-#endif
-  }
-  ASSERT(0);
-  return false;
-}
-
-static inline bool
-addr_match_proto (const struct openvpn_sockaddr *a1,
-		  const struct openvpn_sockaddr *a2,
+addr_host (const struct sockaddr_in *s)
+{
+  return ntohl (s->sin_addr.s_addr);
+}
+
+static inline bool
+addr_port_match (const struct sockaddr_in *a1, const struct sockaddr_in *a2)
+{
+  return a1->sin_addr.s_addr == a2->sin_addr.s_addr
+    && a1->sin_port == a2->sin_port;
+}
+
+static inline bool
+addr_match_proto (const struct sockaddr_in *a1,
+		  const struct sockaddr_in *a2,
 		  const int proto)
 {
   return link_socket_proto_connection_oriented (proto)
     ? addr_match (a1, a2)
     : addr_port_match (a1, a2);
-}
-
-static inline void
-addr_copy_sa(struct openvpn_sockaddr *dst, const struct openvpn_sockaddr *src)
-{
-  dst->addr = src->addr;
-}
-
-static inline void
-addr_copy_host(struct openvpn_sockaddr *dst, const struct openvpn_sockaddr *src)
-{
-   switch(src->addr.sa.sa_family) {
-     case AF_INET:
-       dst->addr.in.sin_addr.s_addr = src->addr.in.sin_addr.s_addr;
-       break;
-#ifdef USE_PF_UNIX
-     case AF_UNIX:
-       strncpynt(dst->addr.un.sun_path, src->addr.un.sun_path, sizeof dst->addr.un.sun_path);
-       break;
-#endif
-#ifdef USE_PF_INET6
-     case AF_INET6: 
-       dst->addr.in6.sin6_addr = src->addr.in6.sin6_addr;
-       break;
-#endif
-   }
-}
-
-
-static inline void
-addr_zero_host(struct openvpn_sockaddr *addr)
-{
-   switch(addr->addr.sa.sa_family) {
-     case AF_INET:
-       addr->addr.in.sin_addr.s_addr = 0;
-       break;
-#ifdef USE_PF_UNIX
-     case AF_UNIX:
-       *addr->addr.un.sun_path=0;
-       break;
-#endif
-#ifdef USE_PF_INET6
-     case AF_INET6: 
-       memset(&addr->addr.in6.sin6_addr, 0, sizeof (struct in6_addr));
-       break;
-#endif
-   }
-}
-
-static inline bool
-addr_inet4or6(struct sockaddr *addr)
-{
-	return addr->sa_family == AF_INET || addr->sa_family == AF_INET6;
-}
-int
-addr_guess_family(int proto, const char *name);
-
-static inline int
-af_addr_size(sa_family_t af)
-{
-#if defined(USE_PF_INET6) || defined (USE_PF_UNIX)
-   switch(af) {
-     case AF_INET: return sizeof (struct sockaddr_in);
-#ifdef USE_PF_UNIX
-     case AF_UNIX: return sizeof (struct sockaddr_un);
-#endif
-#ifdef USE_PF_INET6
-     case AF_INET6: return sizeof (struct sockaddr_in6);
-#endif
-     default: 
-#if 0
-      /* could be called from socket_do_accept() with empty addr */
-      msg (M_ERR, "Bad address family: %d\n", addr->sa_family);
-      ASSERT(0);
-#endif
-     	return 0;
-   }
-#else /* only AF_INET */
-   return sizeof(struct sockaddr_in);
-#endif
-}
-
-
-static inline bool
-link_addr_port_match (const struct openvpn_sockaddr *a1, const struct openvpn_sockaddr *a2)
-{
-  return addr_port_match (a1, a2);
 }
 
 static inline bool
@@ -775,25 +497,18 @@
 static inline bool
 link_socket_verify_incoming_addr (struct buffer *buf,
 				  const struct link_socket_info *info,
-				  const struct openvpn_sockaddr *from_addr)
+				  const struct sockaddr_in *from_addr)
 {
   if (buf->len > 0)
     {
-      switch (from_addr->addr.sa.sa_family) {
-#ifdef USE_PF_UNIX
-	case AF_UNIX:
-#endif
-#ifdef USE_PF_INET6
-	case AF_INET6:
-#endif
-	case AF_INET:
-	  if (!addr_defined (from_addr))
-	    return false;
-	  if (info->remote_float || !addr_defined (&info->lsa->remote))
-	    return true;
-	  if (addr_match_proto (from_addr, &info->lsa->remote, info->proto))
-	    return true;
-      }
+      if (from_addr->sin_family != AF_INET)
+	return false;
+      if (!addr_defined (from_addr))
+	return false;
+      if (info->remote_float || !addr_defined (&info->lsa->remote))
+	return true;
+      if (addr_match_proto (from_addr, &info->lsa->remote, info->proto))
+	return true;
     }
   return false;
 }
@@ -801,15 +516,16 @@
 static inline void
 link_socket_get_outgoing_addr (struct buffer *buf,
 			      const struct link_socket_info *info,
-			      struct openvpn_sockaddr **act)
+			      struct sockaddr_in *addr)
 {
   if (buf->len > 0)
     {
       struct link_socket_addr *lsa = info->lsa;
-      if (link_addr_defined (&lsa->actual))
+      if (addr_defined (&lsa->actual))
 	{
-	  /*addr_copy(addr, &lsa->actual.addr);*/
-	  *act = &lsa->actual;
+	  addr->sin_family = lsa->actual.sin_family;
+	  addr->sin_addr.s_addr = lsa->actual.sin_addr.s_addr;
+	  addr->sin_port = lsa->actual.sin_port;
 	}
       else
 	{
@@ -822,7 +538,7 @@
 static inline void
 link_socket_set_outgoing_addr (const struct buffer *buf,
 			       struct link_socket_info *info,
-			       const struct openvpn_sockaddr *addr,
+			       const struct sockaddr_in *addr,
 			       const char *common_name,
 			       struct env_set *es)
 {
@@ -886,14 +602,8 @@
 int link_socket_read_udp_posix (struct link_socket *sock,
 				struct buffer *buf,
 				int maxsize,
-				struct openvpn_sockaddr *from);
-
-#endif
-#ifdef USE_PF_UNIX
-int link_socket_read_unix_dgram (struct link_socket *sock,
-				struct buffer *buf,
-				int maxsize,
-				struct sockaddr_un *from);
+				struct sockaddr_in *from);
+
 #endif
 
 /* read a TCP or UDP packet from link */
@@ -901,33 +611,25 @@
 link_socket_read (struct link_socket *sock,
 		  struct buffer *buf,
 		  int maxsize,
-		  struct openvpn_sockaddr *from)
-{
-  if (proto_is_udp(sock->info.proto)) /* unified UDPv4 and UDPv6 */
+		  struct sockaddr_in *from)
+{
+  if (sock->info.proto == PROTO_UDPv4)
     {
       int res;
 
 #ifdef WIN32
-      res = link_socket_read_udp_win32 (sock, buf, &from->addr.in);
+      res = link_socket_read_udp_win32 (sock, buf, from);
 #else
       res = link_socket_read_udp_posix (sock, buf, maxsize, from);
 #endif
       return res;
     }
-  else if (proto_is_tcp(sock->info.proto)) /* unified TCPv4 and TCPv6 */
+  else if (sock->info.proto == PROTO_TCPv4_SERVER || sock->info.proto == PROTO_TCPv4_CLIENT)
     {
       /* from address was returned by accept */
-      addr_copy_sa(from, &sock->info.lsa->actual);
+      *from = sock->info.lsa->actual;
       return link_socket_read_tcp (sock, buf);
     }
-#ifdef USE_PF_UNIX
-  else if (sock->info.proto == PROTO_UNIX_DGRAM)
-    {
-      int res;
-      res = link_socket_read_unix_dgram (sock, buf, maxsize, &from->addr.un);
-      return res;
-    }
-#endif
   else
     {
       ASSERT (0);
@@ -941,14 +643,14 @@
 
 int link_socket_write_tcp (struct link_socket *sock,
 			   struct buffer *buf,
-			   struct openvpn_sockaddr *to);
+			   struct sockaddr_in *to);
 
 #ifdef WIN32
 
 static inline int
 link_socket_write_win32 (struct link_socket *sock,
 			 struct buffer *buf,
-			 struct openvpn_sockaddr *to)
+			 struct sockaddr_in *to)
 {
   int err = 0;
   int status = 0;
@@ -958,7 +660,7 @@
       if (status < 0)
 	err = WSAGetLastError ();
     }
-  socket_send_queue (sock, buf, &to->addr.in);
+  socket_send_queue (sock, buf, to);
   if (status < 0)
     {
       WSASetLastError (err);
@@ -973,54 +675,27 @@
 static inline int
 link_socket_write_udp_posix (struct link_socket *sock,
 			     struct buffer *buf,
-			     struct openvpn_sockaddr *to)
-{
-#if ENABLE_IP_PKTINFO
-  int link_socket_write_udp_posix_sendmsg (struct link_socket *sock,
-					   struct buffer *buf,
-					   struct openvpn_sockaddr *to);
-
-  /*
-  if (sock->info.proto == PROTO_UDPv4 && (sock->socket_flags & SF_USE_IP_PKTINFO)
-	  && to->pi.in.ipi_spec_dst.s_addr)
-
-  */
-  if (proto_is_udp(sock->info.proto) && (sock->socket_flags & SF_USE_IP_PKTINFO)
-	  && addr_defined_ipi(to))
-    return link_socket_write_udp_posix_sendmsg (sock, buf, to);
-  else
-#endif
-    return sendto (sock->sd, BPTR (buf), BLEN (buf), 0,
-		   &to->addr.sa,
-		   (socklen_t) af_addr_size(to->addr.sa.sa_family));
+			     struct sockaddr_in *to)
+{
+  return sendto (sock->sd, BPTR (buf), BLEN (buf), 0,
+		 (struct sockaddr *) to,
+		 (socklen_t) sizeof (*to));
 }
 
 static inline int
 link_socket_write_tcp_posix (struct link_socket *sock,
 			     struct buffer *buf,
-			     struct openvpn_sockaddr *to)
+			     struct sockaddr_in *to)
 {
   return send (sock->sd, BPTR (buf), BLEN (buf), MSG_NOSIGNAL);
 }
 
 #endif
-#ifdef USE_PF_UNIX
-static inline int
-link_socket_write_unix_dgram (struct link_socket *sock,
-			     struct buffer *buf,
-			     struct sockaddr_un *to)
-{
-  return sendto (sock->sd, BPTR (buf), BLEN (buf), 0,
-		 (struct sockaddr *) to,
-		 (socklen_t) sizeof (*to));
-}
-#endif
-
 
 static inline int
 link_socket_write_udp (struct link_socket *sock,
 		       struct buffer *buf,
-		       struct openvpn_sockaddr *to)
+		       struct sockaddr_in *to)
 {
 #ifdef WIN32
   return link_socket_write_win32 (sock, buf, to);
@@ -1033,22 +708,16 @@
 static inline int
 link_socket_write (struct link_socket *sock,
 		   struct buffer *buf,
-		   struct openvpn_sockaddr *to)
-{
-  if (proto_is_udp(sock->info.proto)) /* unified UDPv4 and UDPv6 */
+		   struct sockaddr_in *to)
+{
+  if (sock->info.proto == PROTO_UDPv4)
     {
       return link_socket_write_udp (sock, buf, to);
     }
-  else if (proto_is_tcp(sock->info.proto)) /* unified TCPv4 and TCPv6 */
+  else if (sock->info.proto == PROTO_TCPv4_SERVER || sock->info.proto == PROTO_TCPv4_CLIENT)
     {
       return link_socket_write_tcp (sock, buf, to);
     }
-#ifdef USE_PF_UNIX
-  else if (sock->info.proto == PROTO_UNIX_DGRAM)
-    {
-      return link_socket_write_unix_dgram (sock, buf, &to->addr.un);
-    }
-#endif
   else
     {
       ASSERT (0);
