--- conflicted
+++ resolved
@@ -79,11 +79,7 @@
 
   frame->link_mtu_dynamic = frame->link_mtu;
 
-<<<<<<< HEAD
-  frame->extra_buffer += BUFFER_ALIGN;
-=======
   frame->extra_buffer += PAYLOAD_ALIGN;
->>>>>>> 9f27b47f
 }
 
 /*
