--- conflicted
+++ resolved
@@ -69,10 +69,6 @@
 #define D_PID_PERSIST        LOGLEV(1, 12, M_NONFATAL)   /* show packet_id persist errors */
 #define D_FRAG_ERRORS        LOGLEV(1, 13, M_NONFATAL)   /* show fragmentation errors */
 #define D_ALIGN_ERRORS       LOGLEV(1, 14, M_NONFATAL)   /* show bad struct alignments */
-<<<<<<< HEAD
-#define D_WORK_THREAD_ERRORS LOGLEV(1, 15, M_NONFATAL)   /* show errors in work thread */
-=======
->>>>>>> 9f27b47f
 
 #define D_HANDSHAKE          LOGLEV(2, 20, 0)        /* show data & control channel handshakes */
 #define D_MTU_INFO           LOGLEV(2, 21, 0)        /* show terse MTU info */
@@ -95,12 +91,7 @@
 #define D_PLUGIN             LOGLEV(3, 40, 0)        /* show plugin calls */
 #define D_MANAGEMENT         LOGLEV(3, 41, 0)        /* show --management info */
 #define D_SCHED_EXIT         LOGLEV(3, 42, 0)        /* show arming of scheduled exit */
-<<<<<<< HEAD
-#define D_WORK_THREAD        LOGLEV(3, 43, 0)        /* show work thread info */
-#define D_ROUTE_QUOTA        LOGLEV(3, 44, 0)        /* show route quota exceeded messages */
-=======
 #define D_ROUTE_QUOTA        LOGLEV(3, 43, 0)        /* show route quota exceeded messages */
->>>>>>> 9f27b47f
 
 #define D_SHOW_PARMS         LOGLEV(4, 50, 0)        /* show all parameters on program initiation */
 #define D_SHOW_OCC           LOGLEV(4, 51, 0)        /* show options compatibility string */
@@ -136,12 +127,6 @@
 #define D_PLUGIN_DEBUG       LOGLEV(7, 70, M_DEBUG)  /* show verbose plugin calls */
 #define D_SOCKET_DEBUG       LOGLEV(7, 70, M_DEBUG)  /* show socket.[ch] debugging info */
 #define D_ALIGN_DEBUG        LOGLEV(7, 70, M_DEBUG)  /* show verbose struct alignment info */
-<<<<<<< HEAD
-
-#define D_WORK_THREAD_DEBUG  LOGLEV(4, 70, M_DEBUG)  /* JYFIXME show verbose work thread info */
-#define D_FAST_IO_DEBUG      LOGLEV(4, 70, M_DEBUG)  /* JYFIXME show FAST_IO + multi_postprocess_defer info */
-=======
->>>>>>> 9f27b47f
 
 #define D_HANDSHAKE_VERBOSE  LOGLEV(8, 70, M_DEBUG)  /* show detailed description of each handshake */
 #define D_TLS_DEBUG_MED      LOGLEV(8, 70, M_DEBUG)  /* limited info from tls_session routines */
@@ -165,10 +150,6 @@
 #define D_STREAM_DEBUG       LOGLEV(9, 70, M_DEBUG)  /* show TCP stream debug info */
 #define D_WIN32_IO           LOGLEV(9, 70, M_DEBUG)  /* win32 I/O debugging info */
 
-#ifdef USE_PAYLOAD_CONNTRACK
-#define D_PAYLOAD_CONNTRACK  LOGLEV(9, 70, M_DEBUG)  /* show payload conntrack debug info */
-#endif
-
 #define D_SHAPER_DEBUG       LOGLEV(10, 70, M_DEBUG) /* show traffic shaper info */
 
 #define D_REGISTRY           LOGLEV(11, 70, M_DEBUG) /* win32 registry debugging info */
