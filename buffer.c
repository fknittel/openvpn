/*
 *  OpenVPN -- An application to securely tunnel IP networks
 *             over a single UDP port, with support for SSL/TLS-based
 *             session authentication and key exchange,
 *             packet encryption, packet authentication, and
 *             packet compression.
 *
 *  Copyright (C) 2002-2010 OpenVPN Technologies, Inc. <sales@openvpn.net>
 *
 *  This program is free software; you can redistribute it and/or modify
 *  it under the terms of the GNU General Public License version 2
 *  as published by the Free Software Foundation.
 *
 *  This program is distributed in the hope that it will be useful,
 *  but WITHOUT ANY WARRANTY; without even the implied warranty of
 *  MERCHANTABILITY or FITNESS FOR A PARTICULAR PURPOSE.  See the
 *  GNU General Public License for more details.
 *
 *  You should have received a copy of the GNU General Public License
 *  along with this program (see the file COPYING included with this
 *  distribution); if not, write to the Free Software Foundation, Inc.,
 *  59 Temple Place, Suite 330, Boston, MA  02111-1307  USA
 */

#include "syshead.h"

#include "common.h"
#include "buffer.h"
#include "error.h"
#include "mtu.h"

#include "memdbg.h"

size_t
array_mult_safe (const size_t m1, const size_t m2, const size_t extra)
{
  const size_t limit = 0xFFFFFFFF;
  unsigned long long res = (unsigned long long)m1 * (unsigned long long)m2 + (unsigned long long)extra;
  if (unlikely(m1 > limit) || unlikely(m2 > limit) || unlikely(extra > limit) || unlikely(res > (unsigned long long)limit))
    msg (M_FATAL, "attemped allocation of excessively large array");
  return (size_t) res;
}

void
buf_size_error (const size_t size)
{
  msg (M_FATAL, "fatal buffer size error, size=%lu", (unsigned long)size);
}

struct buffer
#ifdef DMALLOC
alloc_buf_debug (size_t size, const char *file, int line)
#else
alloc_buf (size_t size)
#endif
{
#ifdef DMALLOC
  return alloc_buf_gc_debug (size, NULL, file, line);
#else
  return alloc_buf_gc (size, NULL);
#endif
}

struct buffer
#ifdef DMALLOC
alloc_buf_gc_debug (size_t size, struct gc_arena *gc, const char *file, int line)
#else
alloc_buf_gc (size_t size, struct gc_arena *gc)
#endif
{
  struct buffer buf;
  if (!buf_size_valid (size))
    buf_size_error (size);
  buf.capacity = (int)size;
  buf.offset = 0;
  buf.len = 0;
#ifdef DMALLOC
  buf.data = (uint8_t *) gc_malloc_debug (size, false, gc, file, line);
#else
  buf.data = (uint8_t *) gc_malloc (size, false, gc);
#endif
  if (size)
    *buf.data = 0;
  return buf;
}

struct buffer
#ifdef DMALLOC
clone_buf_debug (const struct buffer* buf, const char *file, int line)
#else
clone_buf (const struct buffer* buf)
#endif
{
  struct buffer ret;
  ret.capacity = buf->capacity;
  ret.offset = buf->offset;
  ret.len = buf->len;
#ifdef DMALLOC
  ret.data = (uint8_t *) openvpn_dmalloc (file, line, buf->capacity);
#else
  ret.data = (uint8_t *) malloc (buf->capacity);
#endif
  check_malloc_return (ret.data);
  memcpy (BPTR (&ret), BPTR (buf), BLEN (buf));
  return ret;
}

#ifdef BUF_INIT_TRACKING

bool
buf_init_debug (struct buffer *buf, int offset, const char *file, int line)
{
  buf->debug_file = file;
  buf->debug_line = line;
  return buf_init_dowork (buf, offset);
}

static inline int
buf_debug_line (const struct buffer *buf)
{
  return buf->debug_line;
}

static const char *
buf_debug_file (const struct buffer *buf)
{
  return buf->debug_file;
}

#else

#define buf_debug_line(buf) 0
#define buf_debug_file(buf) "[UNDEF]"

#endif

void
buf_clear (struct buffer *buf)
{
  if (buf->capacity > 0)
    memset (buf->data, 0, buf->capacity);
  buf->len = 0;
  buf->offset = 0;
}

bool
buf_assign (struct buffer *dest, const struct buffer *src)
{
  if (!buf_init (dest, src->offset))
    return false;
  return buf_write (dest, BPTR (src), BLEN (src));
}

struct buffer
clear_buf ()
{
  struct buffer buf;
  CLEAR (buf);
  return buf;
}

void
free_buf (struct buffer *buf)
{
  if (buf->data)
    free (buf->data);
  CLEAR (*buf);
}

/*
 * Return a buffer for write that is a subset of another buffer
 */
struct buffer
buf_sub (struct buffer *buf, int size, bool prepend)
{
  struct buffer ret;
  uint8_t *data;

  CLEAR (ret);
  data = prepend ? buf_prepend (buf, size) : buf_write_alloc (buf, size);
  if (data)
    {
      ret.capacity = size;
      ret.data = data;
    }
  return ret;
}

/*
 * printf append to a buffer with overflow check
 */
bool
buf_printf (struct buffer *buf, const char *format, ...)
{
  int ret = false;
  if (buf_defined (buf))
    {
      va_list arglist;
      uint8_t *ptr = BEND (buf);
      int cap = buf_forward_capacity (buf);

      if (cap > 0)
	{
	  int stat;
	  va_start (arglist, format);
	  stat = vsnprintf ((char *)ptr, cap, format, arglist);
	  va_end (arglist);
	  *(buf->data + buf->capacity - 1) = 0; /* windows vsnprintf needs this */
	  buf->len += (int) strlen ((char *)ptr);
	  if (stat >= 0 && stat < cap)
	    ret = true;
	}
    }
  return ret;
}

bool
buf_puts(struct buffer *buf, const char *str)
{
  int ret = false;
  uint8_t *ptr = BEND (buf);
  int cap = buf_forward_capacity (buf);
  if (cap > 0)
    {
      strncpynt ((char *)ptr,str, cap);
      *(buf->data + buf->capacity - 1) = 0; /* windows vsnprintf needs this */
      buf->len += (int) strlen ((char *)ptr);
      ret = true;
    }
  return ret;
}
 

/*
 * This is necessary due to certain buggy implementations of snprintf,
 * that don't guarantee null termination for size > 0.
<<<<<<< HEAD
 *
 * This function is duplicated into service-win32/openvpnserv.c
 * Any modifications here should be done to the other place as well.
=======
 * Return false on overflow.
>>>>>>> e4359af4
 */

bool openvpn_snprintf(char *str, size_t size, const char *format, ...)
{
  va_list arglist;
  int len = -1;
  if (size > 0)
    {
      va_start (arglist, format);
      len = vsnprintf (str, size, format, arglist);
      va_end (arglist);
      str[size - 1] = 0;
    }
  return (len >= 0 && len < size);
}

/*
 * write a string to the end of a buffer that was
 * truncated by buf_printf
 */
void
buf_catrunc (struct buffer *buf, const char *str)
{
  if (buf_forward_capacity (buf) <= 1)
    {
      int len = (int) strlen (str) + 1;
      if (len < buf_forward_capacity_total (buf))
	{
	  strncpynt ((char *)(buf->data + buf->capacity - len), str, len);
	}
    }
}

/*
 * convert a multi-line output to one line
 */
void
convert_to_one_line (struct buffer *buf)
{
  uint8_t *cp = BPTR(buf);
  int len = BLEN(buf);
  while (len--)
    {
      if (*cp == '\n')
	*cp = '|';
      ++cp;
    }
}

/* NOTE: requires that string be null terminated */
void
buf_write_string_file (const struct buffer *buf, const char *filename, int fd)
{
  const int len = strlen ((char *) BPTR (buf));
  const int size = write (fd, BPTR (buf), len);
  if (size != len)
    msg (M_ERR, "Write error on file '%s'", filename);
}

/*
 * Garbage collection
 */

void *
#ifdef DMALLOC
gc_malloc_debug (size_t size, bool clear, struct gc_arena *a, const char *file, int line)
#else
gc_malloc (size_t size, bool clear, struct gc_arena *a)
#endif
{
  void *ret;
  if (a)
    {
      struct gc_entry *e;
#ifdef DMALLOC
      e = (struct gc_entry *) openvpn_dmalloc (file, line, size + sizeof (struct gc_entry));
#else
      e = (struct gc_entry *) malloc (size + sizeof (struct gc_entry));
#endif
      check_malloc_return (e);
      ret = (char *) e + sizeof (struct gc_entry);
      e->next = a->list;
      a->list = e;
    }
  else
    {
#ifdef DMALLOC
      ret = openvpn_dmalloc (file, line, size);
#else
      ret = malloc (size);
#endif
      check_malloc_return (ret);
    }
#ifndef ZERO_BUFFER_ON_ALLOC
  if (clear)
#endif
    memset (ret, 0, size);
  return ret;
}

void
x_gc_free (struct gc_arena *a)
{
  struct gc_entry *e;
  e = a->list;
  a->list = NULL;
  
  while (e != NULL)
    {
      struct gc_entry *next = e->next;
      free (e);
      e = next;
    }
}

/*
 * Transfer src arena to dest, resetting src to an empty arena.
 */
void
gc_transfer (struct gc_arena *dest, struct gc_arena *src)
{
  if (dest && src)
    {
      struct gc_entry *e = src->list;
      if (e)
	{
	  while (e->next != NULL)
	    e = e->next;
	  e->next = dest->list;
	  dest->list = src->list;
	  src->list = NULL;
	}
    }
}

/*
 * Hex dump -- Output a binary buffer to a hex string and return it.
 */

char *
format_hex_ex (const uint8_t *data, int size, int maxoutput,
	       int space_break, const char* separator,
	       struct gc_arena *gc)
{
  struct buffer out = alloc_buf_gc (maxoutput ? maxoutput :
				    ((size * 2) + (size / space_break) * (int) strlen (separator) + 2),
				    gc);
  int i;
  for (i = 0; i < size; ++i)
    {
      if (separator && i && !(i % space_break))
	buf_printf (&out, "%s", separator);
      buf_printf (&out, "%02x", data[i]);
    }
  buf_catrunc (&out, "[more...]");
  return (char *)out.data;
}

/*
 * remove specific trailing character
 */

void
buf_rmtail (struct buffer *buf, uint8_t remove)
{
  uint8_t *cp = BLAST(buf);
  if (cp && *cp == remove)
    {
      *cp = '\0';
      --buf->len;
    }
}

/*
 * force a null termination even it requires
 * truncation of the last char.
 */
void
buf_null_terminate (struct buffer *buf)
{
  char *last = (char *) BLAST (buf);
  if (last && *last == '\0') /* already terminated? */
    return;

  if (!buf_safe (buf, 1))    /* make space for trailing null */
    buf_inc_len (buf, -1);

  buf_write_u8 (buf, 0);
}

/*
 * Remove trailing \r and \n chars and ensure
 * null termination.
 */
void
buf_chomp (struct buffer *buf)
{
  while (true)
    {
      char *last = (char *) BLAST (buf);
      if (!last)
	break;
      if (char_class (*last, CC_CRLF|CC_NULL))
	{
	  if (!buf_inc_len (buf, -1))
	    break;
	}
      else
	break;
    }
  buf_null_terminate (buf);
}

const char *
skip_leading_whitespace (const char *str)
{
  while (*str)
    {
      const char c = *str;
      if (!(c == ' ' || c == '\t'))
	break;
      ++str;
    }
  return str;
}

/*
 * like buf_null_terminate, but operate on strings
 */
void
string_null_terminate (char *str, int len, int capacity)
{
  ASSERT (len >= 0 && len <= capacity && capacity > 0);
  if (len < capacity)
    *(str + len) = '\0';
  else if (len == capacity)
    *(str + len - 1) = '\0';
}

/*
 * Remove trailing \r and \n chars.
 */
void
chomp (char *str)
{
  rm_trailing_chars (str, "\r\n");
}

/*
 * Remove trailing chars
 */
void
rm_trailing_chars (char *str, const char *what_to_delete)
{
  bool modified;
  do {
    const int len = strlen (str);
    modified = false;
    if (len > 0)
      {
	char *cp = str + (len - 1);
	if (strchr (what_to_delete, *cp) != NULL)
	  {
	    *cp = '\0';
	    modified = true;
	  }
      }
  } while (modified);
}

/*
 * Allocate a string
 */
char *
#ifdef DMALLOC
string_alloc_debug (const char *str, struct gc_arena *gc, const char *file, int line)
#else
string_alloc (const char *str, struct gc_arena *gc)
#endif
{
  if (str)
    {
      const int n = strlen (str) + 1;
      char *ret;

#ifdef DMALLOC
      ret = (char *) gc_malloc_debug (n, false, gc, file, line);
#else
      ret = (char *) gc_malloc (n, false, gc);
#endif
      memcpy (ret, str, n);
      return ret;
    }
  else
    return NULL;
}

/*
 * Erase all characters in a string
 */
void
string_clear (char *str)
{
  if (str)
    {
      const int len = strlen (str);
      if (len > 0)
	memset (str, 0, len);
    }
}

/*
 * Return the length of a string array
 */
int
string_array_len (const char **array)
{
  int i = 0;
  if (array)
    {
      while (array[i])
        ++i;
    }
  return i;
}

char *
print_argv (const char **p, struct gc_arena *gc, const unsigned int flags)
{
  struct buffer out = alloc_buf_gc (256, gc);
  int i = 0;
  for (;;)
    {
      const char *cp = *p++;
      if (!cp)
	break;
      if (i)
	buf_printf (&out, " ");
      if (flags & PA_BRACKET)
	buf_printf (&out, "[%s]", cp);
      else
	buf_printf (&out, "%s", cp);
      ++i;
    }
  return BSTR (&out);
}

/*
 * Allocate a string inside a buffer
 */
struct buffer
#ifdef DMALLOC
string_alloc_buf_debug (const char *str, struct gc_arena *gc, const char *file, int line)
#else
string_alloc_buf (const char *str, struct gc_arena *gc)
#endif
{
  struct buffer buf;

  ASSERT (str);

#ifdef DMALLOC
  buf_set_read (&buf, (uint8_t*) string_alloc_debug (str, gc, file, line), strlen (str) + 1);
#else
  buf_set_read (&buf, (uint8_t*) string_alloc (str, gc), strlen (str) + 1);
#endif

  if (buf.len > 0) /* Don't count trailing '\0' as part of length */
    --buf.len;

  return buf;
}

/*
 * String comparison
 */

bool
buf_string_match_head_str (const struct buffer *src, const char *match)
{
  const int size = strlen (match);
  if (size < 0 || size > src->len)
    return false;
  return memcmp (BPTR (src), match, size) == 0;
}

bool
buf_string_compare_advance (struct buffer *src, const char *match)
{
  if (buf_string_match_head_str (src, match))
    {
      buf_advance (src, strlen (match));
      return true;
    }
  else
    return false;
}

int
buf_substring_len (const struct buffer *buf, int delim)
{
  int i = 0;
  struct buffer tmp = *buf;
  int c;

  while ((c = buf_read_u8 (&tmp)) >= 0)
    {
      ++i;
      if (c == delim)
	return i;
    }
  return -1;
}

/*
 * String parsing
 */

bool
buf_parse (struct buffer *buf, const int delim, char *line, const int size)
{
  bool eol = false;
  int n = 0;
  int c;

  ASSERT (size > 0);

  do
    {
      c = buf_read_u8 (buf);
      if (c < 0)
	eol = true;
      if (c <= 0 || c == delim)
	c = 0;
      if (n >= size)
	break;
      line[n++] = c;
    }
  while (c);

  line[size-1] = '\0';
  return !(eol && !strlen (line));
}

/*
 * Print a string which might be NULL
 */
const char *
np (const char *str)
{
  if (str)
    return str;
  else
    return "[NULL]";
}

/*
 * Classify and mutate strings based on character types.
 */

bool
char_class (const unsigned char c, const unsigned int flags)
{
  if (!flags)
    return false;
  if (flags & CC_ANY)
    return true;

  if ((flags & CC_NULL) && c == '\0')
    return true;

  if ((flags & CC_ALNUM) && isalnum (c))
    return true;
  if ((flags & CC_ALPHA) && isalpha (c))
    return true;
  if ((flags & CC_ASCII) && isascii (c))
    return true;
  if ((flags & CC_CNTRL) && iscntrl (c))
    return true;
  if ((flags & CC_DIGIT) && isdigit (c))
    return true;
  if ((flags & CC_PRINT) && isprint (c))
    return true;
  if ((flags & CC_PUNCT) && ispunct (c))
    return true;    
  if ((flags & CC_SPACE) && isspace (c))
    return true;
  if ((flags & CC_XDIGIT) && isxdigit (c))
    return true;

  if ((flags & CC_BLANK) && (c == ' ' || c == '\t'))
    return true;
  if ((flags & CC_NEWLINE) && c == '\n')
    return true;
  if ((flags & CC_CR) && c == '\r')
    return true;

  if ((flags & CC_BACKSLASH) && c == '\\')
    return true;
  if ((flags & CC_UNDERBAR) && c == '_')
    return true;
  if ((flags & CC_DASH) && c == '-')
    return true;
  if ((flags & CC_DOT) && c == '.')
    return true;
  if ((flags & CC_COMMA) && c == ',')
    return true;
  if ((flags & CC_COLON) && c == ':')
    return true;
  if ((flags & CC_SLASH) && c == '/')
    return true;
  if ((flags & CC_SINGLE_QUOTE) && c == '\'')
    return true;
  if ((flags & CC_DOUBLE_QUOTE) && c == '\"')
    return true;
  if ((flags & CC_REVERSE_QUOTE) && c == '`')
    return true;
  if ((flags & CC_AT) && c == '@')
    return true;
  if ((flags & CC_EQUAL) && c == '=')
    return true;

  return false;
}

static inline bool
char_inc_exc (const char c, const unsigned int inclusive, const unsigned int exclusive)
{
  return char_class (c, inclusive) && !char_class (c, exclusive);
}

bool
string_class (const char *str, const unsigned int inclusive, const unsigned int exclusive)
{
  char c;
  ASSERT (str);
  while ((c = *str++))
    {
      if (!char_inc_exc (c, inclusive, exclusive))
	return false;
    }
  return true;
}

/*
 * Modify string in place.
 * Guaranteed to not increase string length.
 */
bool
string_mod (char *str, const unsigned int inclusive, const unsigned int exclusive, const char replace)
{
  const char *in = str;
  bool ret = true;

  ASSERT (str);

  while (true)
    {
      char c = *in++;
      if (c)
	{
	  if (!char_inc_exc (c, inclusive, exclusive))
	    {
	      c = replace;
	      ret = false;
	    }
	  if (c)
	    *str++ = c;
	}
      else
	{
	  *str = '\0';
	  break;
	}
    }
  return ret;
}

const char *
string_mod_const (const char *str,
		  const unsigned int inclusive,
		  const unsigned int exclusive,
		  const char replace,
		  struct gc_arena *gc)
{
  if (str)
    {
      char *buf = string_alloc (str, gc);
      string_mod (buf, inclusive, exclusive, replace);
      return buf;
    }
  else
    return NULL;
}

void
string_replace_leading (char *str, const char match, const char replace)
{
  ASSERT (match != '\0');
  while (*str)
    {
      if (*str == match)
	*str = replace;
      else
	break;
      ++str;
    }
}

#ifdef CHARACTER_CLASS_DEBUG

#define CC_INCLUDE    (CC_PRINT)
#define CC_EXCLUDE    (0)
#define CC_REPLACE    ('.')

void
character_class_debug (void)
{
  char buf[256];

  while (fgets (buf, sizeof (buf), stdin) != NULL)
    {
      string_mod (buf, CC_INCLUDE, CC_EXCLUDE, CC_REPLACE);
      printf ("%s", buf);
    }
}

#endif

#ifdef VERIFY_ALIGNMENT
void
valign4 (const struct buffer *buf, const char *file, const int line)
{
  if (buf && buf->len)
    {
      int msglevel = D_ALIGN_DEBUG;
      const unsigned int u = (unsigned int) BPTR (buf);

      if (u & (PAYLOAD_ALIGN-1))
	msglevel = D_ALIGN_ERRORS;

      msg (msglevel, "%sAlignment at %s/%d ptr=" ptr_format " OLC=%d/%d/%d I=%s/%d",
	   (msglevel == D_ALIGN_ERRORS) ? "ERROR: " : "",
	   file,
	   line,
	   (ptr_type)buf->data,
	   buf->offset,
	   buf->len,
	   buf->capacity,
	   buf_debug_file (buf),
	   buf_debug_line (buf));
    }
}
#endif

/*
 * struct buffer_list
 */

#ifdef ENABLE_BUFFER_LIST

struct buffer_list *
buffer_list_new (const int max_size)
{
  struct buffer_list *ret;
  ALLOC_OBJ_CLEAR (ret, struct buffer_list);
  ret->max_size = max_size;
  ret->size = 0;
  return ret;
}

void
buffer_list_free (struct buffer_list *ol)
{
  if (ol)
    {
      buffer_list_reset (ol);
      free (ol);
    }
}

bool
buffer_list_defined (const struct buffer_list *ol)
{
  return ol && ol->head != NULL;
}

void
buffer_list_reset (struct buffer_list *ol)
{
  struct buffer_entry *e = ol->head;
  while (e)
    {
      struct buffer_entry *next = e->next;
      free_buf (&e->buf);
      free (e);
      e = next;
    }
  ol->head = ol->tail = NULL;
  ol->size = 0;
}

void
buffer_list_push (struct buffer_list *ol, const unsigned char *str)
{
  if (str)
    {
      const size_t len = strlen ((const char *)str);
      struct buffer_entry *e = buffer_list_push_data (ol, str, len+1);
      if (e)
	e->buf.len = len; /* Don't count trailing '\0' as part of length */
    }
}

struct buffer_entry *
buffer_list_push_data (struct buffer_list *ol, const uint8_t *data, size_t size)
{
  struct buffer_entry *e = NULL;
  if (data && (!ol->max_size || ol->size < ol->max_size))
    {
      ALLOC_OBJ_CLEAR (e, struct buffer_entry);

      ++ol->size;
      if (ol->tail)
	{
	  ASSERT (ol->head);
	  ol->tail->next = e;
	}
      else
	{
	  ASSERT (!ol->head);
	  ol->head = e;
	}
      e->buf = alloc_buf (size);
      memcpy (e->buf.data, data, size);
      e->buf.len = (int)size;
      ol->tail = e;
    }
  return e;
}

struct buffer *
buffer_list_peek (struct buffer_list *ol)
{
  if (ol && ol->head)
    return &ol->head->buf;
  else
    return NULL;
}

void
buffer_list_aggregate (struct buffer_list *bl, const size_t max)
{
  if (bl->head)
    {
      struct buffer_entry *more = bl->head;
      size_t size = 0;
      int count = 0;
      for (count = 0; more && size <= max; ++count)
	{
	  size += BLEN(&more->buf);
	  more = more->next;
	}

      if (count >= 2)
	{
	  int i;
	  struct buffer_entry *e = bl->head, *f;

	  ALLOC_OBJ_CLEAR (f, struct buffer_entry);
	  f->buf.data = malloc (size);
	  check_malloc_return (f->buf.data);
	  f->buf.capacity = size;
	  for (i = 0; e && i < count; ++i)
	    {
	      struct buffer_entry *next = e->next;
	      buf_copy (&f->buf, &e->buf);
	      free_buf (&e->buf);
	      free (e);
	      e = next;
	    }
	  bl->head = f;
	  f->next = more;
	  if (!more)
	    bl->tail = f;
	}
    }
}

void
buffer_list_pop (struct buffer_list *ol)
{
  if (ol && ol->head)
    {
      struct buffer_entry *e = ol->head->next;
      free_buf (&ol->head->buf);
      free (ol->head);
      ol->head = e;
      --ol->size;
      if (!e)
	ol->tail = NULL;
    }
}

void
buffer_list_advance (struct buffer_list *ol, int n)
{
  if (ol->head)
    {
      struct buffer *buf = &ol->head->buf;
      ASSERT (buf_advance (buf, n));
      if (!BLEN (buf))
	buffer_list_pop (ol);
    }
}

struct buffer_list *
buffer_list_file (const char *fn, int max_line_len)
{
  FILE *fp = fopen (fn, "r");
  struct buffer_list *bl = NULL;

  if (fp)
    {
      char *line = (char *) malloc (max_line_len);
      if (line)
	{
	  bl = buffer_list_new (0);
	  while (fgets (line, max_line_len, fp) != NULL)
	    buffer_list_push (bl, (unsigned char *)line);
	  free (line);
	}
      fclose (fp);
    }
  return bl;
}

#endif<|MERGE_RESOLUTION|>--- conflicted
+++ resolved
@@ -234,13 +234,11 @@
 /*
  * This is necessary due to certain buggy implementations of snprintf,
  * that don't guarantee null termination for size > 0.
-<<<<<<< HEAD
+ *
+ * Return false on overflow.
  *
  * This function is duplicated into service-win32/openvpnserv.c
  * Any modifications here should be done to the other place as well.
-=======
- * Return false on overflow.
->>>>>>> e4359af4
  */
 
 bool openvpn_snprintf(char *str, size_t size, const char *format, ...)
