--- conflicted
+++ resolved
@@ -43,11 +43,7 @@
 !define PRODUCT_TAP_PROVIDER            "TAP-Win32 Provider V9"
 !define PRODUCT_TAP_MAJOR_VER           9
 !define PRODUCT_TAP_MINOR_VER           7
-<<<<<<< HEAD
-!define PRODUCT_TAP_RELDATE             "03/07/2010"
-=======
 !define PRODUCT_TAP_RELDATE             "04/19/2010"
->>>>>>> 5f53a57c
 
 # TAP adapter icon -- visible=0x81 or hidden=0x89
 !define PRODUCT_TAP_CHARACTERISTICS     0x81
