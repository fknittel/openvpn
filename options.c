--- conflicted
+++ resolved
@@ -76,20 +76,16 @@
 #ifdef ENABLE_PKCS11
   " [PKCS11]"
 #endif
-<<<<<<< HEAD
 #ifdef ENABLE_EUREPHIA
   " [eurephia]"
 #endif
-  " [IPv6 payload 20100216-1]"
 #ifdef ENABLE_IP_PKTINFO
   " [MH]"
 #endif
 #ifdef USE_PF_INET6
   " [PF_INET6]"
 #endif
-=======
   " [IPv6 payload 20100307-1]"
->>>>>>> 69f828ca
   " built on " __DATE__
 ;
 
