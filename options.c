--- conflicted
+++ resolved
@@ -76,19 +76,16 @@
 #ifdef ENABLE_PKCS11
   " [PKCS11]"
 #endif
-<<<<<<< HEAD
 #ifdef ENABLE_EUREPHIA
   " [eurephia]"
 #endif
   " [IPv6 payload 20100216-1]"
-=======
 #ifdef ENABLE_IP_PKTINFO
   " [MH]"
 #endif
 #ifdef USE_PF_INET6
   " [PF_INET6]"
 #endif
->>>>>>> 76e25ed0
   " built on " __DATE__
 ;
 
