/*
 *  OpenVPN -- An application to securely tunnel IP networks
 *             over a single TCP/UDP port, with support for SSL/TLS-based
 *             session authentication and key exchange,
 *             packet encryption, packet authentication, and
 *             packet compression.
 *
 *  Copyright (C) 2002-2010 OpenVPN Technologies, Inc. <sales@openvpn.net>
 *
 *  This program is free software; you can redistribute it and/or modify
 *  it under the terms of the GNU General Public License version 2
 *  as published by the Free Software Foundation.
 *
 *  This program is distributed in the hope that it will be useful,
 *  but WITHOUT ANY WARRANTY; without even the implied warranty of
 *  MERCHANTABILITY or FITNESS FOR A PARTICULAR PURPOSE.  See the
 *  GNU General Public License for more details.
 *
 *  You should have received a copy of the GNU General Public License
 *  along with this program (see the file COPYING included with this
 *  distribution); if not, write to the Free Software Foundation, Inc.,
 *  59 Temple Place, Suite 330, Boston, MA  02111-1307  USA
 */

#include "syshead.h"

#include "buffer.h"
#include "misc.h"
#include "base64.h"
#include "tun.h"
#include "error.h"
#include "otime.h"
#include "plugin.h"
#include "options.h"
#include "manage.h"
#include "crypto.h"
#include "route.h"
#include "win32.h"

#include "memdbg.h"

#ifdef CONFIG_FEATURE_IPROUTE
const char *iproute_path = IPROUTE_PATH; /* GLOBAL */
#endif

/* contains an SSEC_x value defined in misc.h */
int script_security = SSEC_BUILT_IN; /* GLOBAL */

/* contains SM_x value defined in misc.h */
int script_method = SM_EXECVE; /* GLOBAL */

/* Redefine the top level directory of the filesystem
   to restrict access to files for security */
void
do_chroot (const char *path)
{
  if (path)
    {
#ifdef HAVE_CHROOT
      const char *top = "/";
      if (chroot (path))
	msg (M_ERR, "chroot to '%s' failed", path);
      if (openvpn_chdir (top))
	msg (M_ERR, "cd to '%s' failed", top);
      msg (M_INFO, "chroot to '%s' and cd to '%s' succeeded", path, top);
#else
      msg (M_FATAL, "Sorry but I can't chroot to '%s' because this operating system doesn't appear to support the chroot() system call", path);
#endif
    }
}

/* Get/Set UID of process */

bool
get_user (const char *username, struct user_state *state)
{
  bool ret = false;
  CLEAR (*state);
  if (username)
    {
#if defined(HAVE_GETPWNAM) && defined(HAVE_SETUID)
      state->pw = getpwnam (username);
      if (!state->pw)
	msg (M_ERR, "failed to find UID for user %s", username);
      state->username = username;
      ret = true;
#else
      msg (M_FATAL, "cannot get UID for user %s -- platform lacks getpwname() or setuid() system calls", username);
#endif
    }
  return ret;
}

void
set_user (const struct user_state *state)
{
#if defined(HAVE_GETPWNAM) && defined(HAVE_SETUID)
  if (state->username && state->pw)
    {
      if (setuid (state->pw->pw_uid))
	msg (M_ERR, "setuid('%s') failed", state->username);
      msg (M_INFO, "UID set to %s", state->username);
    }
#endif
}

/* Get/Set GID of process */

bool
get_group (const char *groupname, struct group_state *state)
{
  bool ret = false;
  CLEAR (*state);
  if (groupname)
    {
#if defined(HAVE_GETGRNAM) && defined(HAVE_SETGID)
      state->gr = getgrnam (groupname);
      if (!state->gr)
	msg (M_ERR, "failed to find GID for group %s", groupname);
      state->groupname = groupname;
      ret = true;
#else
      msg (M_FATAL, "cannot get GID for group %s -- platform lacks getgrnam() or setgid() system calls", groupname);
#endif
    }
  return ret;
}

void
set_group (const struct group_state *state)
{
#if defined(HAVE_GETGRNAM) && defined(HAVE_SETGID)
  if (state->groupname && state->gr)
    {
      if (setgid (state->gr->gr_gid))
	msg (M_ERR, "setgid('%s') failed", state->groupname);
      msg (M_INFO, "GID set to %s", state->groupname);
#ifdef HAVE_SETGROUPS
      {
        gid_t gr_list[1];
	gr_list[0] = state->gr->gr_gid;
	if (setgroups (1, gr_list))
	  msg (M_ERR, "setgroups('%s') failed", state->groupname);
      }
#endif
    }
#endif
}

/* Change process priority */
void
set_nice (int niceval)
{
  if (niceval)
    {
#ifdef HAVE_NICE
      errno = 0;
      if (nice (niceval) < 0 && errno != 0)
	msg (M_WARN | M_ERRNO, "WARNING: nice %d failed: %s", niceval, strerror(errno));
      else
	msg (M_INFO, "nice %d succeeded", niceval);
#else
      msg (M_WARN, "WARNING: nice %d failed (function not implemented)", niceval);
#endif
    }
}

/*
 * Pass tunnel endpoint and MTU parms to a user-supplied script.
 * Used to execute the up/down script/plugins.
 */
void
run_up_down (const char *command,
	     const struct plugin_list *plugins,
	     int plugin_type,
	     const char *arg,
	     int tun_mtu,
	     int link_mtu,
	     const char *ifconfig_local,
	     const char* ifconfig_remote,
	     const char *context,
	     const char *signal_text,
	     const char *script_type,
	     struct env_set *es)
{
  struct gc_arena gc = gc_new ();

  if (signal_text)
    setenv_str (es, "signal", signal_text);
  setenv_str (es, "script_context", context);
  setenv_int (es, "tun_mtu", tun_mtu);
  setenv_int (es, "link_mtu", link_mtu);
  setenv_str (es, "dev", arg);

  if (!ifconfig_local)
    ifconfig_local = "";
  if (!ifconfig_remote)
    ifconfig_remote = "";
  if (!context)
    context = "";

  if (plugin_defined (plugins, plugin_type))
    {
      struct argv argv = argv_new ();
      ASSERT (arg);
      argv_printf (&argv,
		   "%s %d %d %s %s %s",
		   arg,
		   tun_mtu, link_mtu,
		   ifconfig_local, ifconfig_remote,
		   context);

      if (plugin_call (plugins, plugin_type, &argv, NULL, es) != OPENVPN_PLUGIN_FUNC_SUCCESS)
	msg (M_FATAL, "ERROR: up/down plugin call failed");

      argv_reset (&argv);
    }

  if (command)
    {
      struct argv argv = argv_new ();
      ASSERT (arg);
      setenv_str (es, "script_type", script_type);
      argv_printf (&argv,
		  "%sc %s %d %d %s %s %s",
		  command,
		  arg,
		  tun_mtu, link_mtu,
		  ifconfig_local, ifconfig_remote,
		  context);
      argv_msg (M_INFO, &argv);
      openvpn_run_script (&argv, es, S_FATAL, "--up/--down");
      argv_reset (&argv);
    }

  gc_free (&gc);
}

/* Get the file we will later write our process ID to */
void
get_pid_file (const char* filename, struct pid_state *state)
{
  CLEAR (*state);
  if (filename)
    {
      state->fp = fopen (filename, "w");
      if (!state->fp)
	msg (M_ERR, "Open error on pid file %s", filename);
      state->filename = filename;
    }
}

/* Write our PID to a file */
void
write_pid (const struct pid_state *state)
{
  if (state->filename && state->fp)
    {
      unsigned int pid = openvpn_getpid (); 
      fprintf(state->fp, "%u\n", pid);
      if (fclose (state->fp))
	msg (M_ERR, "Close error on pid file %s", state->filename);
    }
}

/* Get current PID */
unsigned int
openvpn_getpid ()
{
#ifdef WIN32
  return (unsigned int) GetCurrentProcessId ();
#else
#ifdef HAVE_GETPID
  return (unsigned int) getpid ();
#else
  return 0;
#endif
#endif
}

/* Disable paging */
void
do_mlockall(bool print_msg)
{
#ifdef HAVE_MLOCKALL
  if (mlockall (MCL_CURRENT | MCL_FUTURE))
    msg (M_WARN | M_ERRNO, "WARNING: mlockall call failed");
  else if (print_msg)
    msg (M_INFO, "mlockall call succeeded");
#else
  msg (M_WARN, "WARNING: mlockall call failed (function not implemented)");
#endif
}

#ifndef HAVE_DAEMON

int
daemon(int nochdir, int noclose)
{
#if defined(HAVE_FORK) && defined(HAVE_SETSID)
  switch (fork())
    {
    case -1:
      return (-1);
    case 0:
      break;
    default:
      openvpn_exit (OPENVPN_EXIT_STATUS_GOOD); /* exit point */
    }

  if (setsid() == -1)
    return (-1);

  if (!nochdir)
    openvpn_chdir ("/");

  if (!noclose)
    set_std_files_to_null (false);
#else
  msg (M_FATAL, "Sorry but I can't become a daemon because this operating system doesn't appear to support either the daemon() or fork() system calls");
#endif
  return (0);
}

#endif

/*
 * Set standard file descriptors to /dev/null
 */
void
set_std_files_to_null (bool stdin_only)
{
#if defined(HAVE_DUP) && defined(HAVE_DUP2)
  int fd;
  if ((fd = open ("/dev/null", O_RDWR, 0)) != -1)
    {
      dup2 (fd, 0);
      if (!stdin_only)
	{
	  dup2 (fd, 1);
	  dup2 (fd, 2);
	}
      if (fd > 2)
	close (fd);
    }
#endif
}

/*
 * Wrapper for chdir library function
 */
int
openvpn_chdir (const char* dir)
{
#ifdef HAVE_CHDIR
  return chdir (dir);
#else
  return -1;
#endif
}

/*
 *  dup inetd/xinetd socket descriptor and save
 */

int inetd_socket_descriptor = SOCKET_UNDEFINED; /* GLOBAL */

void
save_inetd_socket_descriptor (void)
{
  inetd_socket_descriptor = INETD_SOCKET_DESCRIPTOR;
#if defined(HAVE_DUP) && defined(HAVE_DUP2)
  /* use handle passed by inetd/xinetd */
  if ((inetd_socket_descriptor = dup (INETD_SOCKET_DESCRIPTOR)) < 0)
    msg (M_ERR, "INETD_SOCKET_DESCRIPTOR dup(%d) failed", INETD_SOCKET_DESCRIPTOR);
  set_std_files_to_null (true);
#endif
}

/*
 * Warn if a given file is group/others accessible.
 */
void
warn_if_group_others_accessible (const char* filename)
{
#ifndef WIN32
#ifdef HAVE_STAT
#if ENABLE_INLINE_FILES
  if (strcmp (filename, INLINE_FILE_TAG))
#endif
    {
      struct stat st;
      if (stat (filename, &st))
	{
	  msg (M_WARN | M_ERRNO, "WARNING: cannot stat file '%s'", filename);
	}
      else
	{
	  if (st.st_mode & (S_IRWXG|S_IRWXO))
	    msg (M_WARN, "WARNING: file '%s' is group or others accessible", filename);
	}
    }
#endif
#endif
}

/*
 * convert system() return into a success/failure value
 */
bool
system_ok (int stat)
{
#ifdef WIN32
  return stat == 0;
#else
  return stat != -1 && WIFEXITED (stat) && WEXITSTATUS (stat) == 0;
#endif
}

/*
 * did system() call execute the given command?
 */
bool
system_executed (int stat)
{
#ifdef WIN32
  return stat != -1;
#else
  return stat != -1 && WEXITSTATUS (stat) != 127;
#endif
}

/*
 * Print an error message based on the status code returned by system().
 */
const char *
system_error_message (int stat, struct gc_arena *gc)
{
  struct buffer out = alloc_buf_gc (256, gc);
#ifdef WIN32
  if (stat == -1)
    buf_printf (&out, "external program did not execute -- ");
  buf_printf (&out, "returned error code %d", stat);
#else
  if (stat == -1)
    buf_printf (&out, "external program fork failed");
  else if (!WIFEXITED (stat))
    buf_printf (&out, "external program did not exit normally");
  else
    {
      const int cmd_ret = WEXITSTATUS (stat);
      if (!cmd_ret)
	buf_printf (&out, "external program exited normally");
      else if (cmd_ret == 127)
	buf_printf (&out, "could not execute external program");
      else
	buf_printf (&out, "external program exited with error status: %d", cmd_ret);
    }
#endif
  return (const char *)out.data;
}

/*
 * Wrapper around openvpn_execve
 */
bool
openvpn_execve_check (const struct argv *a, const struct env_set *es, const unsigned int flags, const char *error_message)
{
  struct gc_arena gc = gc_new ();
  const int stat = openvpn_execve (a, es, flags);
  int ret = false;

  if (system_ok (stat))
    ret = true;
  else
    {
      if (error_message)
	msg (((flags & S_FATAL) ? M_FATAL : M_WARN), "%s: %s",
	     error_message,
	     system_error_message (stat, &gc));
    }
  gc_free (&gc);
  return ret;
}

bool
openvpn_execve_allowed (const unsigned int flags)
{
  if (flags & S_SCRIPT)
    return script_security >= SSEC_SCRIPTS;
  else
    return script_security >= SSEC_BUILT_IN;
}


#ifndef WIN32
/*
 * Run execve() inside a fork().  Designed to replicate the semantics of system() but
 * in a safer way that doesn't require the invocation of a shell or the risks
 * assocated with formatting and parsing a command line.
 */
int
openvpn_execve (const struct argv *a, const struct env_set *es, const unsigned int flags)
{
  struct gc_arena gc = gc_new ();
  int ret = -1;
  static bool warn_shown = false;

  if (a && a->argv[0])
    {
#if defined(ENABLE_EXECVE)
      if (openvpn_execve_allowed (flags))
	{
	  if (script_method == SM_EXECVE)
	    {
	      const char *cmd = a->argv[0];
	      char *const *argv = a->argv;
	      char *const *envp = (char *const *)make_env_array (es, true, &gc);
	      pid_t pid;

	      pid = fork ();
	      if (pid == (pid_t)0) /* child side */
		{
		  execve (cmd, argv, envp);
		  exit (127);
		}
	      else if (pid < (pid_t)0) /* fork failed */
		;
	      else /* parent side */
		{
		  if (waitpid (pid, &ret, 0) != pid)
		    ret = -1;
		}
	    }
	  else if (script_method == SM_SYSTEM)
	    {
	      ret = openvpn_system (argv_system_str (a), es, flags);
	    }
	  else
	    {
	      ASSERT (0);
	    }
	}
      else if (!warn_shown && (script_security < SSEC_SCRIPTS))
	{
	  msg (M_WARN, SCRIPT_SECURITY_WARNING);
          warn_shown = true;
	}
#else
      msg (M_WARN, "openvpn_execve: execve function not available");
#endif
    }
  else
    {
      msg (M_WARN, "openvpn_execve: called with empty argv");
    }

  gc_free (&gc);
  return ret;
}
#endif

/*
 * Wrapper around the system() call.
 */
int
openvpn_system (const char *command, const struct env_set *es, unsigned int flags)
{
#ifdef HAVE_SYSTEM
  int ret;

  perf_push (PERF_SCRIPT);

  /*
   * add env_set to environment.
   */
  if (flags & S_SCRIPT)
    env_set_add_to_environment (es);


  /* debugging */
  dmsg (D_SCRIPT, "SYSTEM[%u] '%s'", flags, command);
  if (flags & S_SCRIPT)
    env_set_print (D_SCRIPT, es);

  /*
   * execute the command
   */
  ret = system (command);

  /* debugging */
  dmsg (D_SCRIPT, "SYSTEM return=%u", ret);

  /*
   * remove env_set from environment
   */
  if (flags & S_SCRIPT)
    env_set_remove_from_environment (es);

  perf_pop ();
  return ret;

#else
  msg (M_FATAL, "Sorry but I can't execute the shell command '%s' because this operating system doesn't appear to support the system() call", command);
  return -1; /* NOTREACHED */
#endif
}

/*
 * Initialize random number seed.  random() is only used
 * when "weak" random numbers are acceptable.
 * OpenSSL routines are always used when cryptographically
 * strong random numbers are required.
 */

void
init_random_seed(void)
{
#ifdef HAVE_GETTIMEOFDAY
  struct timeval tv;

  if (!gettimeofday (&tv, NULL))
    {
      const unsigned int seed = (unsigned int) tv.tv_sec ^ tv.tv_usec;
      srandom (seed);
    }
#else /* HAVE_GETTIMEOFDAY */
  const time_t current = time (NULL);
  srandom ((unsigned int)current);
#endif /* HAVE_GETTIMEOFDAY */
}

/* thread-safe strerror */

const char *
strerror_ts (int errnum, struct gc_arena *gc)
{
#ifdef HAVE_STRERROR
  struct buffer out = alloc_buf_gc (256, gc);

  buf_printf (&out, "%s", openvpn_strerror (errnum, gc));
  return BSTR (&out);
#else
  return "[error string unavailable]";
#endif
}

/*
 * Set environmental variable (int or string).
 *
 * On Posix, we use putenv for portability,
 * and put up with its painful semantics
 * that require all the support code below.
 */

/* General-purpose environmental variable set functions */

static char *
construct_name_value (const char *name, const char *value, struct gc_arena *gc)
{
  struct buffer out;

  ASSERT (name);
  if (!value)
    value = "";
  out = alloc_buf_gc (strlen (name) + strlen (value) + 2, gc);
  buf_printf (&out, "%s=%s", name, value);
  return BSTR (&out);
}

bool
deconstruct_name_value (const char *str, const char **name, const char **value, struct gc_arena *gc)
{
  char *cp;

  ASSERT (str);
  ASSERT (name && value);

  *name = cp = string_alloc (str, gc);
  *value = NULL;

  while ((*cp))
    {
      if (*cp == '=' && !*value)
	{
	  *cp = 0;
	  *value = cp + 1;
	}
      ++cp;
    }
  return *name && *value;
}

static bool
env_string_equal (const char *s1, const char *s2)
{
  int c1, c2;
  ASSERT (s1);
  ASSERT (s2);

  while (true)
    {
      c1 = *s1++;
      c2 = *s2++;
      if (c1 == '=')
	c1 = 0;
      if (c2 == '=')
	c2 = 0;
      if (!c1 && !c2)
	return true;
      if (c1 != c2)
	break;
    }
  return false;
}

static bool
remove_env_item (const char *str, const bool do_free, struct env_item **list)
{
  struct env_item *current, *prev;

  ASSERT (str);
  ASSERT (list);

  for (current = *list, prev = NULL; current != NULL; current = current->next)
    {
      if (env_string_equal (current->string, str))
	{
	  if (prev)
	    prev->next = current->next;
	  else
	    *list = current->next;
	  if (do_free)
	    {
	      memset (current->string, 0, strlen (current->string));
	      free (current->string);
	      free (current);
	    }
	  return true;
	}
      prev = current;
    }
  return false;
}

static void
add_env_item (char *str, const bool do_alloc, struct env_item **list, struct gc_arena *gc)
{
  struct env_item *item;

  ASSERT (str);
  ASSERT (list);

  ALLOC_OBJ_GC (item, struct env_item, gc);
  item->string = do_alloc ? string_alloc (str, gc): str;
  item->next = *list;
  *list = item;
}

/* struct env_set functions */

static bool
env_set_del_nolock (struct env_set *es, const char *str)
{
  return remove_env_item (str, es->gc == NULL, &es->list);
}

static void
env_set_add_nolock (struct env_set *es, const char *str)
{
  remove_env_item (str, es->gc == NULL, &es->list);  
  add_env_item ((char *)str, true, &es->list, es->gc);
}

struct env_set *
env_set_create (struct gc_arena *gc)
{
  struct env_set *es;
  ALLOC_OBJ_CLEAR_GC (es, struct env_set, gc);
  es->list = NULL;
  es->gc = gc;
  return es;
}

void
env_set_destroy (struct env_set *es)
{
  if (es && es->gc == NULL)
    {
      struct env_item *e = es->list;
      while (e)
	{
	  struct env_item *next = e->next;
	  free (e->string);
	  free (e);
	  e = next;
	}
      free (es);
    }
}

bool
env_set_del (struct env_set *es, const char *str)
{
  bool ret;
  ASSERT (es);
  ASSERT (str);
  ret = env_set_del_nolock (es, str);
  return ret;
}

void
env_set_add (struct env_set *es, const char *str)
{
  ASSERT (es);
  ASSERT (str);
  env_set_add_nolock (es, str);
}

void
env_set_print (int msglevel, const struct env_set *es)
{
  if (check_debug_level (msglevel))
    {
      const struct env_item *e;
      int i;

      if (es)
	{
	  e = es->list;
	  i = 0;

	  while (e)
	    {
	      if (env_safe_to_print (e->string))
		msg (msglevel, "ENV [%d] '%s'", i, e->string);
	      ++i;
	      e = e->next;
	    }
	}
    }
}

void
env_set_inherit (struct env_set *es, const struct env_set *src)
{
  const struct env_item *e;

  ASSERT (es);

  if (src)
    {
      e = src->list;
      while (e)
	{
	  env_set_add_nolock (es, e->string);
	  e = e->next;
	}
    }
}

void
env_set_add_to_environment (const struct env_set *es)
{
  if (es)
    {
      struct gc_arena gc = gc_new ();
      const struct env_item *e;

      e = es->list;

      while (e)
	{
	  const char *name;
	  const char *value;

	  if (deconstruct_name_value (e->string, &name, &value, &gc))
	    setenv_str (NULL, name, value);

	  e = e->next;
	}
      gc_free (&gc);
    }
}

void
env_set_remove_from_environment (const struct env_set *es)
{
  if (es)
    {
      struct gc_arena gc = gc_new ();
      const struct env_item *e;

      e = es->list;

      while (e)
	{
	  const char *name;
	  const char *value;

	  if (deconstruct_name_value (e->string, &name, &value, &gc))
	    setenv_del (NULL, name);

	  e = e->next;
	}
      gc_free (&gc);
    }
}

#ifdef HAVE_PUTENV

/* companion functions to putenv */

static struct env_item *global_env = NULL; /* GLOBAL */

static void
manage_env (char *str)
{
  remove_env_item (str, true, &global_env);
  add_env_item (str, false, &global_env, NULL);
}

#endif

/* add/modify/delete environmental strings */

void
setenv_counter (struct env_set *es, const char *name, counter_type value)
{
  char buf[64];
  openvpn_snprintf (buf, sizeof(buf), counter_format, value);
  setenv_str (es, name, buf);
}

void
setenv_int (struct env_set *es, const char *name, int value)
{
  char buf[64];
  openvpn_snprintf (buf, sizeof(buf), "%d", value);
  setenv_str (es, name, buf);
}

void
setenv_unsigned (struct env_set *es, const char *name, unsigned int value)
{
  char buf[64];
  openvpn_snprintf (buf, sizeof(buf), "%u", value);
  setenv_str (es, name, buf);
}

void
setenv_str (struct env_set *es, const char *name, const char *value)
{
  setenv_str_ex (es, name, value, CC_NAME, 0, 0, CC_PRINT, 0, 0);
}

void
setenv_str_safe (struct env_set *es, const char *name, const char *value)
{
  uint8_t b[64];
  struct buffer buf;
  buf_set_write (&buf, b, sizeof (b));
  if (buf_printf (&buf, "OPENVPN_%s", name))
    setenv_str (es, BSTR(&buf), value);
  else
    msg (M_WARN, "setenv_str_safe: name overflow");
}

void
setenv_del (struct env_set *es, const char *name)
{
  ASSERT (name);
  setenv_str (es, name, NULL);
}

void
setenv_str_ex (struct env_set *es,
	       const char *name,
	       const char *value,
	       const unsigned int name_include,
	       const unsigned int name_exclude,
	       const char name_replace,
	       const unsigned int value_include,
	       const unsigned int value_exclude,
	       const char value_replace)
{
  struct gc_arena gc = gc_new ();
  const char *name_tmp;
  const char *val_tmp = NULL;

  ASSERT (name && strlen (name) > 1);

  name_tmp = string_mod_const (name, name_include, name_exclude, name_replace, &gc);

  if (value)
    val_tmp = string_mod_const (value, value_include, value_exclude, value_replace, &gc);

  if (es)
    {
      if (val_tmp)
	{
	  const char *str = construct_name_value (name_tmp, val_tmp, &gc);
	  env_set_add (es, str);
	  /*msg (M_INFO, "SETENV_ES '%s'", str);*/
	}
      else
	env_set_del (es, name_tmp);
    }
  else
    {
#if defined(WIN32)
      {
	/*msg (M_INFO, "SetEnvironmentVariable '%s' '%s'", name_tmp, val_tmp ? val_tmp : "NULL");*/
	if (!SetEnvironmentVariable (name_tmp, val_tmp))
	  msg (M_WARN | M_ERRNO, "SetEnvironmentVariable failed, name='%s', value='%s'",
	       name_tmp,
	       val_tmp ? val_tmp : "NULL");
      }
#elif defined(HAVE_PUTENV)
      {
	char *str = construct_name_value (name_tmp, val_tmp, NULL);
	int status;

	status = putenv (str);
	/*msg (M_INFO, "PUTENV '%s'", str);*/
	if (!status)
	  manage_env (str);
	if (status)
	  msg (M_WARN | M_ERRNO, "putenv('%s') failed", str);
      }
#endif
    }

  gc_free (&gc);
}

/*
 * Setenv functions that append an integer index to the name
 */
static const char *
setenv_format_indexed_name (const char *name, const int i, struct gc_arena *gc)
{
  struct buffer out = alloc_buf_gc (strlen (name) + 16, gc);
  if (i >= 0)
    buf_printf (&out, "%s_%d", name, i);
  else
    buf_printf (&out, "%s", name);
  return BSTR (&out);
}

void
setenv_int_i (struct env_set *es, const char *name, const int value, const int i)
{
  struct gc_arena gc = gc_new ();
  const char *name_str = setenv_format_indexed_name (name, i, &gc);
  setenv_int (es, name_str, value);
  gc_free (&gc);
}

void
setenv_str_i (struct env_set *es, const char *name, const char *value, const int i)
{
  struct gc_arena gc = gc_new ();
  const char *name_str = setenv_format_indexed_name (name, i, &gc);
  setenv_str (es, name_str, value);
  gc_free (&gc);
}

/*
 * taken from busybox networking/ifupdown.c
 */
unsigned int
count_bits(unsigned int a)
{
  unsigned int result;
  result = (a & 0x55) + ((a >> 1) & 0x55);
  result = (result & 0x33) + ((result >> 2) & 0x33);
  return((result & 0x0F) + ((result >> 4) & 0x0F));
}

int
count_netmask_bits(const char *dotted_quad)
{
  unsigned int result, a, b, c, d;
  /* Found a netmask...  Check if it is dotted quad */
  if (sscanf(dotted_quad, "%u.%u.%u.%u", &a, &b, &c, &d) != 4)
    return -1;
  result = count_bits(a);
  result += count_bits(b);
  result += count_bits(c);
  result += count_bits(d);
  return ((int)result);
}

/*
 * Go to sleep for n milliseconds.
 */
void
sleep_milliseconds (unsigned int n)
{
#ifdef WIN32
  Sleep (n);
#else
  struct timeval tv;
  tv.tv_sec = n / 1000;
  tv.tv_usec = (n % 1000) * 1000;
  select (0, NULL, NULL, NULL, &tv);
#endif
}

/*
 * Go to sleep indefinitely.
 */
void
sleep_until_signal (void)
{
#ifdef WIN32
  ASSERT (0);
#else
  select (0, NULL, NULL, NULL, NULL);
#endif
}

/* return true if filename can be opened for read */
bool
test_file (const char *filename)
{
  bool ret = false;
  if (filename)
    {
      FILE *fp = fopen (filename, "r");
      if (fp)
	{
	  fclose (fp);
	  ret = true;
	}
    }

  dmsg (D_TEST_FILE, "TEST FILE '%s' [%d]",
       filename ? filename : "UNDEF",
       ret);

  return ret;
}

#ifdef USE_CRYPTO

/* create a temporary filename in directory */
const char *
create_temp_file (const char *directory, const char *prefix, struct gc_arena *gc)
{
  static unsigned int counter;
  struct buffer fname = alloc_buf_gc (256, gc);
  int fd;
  const char *retfname = NULL;
  unsigned int attempts = 0;

<<<<<<< HEAD
  do
    {
      uint8_t rndbytes[16];
      const char *rndstr;

      ++attempts;
      mutex_lock_static (L_CREATE_TEMP);
      ++counter;
      mutex_unlock_static (L_CREATE_TEMP);

      prng_bytes (rndbytes, sizeof rndbytes);
      rndstr = format_hex_ex (rndbytes, sizeof rndbytes, 40, 0, NULL, gc);
      buf_printf (&fname, PACKAGE "_%s_%s.tmp", prefix, rndstr);

      retfname = gen_path (directory, BSTR (&fname), gc);
      if (!retfname)
        {
          msg (M_FATAL, "Failed to create temporary filename and path");
          return NULL;
        }

      /* Atomically create the file.  Errors out if the file already
         exists.  */
      fd = open (retfname, O_CREAT | O_EXCL | O_WRONLY, S_IRUSR | S_IWUSR);
      if (fd != -1)
        {
          close (fd);
          return retfname;
        }
      else if (fd == -1 && errno != EEXIST)
        {
          /* Something else went wrong, no need to retry.  */
          struct gc_arena gcerr = gc_new ();
          msg (M_FATAL, "Could not create temporary file '%s': %s",
               retfname, strerror_ts (errno, &gcerr));
          gc_free (&gcerr);
          return NULL;
        }
    }
  while (attempts < 6);
=======
  ++counter;

  {
    uint8_t rndbytes[16];
    const char *rndstr;

    prng_bytes (rndbytes, sizeof (rndbytes));
    rndstr = format_hex_ex (rndbytes, sizeof (rndbytes), 40, 0, NULL, gc);
    buf_printf (&fname, PACKAGE "_%s_%s.tmp", prefix, rndstr);
  }
>>>>>>> 7c18c635

  msg (M_FATAL, "Failed to create temporary file after %i attempts", attempts);
  return NULL;
}

/*
 * Add a random string to first DNS label of hostname to prevent DNS caching.
 * For example, foo.bar.gov would be modified to <random-chars>.foo.bar.gov.
 * Of course, this requires explicit support in the DNS server.
 */
const char *
hostname_randomize(const char *hostname, struct gc_arena *gc)
{
# define n_rnd_bytes 6

  char *hst = string_alloc(hostname, gc);
  char *dot = strchr(hst, '.');

  if (dot)
    {
      uint8_t rnd_bytes[n_rnd_bytes];
      const char *rnd_str;
      struct buffer hname = alloc_buf_gc (strlen(hostname)+sizeof(rnd_bytes)*2+4, gc);

      *dot++ = '\0';
      prng_bytes (rnd_bytes, sizeof (rnd_bytes));
      rnd_str = format_hex_ex (rnd_bytes, sizeof (rnd_bytes), 40, 0, NULL, gc);
      buf_printf(&hname, "%s-0x%s.%s", hst, rnd_str, dot);
      return BSTR(&hname);
    }
  else
    return hostname;
# undef n_rnd_bytes
}

#else

const char *
hostname_randomize(const char *hostname, struct gc_arena *gc)
{
  msg (M_WARN, "WARNING: hostname randomization disabled when crypto support is not compiled");
  return hostname;
}

#endif

/*
 * Put a directory and filename together.
 */
const char *
gen_path (const char *directory, const char *filename, struct gc_arena *gc)
{
  const char *safe_filename = string_mod_const (filename, CC_ALNUM|CC_UNDERBAR|CC_DASH|CC_DOT|CC_AT, 0, '_', gc);

  if (safe_filename
      && strcmp (safe_filename, ".")
      && strcmp (safe_filename, "..")
#ifdef WIN32
      && win_safe_filename (safe_filename)
#endif
      )
    {
      const size_t outsize = strlen(safe_filename) + (directory ? strlen (directory) : 0) + 16;
      struct buffer out = alloc_buf_gc (outsize, gc);
      char dirsep[2];

      dirsep[0] = OS_SPECIFIC_DIRSEP;
      dirsep[1] = '\0';

      if (directory)
	buf_printf (&out, "%s%s", directory, dirsep);
      buf_printf (&out, "%s", safe_filename);

      return BSTR (&out);
    }
  else
    return NULL;
}

/* delete a file, return true if succeeded */
bool
delete_file (const char *filename)
{
#if defined(WIN32)
  return (DeleteFile (filename) != 0);
#elif defined(HAVE_UNLINK)
  return (unlink (filename) == 0);
#else
  return false;
#endif
}

bool
absolute_pathname (const char *pathname)
{
  if (pathname)
    {
      const int c = pathname[0];
#ifdef WIN32
      return c == '\\' || (isalpha(c) && pathname[1] == ':' && pathname[2] == '\\');
#else
      return c == '/';
#endif
    }
  else
    return false;
}

#ifdef HAVE_GETPASS

static FILE *
open_tty (const bool write)
{
  FILE *ret;
  ret = fopen ("/dev/tty", write ? "w" : "r");
  if (!ret)
    ret = write ? stderr : stdin;
  return ret;
}

static void
close_tty (FILE *fp)
{
  if (fp != stderr && fp != stdin)
    fclose (fp);
}

#endif

/*
 * Get input from console
 */
bool
get_console_input (const char *prompt, const bool echo, char *input, const int capacity)
{
  bool ret = false;
  ASSERT (prompt);
  ASSERT (input);
  ASSERT (capacity > 0);
  input[0] = '\0';

#if defined(WIN32)
  return get_console_input_win32 (prompt, echo, input, capacity);
#elif defined(HAVE_GETPASS)
  if (echo)
    {
      FILE *fp;

      fp = open_tty (true);
      fprintf (fp, "%s", prompt);
      fflush (fp);
      close_tty (fp);

      fp = open_tty (false);
      if (fgets (input, capacity, fp) != NULL)
	{
	  chomp (input);
	  ret = true;
	}
      close_tty (fp);
    }
  else
    {
      char *gp = getpass (prompt);
      if (gp)
	{
	  strncpynt (input, gp, capacity);
	  memset (gp, 0, strlen (gp));
	  ret = true;
	}
    }
#else
  msg (M_FATAL, "Sorry, but I can't get console input on this OS");
#endif
  return ret;
}

/*
 * Get and store a username/password
 */

bool
get_user_pass_cr (struct user_pass *up,
		  const char *auth_file,
		  const char *prefix,
		  const unsigned int flags,
		  const char *auth_challenge)
{
  struct gc_arena gc = gc_new ();

  if (!up->defined)
    {
      const bool from_stdin = (!auth_file || !strcmp (auth_file, "stdin"));

      if (flags & GET_USER_PASS_PREVIOUS_CREDS_FAILED)
	msg (M_WARN, "Note: previous '%s' credentials failed", prefix);

#ifdef ENABLE_MANAGEMENT
      /*
       * Get username/password from management interface?
       */
      if (management
	  && ((auth_file && streq (auth_file, "management")) || (from_stdin && (flags & GET_USER_PASS_MANAGEMENT)))
	  && management_query_user_pass_enabled (management))
	{
	  if (flags & GET_USER_PASS_PREVIOUS_CREDS_FAILED)
	    management_auth_failure (management, prefix, "previous auth credentials failed");

	  if (!management_query_user_pass (management, up, prefix, flags))
	    {
	      if ((flags & GET_USER_PASS_NOFATAL) != 0)
		return false;
	      else
		msg (M_FATAL, "ERROR: could not read %s username/password/ok/string from management interface", prefix);
	    }
	}
      else
#endif
      /*
       * Get NEED_OK confirmation from the console
       */
      if (flags & GET_USER_PASS_NEED_OK)
	{
	  struct buffer user_prompt = alloc_buf_gc (128, &gc);

	  buf_printf (&user_prompt, "NEED-OK|%s|%s:", prefix, up->username);
	  
	  if (!get_console_input (BSTR (&user_prompt), true, up->password, USER_PASS_LEN))
	    msg (M_FATAL, "ERROR: could not read %s ok-confirmation from stdin", prefix);
	  
	  if (!strlen (up->password))
	    strcpy (up->password, "ok");
	}
	  
      /*
       * Get username/password from standard input?
       */
      else if (from_stdin)
	{
#ifdef ENABLE_CLIENT_CR
	  if (auth_challenge)
	    {
	      struct auth_challenge_info *ac = get_auth_challenge (auth_challenge, &gc);
	      if (ac)
		{
		  char *response = (char *) gc_malloc (USER_PASS_LEN, false, &gc);
		  struct buffer packed_resp;

		  buf_set_write (&packed_resp, (uint8_t*)up->password, USER_PASS_LEN);
		  msg (M_INFO, "CHALLENGE: %s", ac->challenge_text);
		  if (!get_console_input ("Response:", BOOL_CAST(ac->flags&CR_ECHO), response, USER_PASS_LEN))
		    msg (M_FATAL, "ERROR: could not read challenge response from stdin");
		  strncpynt (up->username, ac->user, USER_PASS_LEN);
		  buf_printf (&packed_resp, "CRV1::%s::%s", ac->state_id, response);
		}
	      else
		{
		  msg (M_FATAL, "ERROR: received malformed challenge request from server");
		}
	    }
	  else
#endif
	    {
	      struct buffer user_prompt = alloc_buf_gc (128, &gc);
	      struct buffer pass_prompt = alloc_buf_gc (128, &gc);

	      buf_printf (&user_prompt, "Enter %s Username:", prefix);
	      buf_printf (&pass_prompt, "Enter %s Password:", prefix);

	      if (!(flags & GET_USER_PASS_PASSWORD_ONLY))
		{
		  if (!get_console_input (BSTR (&user_prompt), true, up->username, USER_PASS_LEN))
		    msg (M_FATAL, "ERROR: could not read %s username from stdin", prefix);
		  if (strlen (up->username) == 0)
		    msg (M_FATAL, "ERROR: %s username is empty", prefix);
		}

	      if (!get_console_input (BSTR (&pass_prompt), false, up->password, USER_PASS_LEN))
		msg (M_FATAL, "ERROR: could not not read %s password from stdin", prefix);
	    }
	}
      else
	{
	  /*
	   * Get username/password from a file.
	   */
	  FILE *fp;
      
#ifndef ENABLE_PASSWORD_SAVE
	  /*
	   * Unless ENABLE_PASSWORD_SAVE is defined, don't allow sensitive passwords
	   * to be read from a file.
	   */
	  if (flags & GET_USER_PASS_SENSITIVE)
	    msg (M_FATAL, "Sorry, '%s' password cannot be read from a file", prefix);
#endif

	  warn_if_group_others_accessible (auth_file);

	  fp = fopen (auth_file, "r");
	  if (!fp)
	    msg (M_ERR, "Error opening '%s' auth file: %s", prefix, auth_file);

	  if (flags & GET_USER_PASS_PASSWORD_ONLY)
	    {
	      if (fgets (up->password, USER_PASS_LEN, fp) == NULL)
		msg (M_FATAL, "Error reading password from %s authfile: %s",
		     prefix,
		     auth_file);
	    }
	  else
	    {
	      if (fgets (up->username, USER_PASS_LEN, fp) == NULL
		  || fgets (up->password, USER_PASS_LEN, fp) == NULL)
		msg (M_FATAL, "Error reading username and password (must be on two consecutive lines) from %s authfile: %s",
		     prefix,
		     auth_file);
	    }
      
	  fclose (fp);
      
	  chomp (up->username);
	  chomp (up->password);
      
	  if (!(flags & GET_USER_PASS_PASSWORD_ONLY) && strlen (up->username) == 0)
	    msg (M_FATAL, "ERROR: username from %s authfile '%s' is empty", prefix, auth_file);
	}

      string_mod (up->username, CC_PRINT, CC_CRLF, 0);
      string_mod (up->password, CC_PRINT, CC_CRLF, 0);

      up->defined = true;
    }

#if 0
  msg (M_INFO, "GET_USER_PASS %s u='%s' p='%s'", prefix, up->username, up->password);
#endif

  gc_free (&gc);

  return true;
}

#ifdef ENABLE_CLIENT_CR

/*
 * Parse a challenge message returned along with AUTH_FAILED.
 * The message is formatted as such:
 *
 *  CRV1:<flags>:<state_id>:<username_base64>:<challenge_text>
 *
 * flags: a series of optional, comma-separated flags:
 *  E : echo the response when the user types it
 *  R : a response is required
 *
 * state_id: an opaque string that should be returned to the server
 *  along with the response.
 *
 * username_base64 : the username formatted as base64
 *
 * challenge_text : the challenge text to be shown to the user
 *
 * Example challenge:
 *
 *   CRV1:R,E:Om01u7Fh4LrGBS7uh0SWmzwabUiGiW6l:Y3Ix:Please enter token PIN
 *
 * After showing the challenge_text and getting a response from the user
 * (if R flag is specified), the client should submit the following
 * auth creds back to the OpenVPN server:
 *
 * Username: [username decoded from username_base64]
 * Password: CRV1::<state_id>::<response_text>
 *
 * Where state_id is taken from the challenge request and response_text
 * is what the user entered in response to the challenge_text.
 * If the R flag is not present, response_text may be the empty
 * string.
 *
 * Example response (suppose the user enters "8675309" for the token PIN):
 *
 *   Username: cr1 ("Y3Ix" base64 decoded)
 *   Password: CRV1::Om01u7Fh4LrGBS7uh0SWmzwabUiGiW6l::8675309
 */
struct auth_challenge_info *
get_auth_challenge (const char *auth_challenge, struct gc_arena *gc)
{
  if (auth_challenge)
    {
      struct auth_challenge_info *ac;
      const int len = strlen (auth_challenge);
      char *work = (char *) gc_malloc (len+1, false, gc);
      char *cp;

      struct buffer b;
      buf_set_read (&b, (const uint8_t *)auth_challenge, len);

      ALLOC_OBJ_CLEAR_GC (ac, struct auth_challenge_info, gc);

      /* parse prefix */
      if (!buf_parse(&b, ':', work, len))
	return NULL;
      if (strcmp(work, "CRV1"))
	return NULL;

      /* parse flags */
      if (!buf_parse(&b, ':', work, len))
	return NULL;
      for (cp = work; *cp != '\0'; ++cp)
	{
	  const char c = *cp;
	  if (c == 'E')
	    ac->flags |= CR_ECHO;
	  else if (c == 'R')
	    ac->flags |= CR_RESPONSE;
	}
      
      /* parse state ID */
      if (!buf_parse(&b, ':', work, len))
	return NULL;
      ac->state_id = string_alloc(work, gc);

      /* parse user name */
      if (!buf_parse(&b, ':', work, len))
	return NULL;
      ac->user = (char *) gc_malloc (strlen(work)+1, true, gc);
      base64_decode(work, (void*)ac->user);

      /* parse challenge text */
      ac->challenge_text = string_alloc(BSTR(&b), gc);

      return ac;
    }
  else
    return NULL;
}

#endif

#if AUTO_USERID

static const char *
get_platform_prefix (void)
{
#if defined(TARGET_LINUX)
  return "L";
#elif defined(TARGET_SOLARIS)
  return "S";
#elif defined(TARGET_OPENBSD)
  return "O";
#elif defined(TARGET_DARWIN)
  return "M";
#elif defined(TARGET_NETBSD)
  return "N";
#elif defined(TARGET_FREEBSD)
  return "F";
#elif defined(WIN32)
  return "W";
#else
  return "X";
#endif
}

void
get_user_pass_auto_userid (struct user_pass *up, const char *tag)
{
  struct gc_arena gc = gc_new ();
  MD5_CTX ctx;
  struct buffer buf;
  uint8_t macaddr[6];
  static uint8_t digest [MD5_DIGEST_LENGTH];
  static const uint8_t hashprefix[] = "AUTO_USERID_DIGEST";

  CLEAR (*up);
  buf_set_write (&buf, (uint8_t*)up->username, USER_PASS_LEN);
  buf_printf (&buf, "%s", get_platform_prefix ());
  if (get_default_gateway_mac_addr (macaddr))
    {
      dmsg (D_AUTO_USERID, "GUPAU: macaddr=%s", format_hex_ex (macaddr, sizeof (macaddr), 0, 1, ":", &gc));
      MD5_Init (&ctx);
      MD5_Update (&ctx, hashprefix, sizeof (hashprefix) - 1);
      MD5_Update (&ctx, macaddr, sizeof (macaddr));
      MD5_Final (digest, &ctx);
      buf_printf (&buf, "%s", format_hex_ex (digest, sizeof (digest), 0, 256, " ", &gc));
    }
  else
    {
      buf_printf (&buf, "UNKNOWN");
    }
  if (tag && strcmp (tag, "stdin"))
    buf_printf (&buf, "-%s", tag);
  up->defined = true;
  gc_free (&gc);

  dmsg (D_AUTO_USERID, "GUPAU: AUTO_USERID: '%s'", up->username);
}

#endif

void
purge_user_pass (struct user_pass *up, const bool force)
{
  const bool nocache = up->nocache;
  static bool warn_shown = false;
  if (nocache || force)
    {
      CLEAR (*up);
      up->nocache = nocache;
    }
  else if (!warn_shown)
    {
      msg (M_WARN, "WARNING: this configuration may cache passwords in memory -- use the auth-nocache option to prevent this");
      warn_shown = true;
    }
}

/*
 * Process string received by untrusted peer before
 * printing to console or log file.
 *
 * Assumes that string has been null terminated.
 */
const char *
safe_print (const char *str, struct gc_arena *gc)
{
  return string_mod_const (str, CC_PRINT, CC_CRLF, '.', gc);
}

static bool
is_password_env_var (const char *str)
{
  return (strncmp (str, "password", 8) == 0);
}

bool
env_allowed (const char *str)
{
  return (script_security >= SSEC_PW_ENV || !is_password_env_var (str));
}

bool
env_safe_to_print (const char *str)
{
#ifndef UNSAFE_DEBUG
  if (is_password_env_var (str))
    return false;
#endif
  return true;
}

/* Make arrays of strings */

const char **
make_env_array (const struct env_set *es,
		const bool check_allowed,
		struct gc_arena *gc)
{
  char **ret = NULL;
  struct env_item *e = NULL;
  int i = 0, n = 0;

  /* figure length of es */
  if (es)
    {
      for (e = es->list; e != NULL; e = e->next)
	++n;
    }

  /* alloc return array */
  ALLOC_ARRAY_CLEAR_GC (ret, char *, n+1, gc);

  /* fill return array */
  if (es)
    {
      i = 0;
      for (e = es->list; e != NULL; e = e->next)
	{
	  if (!check_allowed || env_allowed (e->string))
	    {
	      ASSERT (i < n);
	      ret[i++] = e->string;
	    }
	}
    }

  ret[i] = NULL;
  return (const char **)ret;
}

const char **
make_arg_array (const char *first, const char *parms, struct gc_arena *gc)
{
  char **ret = NULL;
  int base = 0;
  const int max_parms = MAX_PARMS + 2;
  int n = 0;

  /* alloc return array */
  ALLOC_ARRAY_CLEAR_GC (ret, char *, max_parms, gc);

  /* process first parameter, if provided */
  if (first)
    {
      ret[base++] = string_alloc (first, gc);
    }

  if (parms)
    {
      n = parse_line (parms, &ret[base], max_parms - base - 1, "make_arg_array", 0, M_WARN, gc);
      ASSERT (n >= 0 && n + base + 1 <= max_parms);
    }
  ret[base + n] = NULL;

  return (const char **)ret;
}

#if ENABLE_INLINE_FILES
static const char **
make_inline_array (const char *str, struct gc_arena *gc)
{
  char line[OPTION_LINE_SIZE];
  struct buffer buf;
  int len = 0;
  char **ret = NULL;
  int i = 0;

  buf_set_read (&buf, (const uint8_t *) str, strlen (str));
  while (buf_parse (&buf, '\n', line, sizeof (line)))
    ++len;

  /* alloc return array */
  ALLOC_ARRAY_CLEAR_GC (ret, char *, len + 1, gc);

  buf_set_read (&buf, (const uint8_t *) str, strlen(str));
  while (buf_parse (&buf, '\n', line, sizeof (line)))
    {
      chomp (line);
      ASSERT (i < len);
      ret[i] = string_alloc (skip_leading_whitespace (line), gc);
      ++i;
    }  
  ASSERT (i <= len);
  ret[i] = NULL;
  return (const char **)ret;
}
#endif

static const char **
make_arg_copy (char **p, struct gc_arena *gc)
{
  char **ret = NULL;
  const int len = string_array_len ((const char **)p);
  const int max_parms = len + 1;
  int i;

  /* alloc return array */
  ALLOC_ARRAY_CLEAR_GC (ret, char *, max_parms, gc);

  for (i = 0; i < len; ++i)
    ret[i] = p[i];

  return (const char **)ret;
}

const char **
make_extended_arg_array (char **p, struct gc_arena *gc)
{
  const int argc = string_array_len ((const char **)p);
#if ENABLE_INLINE_FILES
  if (!strcmp (p[0], INLINE_FILE_TAG) && argc == 2)
    return make_inline_array (p[1], gc);
  else
#endif
  if (argc == 0)
    return make_arg_array (NULL, NULL, gc);
  else if (argc == 1)
    return make_arg_array (p[0], NULL, gc);
  else if (argc == 2)
    return make_arg_array (p[0], p[1], gc);
  else
    return make_arg_copy (p, gc);
}

void
openvpn_sleep (const int n)
{
#ifdef ENABLE_MANAGEMENT
  if (management)
    {
      management_event_loop_n_seconds (management, n);
      return;
    }
#endif
  sleep (n);
}

/*
 * Return the next largest power of 2
 * or u if u is a power of 2.
 */
size_t
adjust_power_of_2 (size_t u)
{
  size_t ret = 1;

  while (ret < u)
    {
      ret <<= 1;
      ASSERT (ret > 0);
    }

  return ret;
}

/*
 * A printf-like function (that only recognizes a subset of standard printf
 * format operators) that prints arguments to an argv list instead
 * of a standard string.  This is used to build up argv arrays for passing
 * to execve.
 */

void
argv_init (struct argv *a)
{
  a->capacity = 0;
  a->argc = 0;
  a->argv = NULL;
  a->system_str = NULL;
}

struct argv
argv_new (void)
{
  struct argv ret;
  argv_init (&ret);
  return ret;
}

void
argv_reset (struct argv *a)
{
  size_t i;
  for (i = 0; i < a->argc; ++i)
    free (a->argv[i]);
  free (a->argv);
  free (a->system_str);
  argv_init (a);
}

static void
argv_extend (struct argv *a, const size_t newcap)
{
  if (newcap > a->capacity)
    {
      char **newargv;
      size_t i;
      ALLOC_ARRAY_CLEAR (newargv, char *, newcap);
      for (i = 0; i < a->argc; ++i)
	newargv[i] = a->argv[i];
      free (a->argv);
      a->argv = newargv;
      a->capacity = newcap;
    }
}

static void
argv_grow (struct argv *a, const size_t add)
{
  const size_t newargc = a->argc + add + 1;
  ASSERT (newargc > a->argc);
  argv_extend (a, adjust_power_of_2 (newargc));
}

static void
argv_append (struct argv *a, char *str) /* str must have been malloced or be NULL */
{
  argv_grow (a, 1);
  a->argv[a->argc++] = str;
}

static void
argv_system_str_append (struct argv *a, const char *str, const bool enquote)
{
  if (str)
    {
      char *newstr;

      /* compute length of new system_str */
      size_t l = strlen (str) + 1; /* space for new string plus trailing '\0' */
      if (a->system_str)
	l += strlen (a->system_str) + 1; /* space for existing string + space (" ") separator */
      if (enquote)
	l += 2; /* space for two quotes */

      /* build new system_str */
      newstr = (char *) malloc (l);
      newstr[0] = '\0';
      check_malloc_return (newstr);
      if (a->system_str)
	{
	  strcpy (newstr, a->system_str);
	  strcat (newstr, " ");
	}
      if (enquote)
	strcat (newstr, "\"");
      strcat (newstr, str);
      if (enquote)
	strcat (newstr, "\"");
      free (a->system_str);
      a->system_str = newstr;
    }
}

static char *
argv_extract_cmd_name (const char *path)
{
  if (path)
    {
      const char *bn = openvpn_basename (path);
      if (bn)
	{
	  char *ret = string_alloc (bn, NULL);
	  char *dot = strrchr (ret, '.');
	  if (dot)
	    *dot = '\0';
	  if (ret[0] != '\0')
	    return ret;
	}
    }
  return NULL;
}

const char *
argv_system_str (const struct argv *a)
{
  return a->system_str;
}

struct argv
argv_clone (const struct argv *a, const size_t headroom)
{
  struct argv r;
  size_t i;

  argv_init (&r);
  for (i = 0; i < headroom; ++i)
    argv_append (&r, NULL);
  if (a)
    {
      for (i = 0; i < a->argc; ++i)
	argv_append (&r, string_alloc (a->argv[i], NULL));
      r.system_str = string_alloc (a->system_str, NULL);
    }
  return r;
}

struct argv
argv_insert_head (const struct argv *a, const char *head)
{
  struct argv r;
  char *s;

  r = argv_clone (a, 1);
  r.argv[0] = string_alloc (head, NULL);
  s = r.system_str;
  r.system_str = string_alloc (head, NULL);
  if (s)
    {
      argv_system_str_append (&r, s, false);
      free (s);
    }
  return r;
}

char *
argv_term (const char **f)
{
  const char *p = *f;
  const char *term = NULL;
  size_t termlen = 0;

  if (*p == '\0')
    return NULL;

  while (true)
    {
      const int c = *p;
      if (c == '\0')
	break;
      if (term)
	{
	  if (!isspace (c))
	    ++termlen;
	  else
	    break;
	}
      else
	{
	  if (!isspace (c))
	    {
	      term = p;
	      termlen = 1;
	    }
	}
      ++p;
    }
  *f = p;

  if (term)
    {
      char *ret;
      ASSERT (termlen > 0);
      ret = malloc (termlen + 1);
      check_malloc_return (ret);
      memcpy (ret, term, termlen);
      ret[termlen] = '\0';
      return ret;
    }
  else
    return NULL;
}

const char *
argv_str (const struct argv *a, struct gc_arena *gc, const unsigned int flags)
{
  if (a->argv)
    return print_argv ((const char **)a->argv, gc, flags);
  else
    return "";
}

void
argv_msg (const int msglev, const struct argv *a)
{
  struct gc_arena gc = gc_new ();
  msg (msglev, "%s", argv_str (a, &gc, 0));
  gc_free (&gc);
}

void
argv_msg_prefix (const int msglev, const struct argv *a, const char *prefix)
{
  struct gc_arena gc = gc_new ();
  msg (msglev, "%s: %s", prefix, argv_str (a, &gc, 0));
  gc_free (&gc);
}

void
argv_printf (struct argv *a, const char *format, ...)
{
  va_list arglist;
  va_start (arglist, format);
  argv_printf_arglist (a, format, 0, arglist);
  va_end (arglist);
 }

void
argv_printf_cat (struct argv *a, const char *format, ...)
{
  va_list arglist;
  va_start (arglist, format);
  argv_printf_arglist (a, format, APA_CAT, arglist);
  va_end (arglist);
}

void
argv_printf_arglist (struct argv *a, const char *format, const unsigned int flags, va_list arglist)
{
  struct gc_arena gc = gc_new ();
  char *term;
  const char *f = format;

  if (!(flags & APA_CAT))
    argv_reset (a);
  argv_extend (a, 1); /* ensure trailing NULL */

  while ((term = argv_term (&f)) != NULL) 
    {
      if (term[0] == '%')
	{
	  if (!strcmp (term, "%s"))
	    {
	      char *s = va_arg (arglist, char *);
	      if (!s)
		s = "";
	      argv_append (a, string_alloc (s, NULL));
	      argv_system_str_append (a, s, true);
	    }
	  else if (!strcmp (term, "%sc"))
	    {
	      char *s = va_arg (arglist, char *);
	      if (s)
		{
		  int nparms;
		  char *parms[MAX_PARMS+1];
		  int i;

		  nparms = parse_line (s, parms, MAX_PARMS, "SCRIPT-ARGV", 0, D_ARGV_PARSE_CMD, &gc);
		  if (nparms)
		    {
		      for (i = 0; i < nparms; ++i)
			argv_append (a, string_alloc (parms[i], NULL));
		    }
		  else
		    argv_append (a, string_alloc (s, NULL));

		  argv_system_str_append (a, s, false);
		}
	      else
		{
		  argv_append (a, string_alloc ("", NULL));
		  argv_system_str_append (a, "echo", false);
		}
	    }
	  else if (!strcmp (term, "%d"))
	    {
	      char numstr[64];
	      openvpn_snprintf (numstr, sizeof (numstr), "%d", va_arg (arglist, int));
	      argv_append (a, string_alloc (numstr, NULL));
	      argv_system_str_append (a, numstr, false);
	    }
	  else if (!strcmp (term, "%u"))
	    {
	      char numstr[64];
	      openvpn_snprintf (numstr, sizeof (numstr), "%u", va_arg (arglist, unsigned int));
	      argv_append (a, string_alloc (numstr, NULL));
	      argv_system_str_append (a, numstr, false);
	    }
	  else if (!strcmp (term, "%s/%d"))
	    {
	      char numstr[64];
	      char *s = va_arg (arglist, char *);

	      if (!s)
		s = "";

	      openvpn_snprintf (numstr, sizeof (numstr), "%d", va_arg (arglist, int));

	      {
		const size_t len = strlen(s) + strlen(numstr) + 2;
		char *combined = (char *) malloc (len);
		check_malloc_return (combined);

		strcpy (combined, s);
		strcat (combined, "/");
		strcat (combined, numstr);
		argv_append (a, combined);
		argv_system_str_append (a, combined, false);
	      }
	    }
	  else if (!strcmp (term, "%s%sc"))
	    {
	      char *s1 = va_arg (arglist, char *);
	      char *s2 = va_arg (arglist, char *);
	      char *combined;
	      char *cmd_name;

	      if (!s1) s1 = "";
	      if (!s2) s2 = "";
	      combined = (char *) malloc (strlen(s1) + strlen(s2) + 1);
	      check_malloc_return (combined);
	      strcpy (combined, s1);
	      strcat (combined, s2);
	      argv_append (a, combined);

	      cmd_name = argv_extract_cmd_name (combined);
	      if (cmd_name)
		{
		  argv_system_str_append (a, cmd_name, false);
		  free (cmd_name);
		}
	    }
	  else
	    ASSERT (0);
	  free (term);
	}
      else
	{
	  argv_append (a, term);
	  argv_system_str_append (a, term, false);
	}
    }
  gc_free (&gc);
}

#ifdef ARGV_TEST
void
argv_test (void)
{
  struct gc_arena gc = gc_new ();
  const char *s;

  struct argv a;

  argv_init (&a);
  argv_printf (&a, "%sc foo bar %s", "c:\\\\src\\\\test\\\\jyargs.exe", "foo bar");
  argv_msg_prefix (M_INFO, &a, "ARGV");
  msg (M_INFO, "ARGV-S: %s", argv_system_str(&a));
  //openvpn_execve_check (&a, NULL, 0, "command failed");

  argv_printf (&a, "%sc %s %s", "c:\\\\src\\\\test files\\\\batargs.bat", "foo", "bar");  
  argv_msg_prefix (M_INFO, &a, "ARGV");
  msg (M_INFO, "ARGV-S: %s", argv_system_str(&a));
  //openvpn_execve_check (&a, NULL, 0, "command failed");

  argv_printf (&a, "%s%sc foo bar %s %s/%d %d %u", "/foo", "/bar.exe", "one two", "1.2.3.4", 24, -69, 96);
  argv_msg_prefix (M_INFO, &a, "ARGV");
  msg (M_INFO, "ARGV-S: %s", argv_system_str(&a));
  //openvpn_execve_check (&a, NULL, 0, "command failed");

  argv_printf (&a, "this is a %s test of int %d unsigned %u", "FOO", -69, 42);
  s = argv_str (&a, &gc, PA_BRACKET);
  printf ("PF: %s\n", s);
  printf ("PF-S: %s\n", argv_system_str(&a));

  {
    struct argv b = argv_insert_head (&a, "MARK");
    s = argv_str (&b, &gc, PA_BRACKET);
    printf ("PF: %s\n", s);
    printf ("PF-S: %s\n", argv_system_str(&b));
    argv_reset (&b);
  }

  argv_printf (&a, "%sc foo bar %d", "\"multi term\" command      following \\\"spaces", 99);
  s = argv_str (&a, &gc, PA_BRACKET);
  printf ("PF: %s\n", s);
  printf ("PF-S: %s\n", argv_system_str(&a));
  argv_reset (&a);

  s = argv_str (&a, &gc, PA_BRACKET);
  printf ("PF: %s\n", s);
  printf ("PF-S: %s\n", argv_system_str(&a));
  argv_reset (&a);

  argv_printf (&a, "foo bar %d", 99);
  argv_printf_cat (&a, "bar %d foo %sc", 42, "nonesuch");
  argv_printf_cat (&a, "cool %s %d u %s/%d end", "frood", 4, "hello", 7);
  s = argv_str (&a, &gc, PA_BRACKET);
  printf ("PF: %s\n", s);
  printf ("PF-S: %s\n", argv_system_str(&a));
  argv_reset (&a);

#if 0
  {
    char line[512];
    while (fgets (line, sizeof(line), stdin) != NULL)
      {
	char *term;
	const char *f = line;
	int i = 0;

	while ((term = argv_term (&f)) != NULL) 
	  {
	    printf ("[%d] '%s'\n", i, term);
	    ++i;
	    free (term);
	  }
      }
  }
#endif

  argv_reset (&a);
  gc_free (&gc);
}
#endif

const char *
openvpn_basename (const char *path)
{
  const char *ret;
  const int dirsep = OS_SPECIFIC_DIRSEP;

  if (path)
    {
      ret = strrchr (path, dirsep);
      if (ret && *ret)
	++ret;
      else
	ret = path;
      if (*ret)
	return ret;
    }
  return NULL;
}<|MERGE_RESOLUTION|>--- conflicted
+++ resolved
@@ -1155,16 +1155,13 @@
   const char *retfname = NULL;
   unsigned int attempts = 0;
 
-<<<<<<< HEAD
   do
     {
       uint8_t rndbytes[16];
       const char *rndstr;
 
       ++attempts;
-      mutex_lock_static (L_CREATE_TEMP);
       ++counter;
-      mutex_unlock_static (L_CREATE_TEMP);
 
       prng_bytes (rndbytes, sizeof rndbytes);
       rndstr = format_hex_ex (rndbytes, sizeof rndbytes, 40, 0, NULL, gc);
@@ -1196,18 +1193,6 @@
         }
     }
   while (attempts < 6);
-=======
-  ++counter;
-
-  {
-    uint8_t rndbytes[16];
-    const char *rndstr;
-
-    prng_bytes (rndbytes, sizeof (rndbytes));
-    rndstr = format_hex_ex (rndbytes, sizeof (rndbytes), 40, 0, NULL, gc);
-    buf_printf (&fname, PACKAGE "_%s_%s.tmp", prefix, rndstr);
-  }
->>>>>>> 7c18c635
 
   msg (M_FATAL, "Failed to create temporary file after %i attempts", attempts);
   return NULL;
