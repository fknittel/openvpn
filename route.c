/*
 *  OpenVPN -- An application to securely tunnel IP networks
 *             over a single TCP/UDP port, with support for SSL/TLS-based
 *             session authentication and key exchange,
 *             packet encryption, packet authentication, and
 *             packet compression.
 *
 *  Copyright (C) 2002-2009 OpenVPN Technologies, Inc. <sales@openvpn.net>
 *
 *  This program is free software; you can redistribute it and/or modify
 *  it under the terms of the GNU General Public License version 2
 *  as published by the Free Software Foundation.
 *
 *  This program is distributed in the hope that it will be useful,
 *  but WITHOUT ANY WARRANTY; without even the implied warranty of
 *  MERCHANTABILITY or FITNESS FOR A PARTICULAR PURPOSE.  See the
 *  GNU General Public License for more details.
 *
 *  You should have received a copy of the GNU General Public License
 *  along with this program (see the file COPYING included with this
 *  distribution); if not, write to the Free Software Foundation, Inc.,
 *  59 Temple Place, Suite 330, Boston, MA  02111-1307  USA
 */

/*
 * Support routines for adding/deleting network routes.
 */

#include "syshead.h"

#include "common.h"
#include "error.h"
#include "route.h"
#include "misc.h"
#include "socket.h"
#include "manage.h"
#include "win32.h"
#include "options.h"

#include "memdbg.h"

static void delete_route (const struct route *r, const struct tuntap *tt, unsigned int flags, const struct env_set *es);
static void delete_route_ipv6 (const struct route_ipv6 *r, const struct tuntap *tt, unsigned int flags, const struct env_set *es);
static void get_bypass_addresses (struct route_bypass *rb, const unsigned int flags);

#ifdef ENABLE_DEBUG

static void
print_bypass_addresses (const struct route_bypass *rb)
{
  struct gc_arena gc = gc_new ();
  int i;
  for (i = 0; i < rb->n_bypass; ++i)
    {
      msg (D_ROUTE, "ROUTE: bypass_host_route[%d]=%s",
	   i,
	   print_in_addr_t (rb->bypass[i], 0, &gc));
    }
  gc_free (&gc);
}

#endif

static bool
add_bypass_address (struct route_bypass *rb, const in_addr_t a)
{
  int i;
  for (i = 0; i < rb->n_bypass; ++i)
    {
      if (a == rb->bypass[i]) /* avoid duplicates */
	return true;
    }
  if (rb->n_bypass < N_ROUTE_BYPASS)
    {
      rb->bypass[rb->n_bypass++] = a;
      return true;
    }
  else
    {
      return false;
    }
}

struct route_option_list *
new_route_option_list (const int max_routes, struct gc_arena *a)
{
  struct route_option_list *ret;
  ALLOC_VAR_ARRAY_CLEAR_GC (ret, struct route_option_list, struct route_option, max_routes, a);
  ret->capacity = max_routes;
  return ret;
}

struct route_ipv6_option_list *
new_route_ipv6_option_list (const int max_routes, struct gc_arena *a)
{
  struct route_ipv6_option_list *ret;
  ALLOC_VAR_ARRAY_CLEAR_GC (ret, struct route_ipv6_option_list, struct route_ipv6_option, max_routes, a);
  ret->capacity = max_routes;
  return ret;
}

struct route_option_list *
clone_route_option_list (const struct route_option_list *src, struct gc_arena *a)
{
  const size_t rl_size = array_mult_safe (sizeof(struct route_option), src->capacity, sizeof(struct route_option_list));
  struct route_option_list *ret = gc_malloc (rl_size, false, a);
  memcpy (ret, src, rl_size);
  return ret;
}

void
copy_route_option_list (struct route_option_list *dest, const struct route_option_list *src)
{
  const size_t src_size = array_mult_safe (sizeof(struct route_option), src->capacity, sizeof(struct route_option_list));
  if (src->n > dest->capacity)
    msg (M_FATAL, PACKAGE_NAME " ROUTE: (copy) number of route options in src (%d) is greater than route list capacity in dest (%d)", src->n, dest->capacity);
  memcpy (dest, src, src_size);
}

struct route_list *
new_route_list (const int max_routes, struct gc_arena *a)
{
  struct route_list *ret;
  ALLOC_VAR_ARRAY_CLEAR_GC (ret, struct route_list, struct route, max_routes, a);
  ret->capacity = max_routes;
  return ret;
}

struct route_ipv6_list *
new_route_ipv6_list (const int max_routes, struct gc_arena *a)
{
  struct route_ipv6_list *ret;
  ALLOC_VAR_ARRAY_CLEAR_GC (ret, struct route_ipv6_list, struct route_ipv6, max_routes, a);
  ret->capacity = max_routes;
  return ret;
}

static const char *
route_string (const struct route *r, struct gc_arena *gc)
{
  struct buffer out = alloc_buf_gc (256, gc);
  buf_printf (&out, "ROUTE network %s netmask %s gateway %s",
	      print_in_addr_t (r->network, 0, gc),
	      print_in_addr_t (r->netmask, 0, gc),
	      print_in_addr_t (r->gateway, 0, gc)
	      );
  if (r->metric_defined)
    buf_printf (&out, " metric %d", r->metric);
  return BSTR (&out);
}

static bool
is_route_parm_defined (const char *parm)
{
  if (!parm)
    return false;
  if (!strcmp (parm, "default"))
    return false;
  return true;
}

static void
setenv_route_addr (struct env_set *es, const char *key, const in_addr_t addr, int i)
{
  struct gc_arena gc = gc_new ();
  struct buffer name = alloc_buf_gc (256, &gc);
  if (i >= 0)
    buf_printf (&name, "route_%s_%d", key, i);
  else
    buf_printf (&name, "route_%s", key);
  setenv_str (es, BSTR (&name), print_in_addr_t (addr, 0, &gc));
  gc_free (&gc);
}

static bool
get_special_addr (const struct route_special_addr *spec,
		  const char *string,
		  in_addr_t *out,
		  bool *status)
{
  if (status)
    *status = true;
  if (!strcmp (string, "vpn_gateway"))
    {
      if (spec)
	{
	  if (spec->remote_endpoint_defined)
	    *out = spec->remote_endpoint;
	  else
	    {
	      msg (M_INFO, PACKAGE_NAME " ROUTE: vpn_gateway undefined");
	      if (status)
		*status = false;
	    }
	}
      return true;
    }
  else if (!strcmp (string, "net_gateway"))
    {
      if (spec)
	{
	  if (spec->net_gateway_defined)
	    *out = spec->net_gateway;
	  else
	    {
	      msg (M_INFO, PACKAGE_NAME " ROUTE: net_gateway undefined -- unable to get default gateway from system");
	      if (status)
		*status = false;
	    }
	}
      return true;
    }
  else if (!strcmp (string, "remote_host"))
    {
      if (spec)
	{
	  if (spec->remote_host_defined)
	    *out = spec->remote_host;
	  else
	    {
	      msg (M_INFO, PACKAGE_NAME " ROUTE: remote_host undefined");
	      if (status)
		*status = false;
	    }
	}
      return true;
    }
  return false;
}

bool
is_special_addr (const char *addr_str)
{
  if (addr_str)
    return get_special_addr (NULL, addr_str, NULL, NULL);
  else
    return false;
}

static bool
init_route (struct route *r,
	    const struct route_option *ro,
	    const struct route_special_addr *spec)
{
  const in_addr_t default_netmask = ~0;
  bool status;

  r->option = ro;
  r->defined = false;

  /* network */

  if (!is_route_parm_defined (ro->network))
    {
      goto fail;
    }
  
  if (!get_special_addr (spec, ro->network, &r->network, &status))
    {
      r->network = getaddr (
			    GETADDR_RESOLVE
			    | GETADDR_HOST_ORDER
			    | GETADDR_WARN_ON_SIGNAL,
			    ro->network,
			    0,
			    &status,
			    NULL);
    }

  if (!status)
    goto fail;

  /* netmask */

  if (is_route_parm_defined (ro->netmask))
    {
      r->netmask = getaddr (
			    GETADDR_HOST_ORDER
			    | GETADDR_WARN_ON_SIGNAL,
			    ro->netmask,
			    0,
			    &status,
			    NULL);
      if (!status)
	goto fail;
    }
  else
    r->netmask = default_netmask;

  /* gateway */

  if (is_route_parm_defined (ro->gateway))
    {
      if (!get_special_addr (spec, ro->gateway, &r->gateway, &status))
	{
	  r->gateway = getaddr (
				GETADDR_RESOLVE
				| GETADDR_HOST_ORDER
				| GETADDR_WARN_ON_SIGNAL,
				ro->gateway,
				0,
				&status,
				NULL);
	}
      if (!status)
	goto fail;
    }
  else
    {
      if (spec->remote_endpoint_defined)
	r->gateway = spec->remote_endpoint;
      else
	{
	  msg (M_WARN, PACKAGE_NAME " ROUTE: " PACKAGE_NAME " needs a gateway parameter for a --route option and no default was specified by either --route-gateway or --ifconfig options");
	  goto fail;
	}
    }

  /* metric */

  r->metric_defined = false;
  r->metric = 0;
  if (is_route_parm_defined (ro->metric))
    {
      r->metric = atoi (ro->metric);
      if (r->metric < 0)
	{
	  msg (M_WARN, PACKAGE_NAME " ROUTE: route metric for network %s (%s) must be >= 0",
	       ro->network,
	       ro->metric);
	  goto fail;
	}
      r->metric_defined = true;
    }
  else if (spec->default_metric_defined)
    {
      r->metric = spec->default_metric;
      r->metric_defined = true;
    }

  r->defined = true;

  return true;

 fail:
  msg (M_WARN, PACKAGE_NAME " ROUTE: failed to parse/resolve route for host/network: %s",
       ro->network);
  r->defined = false;
  return false;
}

static bool
init_route_ipv6 (struct route_ipv6 *r6,
	         const struct route_ipv6_option *r6o,
	         const struct route_ipv6_list *rl6 )
{
  r6->option = r6o;
  r6->defined = false;

  if ( !get_ipv6_addr( r6o->prefix, &r6->network, &r6->netbits, NULL, M_WARN ))
    goto fail;

  /* gateway */
  if (is_route_parm_defined (r6o->gateway))
    {
      if ( inet_pton( AF_INET6, r6o->gateway, &r6->gateway ) != 1 )
        {
	  msg( M_WARN, PACKAGE_NAME "ROUTE6: cannot parse gateway spec '%s'", r6o->gateway );
        }
    }
  else if (rl6->remote_endpoint_defined)
    {
      r6->gateway = rl6->remote_endpoint_ipv6;
    }
  else
    {
      msg (M_WARN, PACKAGE_NAME " ROUTE6: " PACKAGE_NAME " needs a gateway parameter for a --route-ipv6 option and no default was specified by either --route-ipv6-gateway or --ifconfig-ipv6 options");
      goto fail;
    }

  /* metric */

  r6->metric_defined = false;
  r6->metric = 0;
  if (is_route_parm_defined (r6o->metric))
    {
      r6->metric = atoi (r6o->metric);
      if (r6->metric < 0)
	{
	  msg (M_WARN, PACKAGE_NAME " ROUTE: route metric for network %s (%s) must be >= 0",
	       r6o->prefix,
	       r6o->metric);
	  goto fail;
	}
      r6->metric_defined = true;
    }
  else if (rl6->default_metric_defined)
    {
      r6->metric = rl6->default_metric;
      r6->metric_defined = true;
    }

  r6->defined = true;

  return true;

 fail:
  msg (M_WARN, PACKAGE_NAME " ROUTE: failed to parse/resolve route for host/network: %s",
       r6o->prefix);
  r6->defined = false;
  return false;
}

void
add_route_to_option_list (struct route_option_list *l,
			  const char *network,
			  const char *netmask,
			  const char *gateway,
			  const char *metric)
{
  struct route_option *ro;
  if (l->n >= l->capacity)
    msg (M_FATAL, PACKAGE_NAME " ROUTE: cannot add more than %d routes -- please increase the max-routes option in the client configuration file",
	 l->capacity);
  ro = &l->routes[l->n];
  ro->network = network;
  ro->netmask = netmask;
  ro->gateway = gateway;
  ro->metric = metric;
  ++l->n;
}

void
add_route_ipv6_to_option_list (struct route_ipv6_option_list *l,
			  const char *prefix,
			  const char *gateway,
			  const char *metric)
{
  struct route_ipv6_option *ro;
  if (l->n >= l->capacity)
    msg (M_FATAL, PACKAGE_NAME " ROUTE: cannot add more than %d IPv6 routes -- please increase the max-routes option in the client configuration file",
	 l->capacity);
  ro = &l->routes_ipv6[l->n];
  ro->prefix = prefix;
  ro->gateway = gateway;
  ro->metric = metric;
  ++l->n;
}

void
clear_route_list (struct route_list *rl)
{
  const int capacity = rl->capacity;
  const size_t rl_size = array_mult_safe (sizeof(struct route), capacity, sizeof(struct route_list));
  memset(rl, 0, rl_size);
  rl->capacity = capacity;
}

void
clear_route_ipv6_list (struct route_ipv6_list *rl6)
{
  const int capacity = rl6->capacity;
  const size_t rl6_size = array_mult_safe (sizeof(struct route_ipv6), capacity, sizeof(struct route_ipv6_list));
  memset(rl6, 0, rl6_size);
  rl6->capacity = capacity;
}

void
route_list_add_default_gateway (struct route_list *rl,
				struct env_set *es,
				const in_addr_t addr)
{
  rl->spec.remote_endpoint = addr;
  rl->spec.remote_endpoint_defined = true;
  setenv_route_addr (es, "vpn_gateway", rl->spec.remote_endpoint, -1);
}

bool
init_route_list (struct route_list *rl,
		 const struct route_option_list *opt,
		 const char *remote_endpoint,
		 int default_metric,
		 in_addr_t remote_host,
		 struct env_set *es)
{
  struct gc_arena gc = gc_new ();
  bool ret = true;

  clear_route_list (rl);

  rl->flags = opt->flags;

  if (remote_host)
    {
      rl->spec.remote_host = remote_host;
      rl->spec.remote_host_defined = true;
    }

  if (default_metric)
    {
      rl->spec.default_metric = default_metric;
      rl->spec.default_metric_defined = true;
    }

  rl->spec.net_gateway_defined = get_default_gateway (&rl->spec.net_gateway, NULL);
  if (rl->spec.net_gateway_defined)
    {
      setenv_route_addr (es, "net_gateway", rl->spec.net_gateway, -1);
      dmsg (D_ROUTE, "ROUTE default_gateway=%s", print_in_addr_t (rl->spec.net_gateway, 0, &gc));
    }
  else
    {
      dmsg (D_ROUTE, "ROUTE: default_gateway=UNDEF");
    }

  if (rl->flags & RG_ENABLE)
    {
      get_bypass_addresses (&rl->spec.bypass, rl->flags);
#ifdef ENABLE_DEBUG
      print_bypass_addresses (&rl->spec.bypass);
#endif
    }

  if (is_route_parm_defined (remote_endpoint))
    {
      rl->spec.remote_endpoint = getaddr (
				     GETADDR_RESOLVE
				     | GETADDR_HOST_ORDER
				     | GETADDR_WARN_ON_SIGNAL,
				     remote_endpoint,
				     0,
				     &rl->spec.remote_endpoint_defined,
				     NULL);

      if (rl->spec.remote_endpoint_defined)
	{
	  setenv_route_addr (es, "vpn_gateway", rl->spec.remote_endpoint, -1);
	}
      else
	{
	  msg (M_WARN, PACKAGE_NAME " ROUTE: failed to parse/resolve default gateway: %s",
	       remote_endpoint);
	  ret = false;
	}
    }
  else
    rl->spec.remote_endpoint_defined = false;

  if (!(opt->n >= 0 && opt->n <= rl->capacity))
    msg (M_FATAL, PACKAGE_NAME " ROUTE: (init) number of route options (%d) is greater than route list capacity (%d)", opt->n, rl->capacity);

  /* parse the routes from opt to rl */
  {
    int i, j = 0;
    for (i = 0; i < opt->n; ++i)
      {
	if (!init_route (&rl->routes[j],
			 &opt->routes[i],
			 &rl->spec))
	  ret = false;
	else
	  ++j;
      }
    rl->n = j;
  }

  gc_free (&gc);
  return ret;
}

bool
init_route_ipv6_list (struct route_ipv6_list *rl6,
		 const struct route_ipv6_option_list *opt6,
		 const char *remote_endpoint,
		 int default_metric,
		 struct env_set *es)
{
  struct gc_arena gc = gc_new ();
  bool ret = true;

  clear_route_ipv6_list (rl6);

  rl6->flags = opt6->flags;

  if (default_metric)
    {
      rl6->default_metric = default_metric;
      rl6->default_metric_defined = true;
    }

  /* "default_gateway" is stuff for "redirect-gateway", which we don't
   * do for IPv6 yet -> TODO
   */
    {
      dmsg (D_ROUTE, "ROUTE6: default_gateway=UNDEF");
    }

  if ( is_route_parm_defined( remote_endpoint ))
    {
      if ( inet_pton( AF_INET6, remote_endpoint, 
			&rl6->remote_endpoint_ipv6) == 1 )
        {
	  rl6->remote_endpoint_defined = true;
        }
      else
	{
	  msg (M_WARN, PACKAGE_NAME " ROUTE: failed to parse/resolve default gateway: %s", remote_endpoint);
          ret = false;
	}
    }
  else
    rl6->remote_endpoint_defined = false;


  if (!(opt6->n >= 0 && opt6->n <= rl6->capacity))
    msg (M_FATAL, PACKAGE_NAME " ROUTE6: (init) number of route options (%d) is greater than route list capacity (%d)", opt6->n, rl6->capacity);

  /* parse the routes from opt to rl6 */
  {
    int i, j = 0;
    for (i = 0; i < opt6->n; ++i)
      {
	if (!init_route_ipv6 (&rl6->routes_ipv6[j],
			      &opt6->routes_ipv6[i],
			      rl6 ))
	  ret = false;
	else
	  ++j;
      }
    rl6->n = j;
  }

  gc_free (&gc);
  return ret;
}

static void
add_route3 (in_addr_t network,
	    in_addr_t netmask,
	    in_addr_t gateway,
	    const struct tuntap *tt,
	    unsigned int flags,
	    const struct env_set *es)
{
  struct route r;
  CLEAR (r);
  r.defined = true;
  r.network = network;
  r.netmask = netmask;
  r.gateway = gateway;
  add_route (&r, tt, flags, es);
}

static void
del_route3 (in_addr_t network,
	    in_addr_t netmask,
	    in_addr_t gateway,
	    const struct tuntap *tt,
	    unsigned int flags,
	    const struct env_set *es)
{
  struct route r;
  CLEAR (r);
  r.defined = true;
  r.network = network;
  r.netmask = netmask;
  r.gateway = gateway;
  delete_route (&r, tt, flags, es);
}

static void
add_bypass_routes (struct route_bypass *rb,
		   in_addr_t gateway,
		   const struct tuntap *tt,
		   unsigned int flags,
		   const struct env_set *es)
{
  int i;
  for (i = 0; i < rb->n_bypass; ++i)
    {
      if (rb->bypass[i] != gateway)
	add_route3 (rb->bypass[i],
		    ~0,
		    gateway,
		    tt,
		    flags,
		    es);
    }
}

static void
del_bypass_routes (struct route_bypass *rb,
		   in_addr_t gateway,
		   const struct tuntap *tt,
		   unsigned int flags,
		   const struct env_set *es)
{
  int i;
  for (i = 0; i < rb->n_bypass; ++i)
    {
      if (rb->bypass[i] != gateway)
	del_route3 (rb->bypass[i],
		    ~0,
		    gateway,
		    tt,
		    flags,
		    es);
    }
}

static void
redirect_default_route_to_vpn (struct route_list *rl, const struct tuntap *tt, unsigned int flags, const struct env_set *es)
{
  const char err[] = "NOTE: unable to redirect default gateway --";

  if (rl->flags & RG_ENABLE)
    {
      if (!rl->spec.remote_endpoint_defined)
	{
	  msg (M_WARN, "%s VPN gateway parameter (--route-gateway or --ifconfig) is missing", err);
	}
      else if (!rl->spec.net_gateway_defined)
	{
	  msg (M_WARN, "%s Cannot read current default gateway from system", err);
	}
      else if (!rl->spec.remote_host_defined)
	{
	  msg (M_WARN, "%s Cannot obtain current remote host address", err);
	}
      else
	{
	  bool local = BOOL_CAST(rl->flags & RG_LOCAL);
	  if (rl->flags & RG_AUTO_LOCAL) {
	    const int tla = test_local_addr (rl->spec.remote_host);
	    if (tla == TLA_NONLOCAL)
	      {
		dmsg (D_ROUTE, "ROUTE remote_host is NOT LOCAL");
		local = false;
	      }
	    else if (tla == TLA_LOCAL)
	      {
		dmsg (D_ROUTE, "ROUTE remote_host is LOCAL");
		local = true;
	      }
	  }
	  if (!local)
	    {
	      /* route remote host to original default gateway */
#ifdef USE_PF_INET6
	      /* if remote_host is not ipv4 (ie: ipv6), just skip
	       * adding this special /32 route */
	      if (rl->spec.remote_host != IPV4_INVALID_ADDR) {
#endif
		add_route3 (rl->spec.remote_host,
			    ~0,
			    rl->spec.net_gateway,
			    tt,
			    flags,
			    es);
		rl->did_local = true;
#ifdef USE_PF_INET6
	      } else {
		dmsg (D_ROUTE, "ROUTE remote_host protocol differs from tunneled");
	      }
#endif
	    }

	  /* route DHCP/DNS server traffic through original default gateway */
	  add_bypass_routes (&rl->spec.bypass, rl->spec.net_gateway, tt, flags, es);

	  if (rl->flags & RG_REROUTE_GW)
	    {
	      if (rl->flags & RG_DEF1)
		{
		  /* add new default route (1st component) */
		  add_route3 (0x00000000,
			      0x80000000,
			      rl->spec.remote_endpoint,
			      tt,
			      flags,
			      es);

		  /* add new default route (2nd component) */
		  add_route3 (0x80000000,
			      0x80000000,
			      rl->spec.remote_endpoint,
			      tt,
			      flags,
			      es);
		}
	      else
		{
		  /* delete default route */
		  del_route3 (0,
			      0,
			      rl->spec.net_gateway,
			      tt,
			      flags,
			      es);

		  /* add new default route */
		  add_route3 (0,
			      0,
			      rl->spec.remote_endpoint,
			      tt,
			      flags,
			      es);
		}
	    }

	  /* set a flag so we can undo later */
	  rl->did_redirect_default_gateway = true;
	}
    }
}

static void
undo_redirect_default_route_to_vpn (struct route_list *rl, const struct tuntap *tt, unsigned int flags, const struct env_set *es)
{
  if (rl->did_redirect_default_gateway)
    {
      /* delete remote host route */
      if (rl->did_local)
	{
	  del_route3 (rl->spec.remote_host,
		      ~0,
		      rl->spec.net_gateway,
		      tt,
		      flags,
		      es);
	  rl->did_local = false;
	}

      /* delete special DHCP/DNS bypass route */
      del_bypass_routes (&rl->spec.bypass, rl->spec.net_gateway, tt, flags, es);

      if (rl->flags & RG_REROUTE_GW)
	{
	  if (rl->flags & RG_DEF1)
	    {
	      /* delete default route (1st component) */
	      del_route3 (0x00000000,
			  0x80000000,
			  rl->spec.remote_endpoint,
			  tt,
			  flags,
			  es);

	      /* delete default route (2nd component) */
	      del_route3 (0x80000000,
			  0x80000000,
			  rl->spec.remote_endpoint,
			  tt,
			  flags,
			  es);
	    }
	  else
	    {
	      /* delete default route */
	      del_route3 (0,
			  0,
			  rl->spec.remote_endpoint,
			  tt,
			  flags,
			  es);

	      /* restore original default route */
	      add_route3 (0,
			  0,
			  rl->spec.net_gateway,
			  tt,
			  flags,
			  es);
	    }
	}

      rl->did_redirect_default_gateway = false;
    }
}

void
add_routes (struct route_list *rl, struct route_ipv6_list *rl6,
	    const struct tuntap *tt, unsigned int flags, const struct env_set *es)
{
  if (rl) 
      redirect_default_route_to_vpn (rl, tt, flags, es);

  if (rl && !rl->routes_added)
    {
      int i;

#ifdef ENABLE_MANAGEMENT
      if (management && rl->n)
	{
	  management_set_state (management,
				OPENVPN_STATE_ADD_ROUTES,
				NULL,
				0,
				0);
	}
#endif
      
      for (i = 0; i < rl->n; ++i)
	{
	  struct route *r = &rl->routes[i];
	  check_subnet_conflict (r->network, r->netmask, "route");
	  if (flags & ROUTE_DELETE_FIRST)
	    delete_route (r, tt, flags, es);
	  add_route (r, tt, flags, es);
	}
      rl->routes_added = true;
    }

  if (rl6 && !rl6->routes_added)
    {
      int i;

      for (i = 0; i < rl6->n; ++i)
	{
	  struct route_ipv6 *r = &rl6->routes_ipv6[i];
	  if (flags & ROUTE_DELETE_FIRST)
	    delete_route_ipv6 (r, tt, flags, es);
	  add_route_ipv6 (r, tt, flags, es);
	}
      rl6->routes_added = true;
    }
}

void
delete_routes (struct route_list *rl, struct route_ipv6_list *rl6,
	       const struct tuntap *tt, unsigned int flags, const struct env_set *es)
{
  if (rl && rl->routes_added)
    {
      int i;
      for (i = rl->n - 1; i >= 0; --i)
	{
	  const struct route *r = &rl->routes[i];
	  delete_route (r, tt, flags, es);
	}
      rl->routes_added = false;
    }

  if ( rl )
    {
      undo_redirect_default_route_to_vpn (rl, tt, flags, es);
      clear_route_list (rl);
    }

  if ( rl6 && rl6->routes_added )
    {
      int i;
      for (i = rl6->n - 1; i >= 0; --i)
	{
	  const struct route_ipv6 *r6 = &rl6->routes_ipv6[i];
	  delete_route_ipv6 (r6, tt, flags, es);
	}
      rl6->routes_added = false;
    }

  if ( rl6 )
    {
      clear_route_ipv6_list (rl6);
    }
}

#ifdef ENABLE_DEBUG

static const char *
show_opt (const char *option)
{
  if (!option)
    return "nil";
  else
    return option;
}

static void
print_route_option (const struct route_option *ro, int level)
{
  msg (level, "  route %s/%s/%s/%s",
       show_opt (ro->network),
       show_opt (ro->netmask),
       show_opt (ro->gateway),
       show_opt (ro->metric));
}

void
print_route_options (const struct route_option_list *rol,
		     int level)
{
  int i;
  if (rol->flags & RG_ENABLE)
    msg (level, "  [redirect_default_gateway local=%d]",
	 (rol->flags & RG_LOCAL) != 0);
  for (i = 0; i < rol->n; ++i)
    print_route_option (&rol->routes[i], level);
}

#endif

static void
print_route (const struct route *r, int level)
{
  struct gc_arena gc = gc_new ();
  if (r->defined)
    msg (level, "%s", route_string (r, &gc));
  gc_free (&gc);
}

void
print_routes (const struct route_list *rl, int level)
{
  int i;
  for (i = 0; i < rl->n; ++i)
    print_route (&rl->routes[i], level);
}

static void
setenv_route (struct env_set *es, const struct route *r, int i)
{
  struct gc_arena gc = gc_new ();
  if (r->defined)
    {
      setenv_route_addr (es, "network", r->network, i);
      setenv_route_addr (es, "netmask", r->netmask, i);
      setenv_route_addr (es, "gateway", r->gateway, i);

      if (r->metric_defined)
	{
	  struct buffer name = alloc_buf_gc (256, &gc);
	  buf_printf (&name, "route_metric_%d", i);
	  setenv_int (es, BSTR (&name), r->metric);
	}
    }
  gc_free (&gc);
}

void
setenv_routes (struct env_set *es, const struct route_list *rl)
{
  int i;
  for (i = 0; i < rl->n; ++i)
    setenv_route (es, &rl->routes[i], i + 1);
}

static void
setenv_route_ipv6 (struct env_set *es, const struct route_ipv6 *r6, int i)
{
  struct gc_arena gc = gc_new ();
  if (r6->defined)
    {
      struct buffer name1 = alloc_buf_gc( 256, &gc );
      struct buffer val = alloc_buf_gc( 256, &gc );
      struct buffer name2 = alloc_buf_gc( 256, &gc );

      buf_printf( &name1, "route_ipv6_network_%d", i );
      buf_printf( &val, "%s/%d", print_in6_addr( r6->network, 0, &gc ),
				 r6->netbits );
      setenv_str( es, BSTR(&name1), BSTR(&val) );

      buf_printf( &name2, "route_ipv6_gateway_%d", i );
      setenv_str( es, BSTR(&name2), print_in6_addr( r6->gateway, 0, &gc ));
    }
  gc_free (&gc);
}
void
setenv_routes_ipv6 (struct env_set *es, const struct route_ipv6_list *rl6)
{
  int i;
  for (i = 0; i < rl6->n; ++i)
    setenv_route_ipv6 (es, &rl6->routes_ipv6[i], i + 1);
}

void
add_route (struct route *r, const struct tuntap *tt, unsigned int flags, const struct env_set *es)
{
  struct gc_arena gc;
  struct argv argv;
  const char *network;
  const char *netmask;
  const char *gateway;
  bool status = false;

  if (!r->defined)
    return;

  gc_init (&gc);
  argv_init (&argv);

  network = print_in_addr_t (r->network, 0, &gc);
  netmask = print_in_addr_t (r->netmask, 0, &gc);
  gateway = print_in_addr_t (r->gateway, 0, &gc);

  /*
   * Filter out routes which are essentially no-ops
   */
  if (r->network == r->gateway && r->netmask == 0xFFFFFFFF)
    {
      msg (M_INFO, PACKAGE_NAME " ROUTE: omitted no-op route: %s/%s -> %s",
	   network, netmask, gateway);
      goto done;
    }

#if defined(TARGET_LINUX)
#ifdef CONFIG_FEATURE_IPROUTE
  argv_printf (&argv, "%s route add %s/%d via %s",
  	      iproute_path,
	      network,
	      count_netmask_bits(netmask),
	      gateway);
  if (r->metric_defined)
    argv_printf_cat (&argv, "metric %d", r->metric);

#else
  argv_printf (&argv, "%s add -net %s netmask %s gw %s",
		ROUTE_PATH,
	      network,
	      netmask,
	      gateway);
  if (r->metric_defined)
    argv_printf_cat (&argv, "metric %d", r->metric);
#endif  /*CONFIG_FEATURE_IPROUTE*/
  argv_msg (D_ROUTE, &argv);
  status = openvpn_execve_check (&argv, es, 0, "ERROR: Linux route add command failed");

#elif defined (WIN32)

  argv_printf (&argv, "%s%sc ADD %s MASK %s %s",
	       get_win_sys_path(),
	       WIN_ROUTE_PATH_SUFFIX,
	       network,
	       netmask,
	       gateway);
  if (r->metric_defined)
    argv_printf_cat (&argv, "METRIC %d", r->metric);

  argv_msg (D_ROUTE, &argv);

  if ((flags & ROUTE_METHOD_MASK) == ROUTE_METHOD_IPAPI)
    {
      status = add_route_ipapi (r, tt);
      msg (D_ROUTE, "Route addition via IPAPI %s", status ? "succeeded" : "failed");
    }
  else if ((flags & ROUTE_METHOD_MASK) == ROUTE_METHOD_EXE)
    {
      netcmd_semaphore_lock ();
      status = openvpn_execve_check (&argv, es, 0, "ERROR: Windows route add command failed");
      netcmd_semaphore_release ();
    }
  else if ((flags & ROUTE_METHOD_MASK) == ROUTE_METHOD_ADAPTIVE)
    {
      status = add_route_ipapi (r, tt);
      msg (D_ROUTE, "Route addition via IPAPI %s [adaptive]", status ? "succeeded" : "failed");
      if (!status)
	{
	  msg (D_ROUTE, "Route addition fallback to route.exe");
	  netcmd_semaphore_lock ();
	  status = openvpn_execve_check (&argv, es, 0, "ERROR: Windows route add command failed [adaptive]");
	  netcmd_semaphore_release ();
	}
    }
  else
    {
      ASSERT (0);
    }

#elif defined (TARGET_SOLARIS)

  /* example: route add 192.0.2.32 -netmask 255.255.255.224 somegateway */

  argv_printf (&argv, "%s add",
		ROUTE_PATH);

#if 0
  if (r->metric_defined)
    argv_printf_cat (&argv, "-rtt %d", r->metric);
#endif

  argv_printf_cat (&argv, "%s -netmask %s %s",
	      network,
	      netmask,
	      gateway);

  argv_msg (D_ROUTE, &argv);
  status = openvpn_execve_check (&argv, es, 0, "ERROR: Solaris route add command failed");

#elif defined(TARGET_FREEBSD)

  argv_printf (&argv, "%s add",
		ROUTE_PATH);

#if 0
  if (r->metric_defined)
    argv_printf_cat (&argv, "-rtt %d", r->metric);
#endif

  argv_printf_cat (&argv, "-net %s %s %s",
	      network,
	      gateway,
	      netmask);

  argv_msg (D_ROUTE, &argv);
  status = openvpn_execve_check (&argv, es, 0, "ERROR: FreeBSD route add command failed");

#elif defined(TARGET_DRAGONFLY)

  argv_printf (&argv, "%s add",
		ROUTE_PATH);

#if 0
  if (r->metric_defined)
    argv_printf_cat (&argv, "-rtt %d", r->metric);
#endif

  argv_printf_cat (&argv, "-net %s %s %s",
	      network,
	      gateway,
	      netmask);

  argv_msg (D_ROUTE, &argv);
  status = openvpn_execve_check (&argv, es, 0, "ERROR: DragonFly route add command failed");

#elif defined(TARGET_DARWIN)

  argv_printf (&argv, "%s add",
		ROUTE_PATH);

#if 0
  if (r->metric_defined)
    argv_printf_cat (&argv, "-rtt %d", r->metric);
#endif

  argv_printf_cat (&argv, "-net %s %s %s",
              network,
              gateway,
              netmask);

  argv_msg (D_ROUTE, &argv);
  status = openvpn_execve_check (&argv, es, 0, "ERROR: OS X route add command failed");

#elif defined(TARGET_OPENBSD) || defined(TARGET_NETBSD)

  argv_printf (&argv, "%s add",
		ROUTE_PATH);

#if 0
  if (r->metric_defined)
    argv_printf_cat (&argv, "-rtt %d", r->metric);
#endif

  argv_printf_cat (&argv, "-net %s %s -netmask %s",
	      network,
	      gateway,
	      netmask);

  argv_msg (D_ROUTE, &argv);
  status = openvpn_execve_check (&argv, es, 0, "ERROR: OpenBSD/NetBSD route add command failed");

#else
  msg (M_FATAL, "Sorry, but I don't know how to do 'route' commands on this operating system.  Try putting your routes in a --route-up script");
#endif

 done:
  r->defined = status;
  argv_reset (&argv);
  gc_free (&gc);
}

void
add_route_ipv6 (struct route_ipv6 *r6, const struct tuntap *tt, unsigned int flags, const struct env_set *es)
{
  struct gc_arena gc;
  struct argv argv;

  const char *network;
  const char *gateway;
  bool status = false;
  const char *device = tt->actual_name;
  int byte, bits_to_clear;
  struct in6_addr network_copy = r6->network;

  if (!r6->defined)
    return;

  gc_init (&gc);
  argv_init (&argv);

  /* clear host bit parts of route 
   * (needed if routes are specified improperly, or if we need to 
   * explicitely setup the "connected" network routes on some OSes)
   */
  byte = 15;
  bits_to_clear = 128 - r6->netbits;

  while( byte >= 0 && bits_to_clear > 0 )
    {
      if ( bits_to_clear >= 8 )
	{ network_copy.s6_addr[byte--] = 0; bits_to_clear -= 8; }
      else
	{ network_copy.s6_addr[byte--] &= (~0 << bits_to_clear); bits_to_clear = 0; }
    }

  network = print_in6_addr( network_copy, 0, &gc);
  gateway = print_in6_addr( r6->gateway, 0, &gc);

  if ( !tt->ipv6 )
    {
      msg( M_INFO, "add_route_ipv6(): not adding %s/%d, no IPv6 on if %s",
		    network, r6->netbits, device );
      return;
    }

  msg( M_INFO, "add_route_ipv6(%s/%d -> %s metric %d) dev %s",
		network, r6->netbits, gateway, r6->metric, device );

  /*
   * Filter out routes which are essentially no-ops
   * (not currently done for IPv6)
   */

#if defined(TARGET_LINUX)
#ifdef CONFIG_FEATURE_IPROUTE
  argv_printf (&argv, "%s -6 route add %s/%d dev %s",
  	      iproute_path,
	      network,
	      r6->netbits,
	      device);
  if (r6->metric_defined)
    argv_printf_cat (&argv, " metric %d", r6->metric);

#else
  argv_printf (&argv, "%s -A inet6 add %s/%d dev %s",
		ROUTE_PATH,
	      network,
	      r6->netbits,
	      device);
  if (r6->metric_defined)
    argv_printf_cat (&argv, " metric %d", r6->metric);
#endif  /*CONFIG_FEATURE_IPROUTE*/
  argv_msg (D_ROUTE, &argv);
  status = openvpn_execve_check (&argv, es, 0, "ERROR: Linux route -6/-A inet6 add command failed");

#elif defined (WIN32)

<<<<<<< HEAD
  msg( M_FATAL, "no idea how to set IPv6 routes on windows (unimplemented)" );
=======
  /* netsh interface ipv6 add route 2001:db8::/32 MyTunDevice */
  argv_printf (&argv, "%s%sc interface ipv6 add route %s/%d %s",
	       get_win_sys_path(),
	       NETSH_PATH_SUFFIX,
	       network,
	       r6->netbits,
	       device);

  /* next-hop depends on TUN or TAP mode:
   * - in TAP mode, we use the "real" next-hop
   * - in TUN mode we use a special-case link-local address that the tapdrvr
   *   knows about and will answer ND (neighbor discovery) packets for
   */
  if ( tt->type == DEV_TYPE_TUN )
	argv_printf_cat( &argv, " %s", "fe80::8" );
  else
	argv_printf_cat( &argv, " %s", gateway );

#if 0
  if (r->metric_defined)
    argv_printf_cat (&argv, " METRIC %d", r->metric);
#endif

  argv_msg (D_ROUTE, &argv);

  netcmd_semaphore_lock ();
  status = openvpn_execve_check (&argv, es, 0, "ERROR: Windows route add ipv6 command failed");
  netcmd_semaphore_release ();
>>>>>>> 69f828ca

#elif defined (TARGET_SOLARIS)

  /* example: route add -inet6 2001:db8::/32 somegateway 0 */

  /* for some weird reason, this does not work for me unless I set
   * "metric 0" - otherwise, the routes will be nicely installed, but
   * packets will just disappear somewhere.  So we use "0" now...
   */

  argv_printf (&argv, "%s add -inet6 %s/%d %s 0",
		ROUTE_PATH,
		network,
		r6->netbits,
		gateway );

  argv_msg (D_ROUTE, &argv);
  status = openvpn_execve_check (&argv, es, 0, "ERROR: Solaris route add -inet6 command failed");

#elif defined(TARGET_FREEBSD) || defined(TARGET_DRAGONFLY)

  argv_printf (&argv, "%s add -inet6 %s/%d -iface %s",
		ROUTE_PATH,
	        network,
	        r6->netbits,
	        device );

  argv_msg (D_ROUTE, &argv);
  status = openvpn_execve_check (&argv, es, 0, "ERROR: *BSD route add -inet6 command failed");

#elif defined(TARGET_DARWIN) 

  argv_printf (&argv, "%s add -inet6 %s -prefixlen %d -iface %s",
		ROUTE_PATH,
	        network, r6->netbits, device );

  argv_msg (D_ROUTE, &argv);
  status = openvpn_execve_check (&argv, es, 0, "ERROR: MacOS X route add -inet6 command failed");

#elif defined(TARGET_OPENBSD) || defined(TARGET_NETBSD)

  /* GERT-TODO: this needs real-world testing on OpenBSD, but it should work
   */

  argv_printf (&argv, "%s add -inet6 %s/%d %s",
		ROUTE_PATH,
	        network, r6->netbits, gateway );

  argv_msg (D_ROUTE, &argv);
  status = openvpn_execve_check (&argv, es, 0, "ERROR: NetBSD/OpenBSD route add -inet6 command failed");

#else
  msg (M_FATAL, "Sorry, but I don't know how to do 'route ipv6' commands on this operating system.  Try putting your routes in a --route-up script");
#endif

  r6->defined = status;
  argv_reset (&argv);
  gc_free (&gc);
}

static void
delete_route (const struct route *r, const struct tuntap *tt, unsigned int flags, const struct env_set *es)
{
  struct gc_arena gc;
  struct argv argv;
  const char *network;
  const char *netmask;
  const char *gateway;

  if (!r->defined)
    return;

  gc_init (&gc);
  argv_init (&argv);

  network = print_in_addr_t (r->network, 0, &gc);
  netmask = print_in_addr_t (r->netmask, 0, &gc);
  gateway = print_in_addr_t (r->gateway, 0, &gc);

#if defined(TARGET_LINUX)
#ifdef CONFIG_FEATURE_IPROUTE
  argv_printf (&argv, "%s route del %s/%d",
  	      iproute_path,
	      network,
	      count_netmask_bits(netmask));
#else

  argv_printf (&argv, "%s del -net %s netmask %s",
		ROUTE_PATH,
	      network,
	      netmask);
#endif /*CONFIG_FEATURE_IPROUTE*/
  if (r->metric_defined)
    argv_printf_cat (&argv, "metric %d", r->metric);
  argv_msg (D_ROUTE, &argv);
  openvpn_execve_check (&argv, es, 0, "ERROR: Linux route delete command failed");

#elif defined (WIN32)
  
  argv_printf (&argv, "%s%sc DELETE %s MASK %s %s",
	       get_win_sys_path(),
	       WIN_ROUTE_PATH_SUFFIX,
	       network,
	       netmask,
	       gateway);

  argv_msg (D_ROUTE, &argv);

  if ((flags & ROUTE_METHOD_MASK) == ROUTE_METHOD_IPAPI)
    {
      const bool status = del_route_ipapi (r, tt);
      msg (D_ROUTE, "Route deletion via IPAPI %s", status ? "succeeded" : "failed");
    }
  else if ((flags & ROUTE_METHOD_MASK) == ROUTE_METHOD_EXE)
    {
      netcmd_semaphore_lock ();
      openvpn_execve_check (&argv, es, 0, "ERROR: Windows route delete command failed");
      netcmd_semaphore_release ();
    }
  else if ((flags & ROUTE_METHOD_MASK) == ROUTE_METHOD_ADAPTIVE)
    {
      const bool status = del_route_ipapi (r, tt);
      msg (D_ROUTE, "Route deletion via IPAPI %s [adaptive]", status ? "succeeded" : "failed");
      if (!status)
	{
	  msg (D_ROUTE, "Route deletion fallback to route.exe");
	  netcmd_semaphore_lock ();
	  openvpn_execve_check (&argv, es, 0, "ERROR: Windows route delete command failed [adaptive]");
	  netcmd_semaphore_release ();
	}
    }
  else
    {
      ASSERT (0);
    }

#elif defined (TARGET_SOLARIS)

  argv_printf (&argv, "%s delete %s -netmask %s %s",
		ROUTE_PATH,
	      network,
	      netmask,
	      gateway);

  argv_msg (D_ROUTE, &argv);
  openvpn_execve_check (&argv, es, 0, "ERROR: Solaris route delete command failed");

#elif defined(TARGET_FREEBSD)

  argv_printf (&argv, "%s delete -net %s %s %s",
		ROUTE_PATH,
	      network,
	      gateway,
	      netmask);

  argv_msg (D_ROUTE, &argv);
  openvpn_execve_check (&argv, es, 0, "ERROR: FreeBSD route delete command failed");

#elif defined(TARGET_DRAGONFLY)

  argv_printf (&argv, "%s delete -net %s %s %s",
		ROUTE_PATH,
	      network,
	      gateway,
	      netmask);

  argv_msg (D_ROUTE, &argv);
  openvpn_execve_check (&argv, es, 0, "ERROR: DragonFly route delete command failed");

#elif defined(TARGET_DARWIN)

  argv_printf (&argv, "%s delete -net %s %s %s",
		ROUTE_PATH,
              network,
              gateway,
              netmask);

  argv_msg (D_ROUTE, &argv);
  openvpn_execve_check (&argv, es, 0, "ERROR: OS X route delete command failed");

#elif defined(TARGET_OPENBSD) || defined(TARGET_NETBSD)

  argv_printf (&argv, "%s delete -net %s %s -netmask %s",
		ROUTE_PATH,
	      network,
	      gateway,
	      netmask);

  argv_msg (D_ROUTE, &argv);
  openvpn_execve_check (&argv, es, 0, "ERROR: OpenBSD/NetBSD route delete command failed");

#else
  msg (M_FATAL, "Sorry, but I don't know how to do 'route' commands on this operating system.  Try putting your routes in a --route-up script");
#endif

  argv_reset (&argv);
  gc_free (&gc);
}

static void
delete_route_ipv6 (const struct route_ipv6 *r6, const struct tuntap *tt, unsigned int flags, const struct env_set *es)
{
  struct gc_arena gc;
  struct argv argv;
  const char *network;
  const char *gateway;
  const char *device = tt->actual_name;

  if (!r6->defined)
    return;

  gc_init (&gc);
  argv_init (&argv);

  network = print_in6_addr( r6->network, 0, &gc);
  gateway = print_in6_addr( r6->gateway, 0, &gc);

  if ( !tt->ipv6 )
    {
      msg( M_INFO, "delete_route_ipv6(): not deleting %s/%d, no IPv6 on if %s",
		    network, r6->netbits, device );
      return;
    }

  msg( M_INFO, "delete_route_ipv6(%s/%d)", network, r6->netbits );

#if defined(TARGET_LINUX)
#ifdef CONFIG_FEATURE_IPROUTE
  argv_printf (&argv, "%s -6 route del %s/%d dev %s",
  	      iproute_path,
	      network,
	      r6->netbits,
	      device);
#else
  argv_printf (&argv, "%s -A inet6 del %s/%d dev %s",
		ROUTE_PATH,
	      network,
	      r6->netbits,
	      device);
#endif  /*CONFIG_FEATURE_IPROUTE*/
  argv_msg (D_ROUTE, &argv);
  openvpn_execve_check (&argv, es, 0, "ERROR: Linux route -6/-A inet6 del command failed");

#elif defined (WIN32)

<<<<<<< HEAD
  msg( M_FATAL, "no idea how to delete IPv6 routes on windows (unimplemented)" );
=======
  /* netsh interface ipv6 delete route 2001:db8::/32 MyTunDevice */
  argv_printf (&argv, "%s%sc interface ipv6 delete route %s/%d %s",
	       get_win_sys_path(),
	       NETSH_PATH_SUFFIX,
	       network,
	       r6->netbits,
	       device);

  /* next-hop depends on TUN or TAP mode:
   * - in TAP mode, we use the "real" next-hop
   * - in TUN mode we use a special-case link-local address that the tapdrvr
   *   knows about and will answer ND (neighbor discovery) packets for
   * (and "route deletion without specifying next-hop" does not work...)
   */
  if ( tt->type == DEV_TYPE_TUN )
	argv_printf_cat( &argv, " %s", "fe80::8" );
  else
	argv_printf_cat( &argv, " %s", gateway );

#if 0
  if (r->metric_defined)
    argv_printf_cat (&argv, "METRIC %d", r->metric);
#endif

  argv_msg (D_ROUTE, &argv);

  netcmd_semaphore_lock ();
  openvpn_execve_check (&argv, es, 0, "ERROR: Windows route add ipv6 command failed");
  netcmd_semaphore_release ();
>>>>>>> 69f828ca

#elif defined (TARGET_SOLARIS)

  /* example: route delete -inet6 2001:db8::/32 somegateway */
  /* GERT-TODO: this is untested, but should work */

  argv_printf (&argv, "%s delete -inet6 %s/%d %s",
		ROUTE_PATH,
		network,
		r6->netbits,
		gateway );

  argv_msg (D_ROUTE, &argv);
  openvpn_execve_check (&argv, es, 0, "ERROR: Solaris route delete -inet6 command failed");

#elif defined(TARGET_FREEBSD) || defined(TARGET_DRAGONFLY)

  argv_printf (&argv, "%s delete -inet6 %s/%d -iface %s",
		ROUTE_PATH,
	        network,
	        r6->netbits,
	        device );

  argv_msg (D_ROUTE, &argv);
  openvpn_execve_check (&argv, es, 0, "ERROR: *BSD route delete -inet6 command failed");

#elif defined(TARGET_DARWIN) 

  argv_printf (&argv, "%s delete -inet6 %s -prefixlen %d -iface %s",
		ROUTE_PATH, 
		network, r6->netbits, device );

  argv_msg (D_ROUTE, &argv);
  openvpn_execve_check (&argv, es, 0, "ERROR: *BSD route delete -inet6 command failed");

#elif defined(TARGET_OPENBSD) || defined(TARGET_NETBSD)

  /* GERT-TODO: this needs real-world testing on OpenBSD, but it should work
   */

  argv_printf (&argv, "%s delete -inet6 %s/%d %s",
		ROUTE_PATH,
	        network, r6->netbits, gateway );

  argv_msg (D_ROUTE, &argv);
  openvpn_execve_check (&argv, es, 0, "ERROR: NetBSD/OpenBSD route delete -inet6 command failed");

#else
  msg (M_FATAL, "Sorry, but I don't know how to do 'route ipv6' commands on this operating system.  Try putting your routes in a --route-down script");
#endif

  argv_reset (&argv);
  gc_free (&gc);
}

/*
 * The --redirect-gateway option requires OS-specific code below
 * to get the current default gateway.
 */

#if defined(WIN32)

static const MIB_IPFORWARDTABLE *
get_windows_routing_table (struct gc_arena *gc)
{
  ULONG size = 0;
  PMIB_IPFORWARDTABLE rt = NULL;
  DWORD status;

  status = GetIpForwardTable (NULL, &size, TRUE);
  if (status == ERROR_INSUFFICIENT_BUFFER)
    {
      rt = (PMIB_IPFORWARDTABLE) gc_malloc (size, false, gc);
      status = GetIpForwardTable (rt, &size, TRUE);
      if (status != NO_ERROR)
	{
	  msg (D_ROUTE, "NOTE: GetIpForwardTable returned error: %s (code=%u)",
	       strerror_win32 (status, gc),
	       (unsigned int)status);
	  rt = NULL;
	}
    }
  return rt;
}

static int
test_route (const IP_ADAPTER_INFO *adapters,
	    const in_addr_t gateway,
	    DWORD *index)
{
  int count = 0;
  DWORD i = adapter_index_of_ip (adapters, gateway, &count, NULL);
  if (index)
    *index = i;
  return count;
}

static void
test_route_helper (bool *ret,
		   int *count,
		   int *good,
		   int *ambig,
		   const IP_ADAPTER_INFO *adapters,
		   const in_addr_t gateway)
{
  int c;

  ++*count;
  c = test_route (adapters, gateway, NULL);
  if (c == 0)
    *ret = false;
  else
    ++*good;
  if (c > 1)
    ++*ambig;
}

/*
 * If we tried to add routes now, would we succeed?
 */
bool
test_routes (const struct route_list *rl, const struct tuntap *tt)
{
  struct gc_arena gc = gc_new ();
  const IP_ADAPTER_INFO *adapters = get_adapter_info_list (&gc);
  bool ret = false;
  int count = 0;
  int good = 0;
  int ambig = 0;
  bool adapter_up = false;

  if (is_adapter_up (tt, adapters))
    {
      ret = true;
      adapter_up = true;

      if (rl)
	{
	  int i;
	  for (i = 0; i < rl->n; ++i)
	    test_route_helper (&ret, &count, &good, &ambig, adapters, rl->routes[i].gateway);

	  if ((rl->flags & RG_ENABLE) && rl->spec.remote_endpoint_defined)
	    test_route_helper (&ret, &count, &good, &ambig, adapters, rl->spec.remote_endpoint);
	}
    }

  msg (D_ROUTE, "TEST ROUTES: %d/%d succeeded len=%d ret=%d a=%d u/d=%s",
       good,
       count,
       rl ? rl->n : -1,
       (int)ret,
       ambig,
       adapter_up ? "up" : "down");

  gc_free (&gc);
  return ret;
}

static const MIB_IPFORWARDROW *
get_default_gateway_row (const MIB_IPFORWARDTABLE *routes)
{
  struct gc_arena gc = gc_new ();
  DWORD lowest_metric = ~0;
  const MIB_IPFORWARDROW *ret = NULL;
  int i;
  int best = -1;

  if (routes)
    {
      for (i = 0; i < routes->dwNumEntries; ++i)
	{
	  const MIB_IPFORWARDROW *row = &routes->table[i];
	  const in_addr_t net = ntohl (row->dwForwardDest);
	  const in_addr_t mask = ntohl (row->dwForwardMask);
	  const DWORD index = row->dwForwardIfIndex;
	  const DWORD metric = row->dwForwardMetric1;

	  dmsg (D_ROUTE_DEBUG, "GDGR: route[%d] %s/%s i=%d m=%d",
		i,
		print_in_addr_t ((in_addr_t) net, 0, &gc),
		print_in_addr_t ((in_addr_t) mask, 0, &gc),
		(int)index,
		(int)metric);

	  if (!net && !mask && metric < lowest_metric)
	    {
	      ret = row;
	      lowest_metric = metric;
	      best = i;
	    }
	}
    }

  dmsg (D_ROUTE_DEBUG, "GDGR: best=%d lm=%u", best, (unsigned int)lowest_metric);

  gc_free (&gc);
  return ret;
}

bool
get_default_gateway (in_addr_t *gw, in_addr_t *netmask)
{
  struct gc_arena gc = gc_new ();
  bool ret_bool = false;

  const IP_ADAPTER_INFO *adapters = get_adapter_info_list (&gc);
  const MIB_IPFORWARDTABLE *routes = get_windows_routing_table (&gc);
  const MIB_IPFORWARDROW *row = get_default_gateway_row (routes);

  if (row)
    {
      *gw = ntohl (row->dwForwardNextHop);
      if (netmask)
	{
	  if (adapter_index_of_ip (adapters, *gw, NULL, netmask) == ~0)
	    *netmask = ~0;
	}
      ret_bool = true;
    }

  gc_free (&gc);
  return ret_bool;
}

static DWORD
windows_route_find_if_index (const struct route *r, const struct tuntap *tt)
{
  struct gc_arena gc = gc_new ();
  DWORD ret = ~0;
  int count = 0;
  const IP_ADAPTER_INFO *adapters = get_adapter_info_list (&gc);
  const IP_ADAPTER_INFO *tun_adapter = get_tun_adapter (tt, adapters);
  bool on_tun = false;

  /* first test on tun interface */
  if (is_ip_in_adapter_subnet (tun_adapter, r->gateway, NULL))
    {
      ret = tun_adapter->Index;
      count = 1;
      on_tun = true;
    }
  else /* test on other interfaces */
    {
      count = test_route (adapters, r->gateway, &ret);
    }

  if (count == 0)
    {
      msg (M_WARN, "Warning: route gateway is not reachable on any active network adapters: %s",
	   print_in_addr_t (r->gateway, 0, &gc));
      ret = ~0;
    }
  else if (count > 1)
    {
      msg (M_WARN, "Warning: route gateway is ambiguous: %s (%d matches)",
	   print_in_addr_t (r->gateway, 0, &gc),
	   count);
      ret = ~0;
    }

  dmsg (D_ROUTE_DEBUG, "DEBUG: route find if: on_tun=%d count=%d index=%d",
       on_tun,
       count,
       (int)ret);

  gc_free (&gc);
  return ret;
}

bool
add_route_ipapi (const struct route *r, const struct tuntap *tt)
{
  struct gc_arena gc = gc_new ();
  bool ret = false;
  DWORD status;
  const DWORD if_index = windows_route_find_if_index (r, tt);  

  if (if_index != ~0)
    {
      MIB_IPFORWARDROW fr;
      CLEAR (fr);
      fr.dwForwardDest = htonl (r->network);
      fr.dwForwardMask = htonl (r->netmask);
      fr.dwForwardPolicy = 0;
      fr.dwForwardNextHop = htonl (r->gateway);
      fr.dwForwardIfIndex = if_index;
      fr.dwForwardType = 4;  /* the next hop is not the final dest */
      fr.dwForwardProto = 3; /* PROTO_IP_NETMGMT */
      fr.dwForwardAge = 0;
      fr.dwForwardNextHopAS = 0;
      fr.dwForwardMetric1 = r->metric_defined ? r->metric : 1;
      fr.dwForwardMetric2 = ~0;
      fr.dwForwardMetric3 = ~0;
      fr.dwForwardMetric4 = ~0;
      fr.dwForwardMetric5 = ~0;

      if ((r->network & r->netmask) != r->network)
	msg (M_WARN, "Warning: address %s is not a network address in relation to netmask %s",
	     print_in_addr_t (r->network, 0, &gc),
	     print_in_addr_t (r->netmask, 0, &gc));

      status = CreateIpForwardEntry (&fr);

      if (status == NO_ERROR)
	ret = true;
      else
	{
	  /* failed, try increasing the metric to work around Vista issue */
	  const unsigned int forward_metric_limit = 2048; /* iteratively retry higher metrics up to this limit */

	  for ( ; fr.dwForwardMetric1 <= forward_metric_limit; ++fr.dwForwardMetric1)
	    {
	      /* try a different forward type=3 ("the next hop is the final dest") in addition to 4.
		 --redirect-gateway over RRAS seems to need this. */
	      for (fr.dwForwardType = 4; fr.dwForwardType >= 3; --fr.dwForwardType)
		{
		  status = CreateIpForwardEntry (&fr);
		  if (status == NO_ERROR)
		    {
		      msg (D_ROUTE, "ROUTE: CreateIpForwardEntry succeeded with dwForwardMetric1=%u and dwForwardType=%u",
			   (unsigned int)fr.dwForwardMetric1,
			   (unsigned int)fr.dwForwardType);
		      ret = true;
		      goto doublebreak;
		    }
		  else if (status != ERROR_BAD_ARGUMENTS)
		    goto doublebreak;
		}
	    }

	doublebreak:
	  if (status != NO_ERROR)
	    msg (M_WARN, "ROUTE: route addition failed using CreateIpForwardEntry: %s [status=%u if_index=%u]",
		 strerror_win32 (status, &gc),
		 (unsigned int)status,
		 (unsigned int)if_index);
	}
    }

  gc_free (&gc);
  return ret;
}

bool
del_route_ipapi (const struct route *r, const struct tuntap *tt)
{
  struct gc_arena gc = gc_new ();
  bool ret = false;
  DWORD status;
  const DWORD if_index = windows_route_find_if_index (r, tt);

  if (if_index != ~0)
    {
      MIB_IPFORWARDROW fr;
      CLEAR (fr);

      fr.dwForwardDest = htonl (r->network);
      fr.dwForwardMask = htonl (r->netmask);
      fr.dwForwardPolicy = 0;
      fr.dwForwardNextHop = htonl (r->gateway);
      fr.dwForwardIfIndex = if_index;

      status = DeleteIpForwardEntry (&fr);

      if (status == NO_ERROR)
	ret = true;
      else
	msg (M_WARN, "ROUTE: route deletion failed using DeleteIpForwardEntry: %s",
	     strerror_win32 (status, &gc));
    }

  gc_free (&gc);
  return ret;
}

static const char *
format_route_entry (const MIB_IPFORWARDROW *r, struct gc_arena *gc)
{
  struct buffer out = alloc_buf_gc (256, gc);
  buf_printf (&out, "%s %s %s p=%d i=%d t=%d pr=%d a=%d h=%d m=%d/%d/%d/%d/%d", 
	      print_in_addr_t (r->dwForwardDest, IA_NET_ORDER, gc),
	      print_in_addr_t (r->dwForwardMask, IA_NET_ORDER, gc),
	      print_in_addr_t (r->dwForwardNextHop, IA_NET_ORDER, gc),
	      (int)r->dwForwardPolicy,
	      (int)r->dwForwardIfIndex,
	      (int)r->dwForwardType,
	      (int)r->dwForwardProto,
	      (int)r->dwForwardAge,
	      (int)r->dwForwardNextHopAS,
	      (int)r->dwForwardMetric1,
	      (int)r->dwForwardMetric2,
	      (int)r->dwForwardMetric3,
	      (int)r->dwForwardMetric4,
	      (int)r->dwForwardMetric5);
  return BSTR (&out);
}

/*
 * Show current routing table
 */
void
show_routes (int msglev)
{
  struct gc_arena gc = gc_new ();
  int i;

  const MIB_IPFORWARDTABLE *rt = get_windows_routing_table (&gc);

  msg (msglev, "SYSTEM ROUTING TABLE");
  if (rt)
    {
      for (i = 0; i < rt->dwNumEntries; ++i)
	{
	  msg (msglev, "%s", format_route_entry (&rt->table[i], &gc));
	}
    }
  gc_free (&gc);
}

#elif defined(TARGET_LINUX)

bool
get_default_gateway (in_addr_t *gateway, in_addr_t *netmask)
{
  struct gc_arena gc = gc_new ();
  bool ret = false;
  FILE *fp = fopen ("/proc/net/route", "r");
  if (fp)
    {
      char line[256];
      int count = 0;
      int best_count = 0;
      unsigned int lowest_metric = ~0;
      in_addr_t best_gw = 0;
      while (fgets (line, sizeof (line), fp) != NULL)
	{
	  if (count)
	    {
	      unsigned int net_x = 0;
	      unsigned int mask_x = 0;
	      unsigned int gw_x = 0;
	      unsigned int metric = 0;
	      const int np = sscanf (line, "%*s\t%x\t%x\t%*s\t%*s\t%*s\t%d\t%x",
				     &net_x,
				     &gw_x,
				     &metric,
				     &mask_x);
	      if (np == 4)
		{
		  const in_addr_t net = ntohl (net_x);
		  const in_addr_t mask = ntohl (mask_x);
		  const in_addr_t gw = ntohl (gw_x);

		  dmsg (D_ROUTE_DEBUG, "GDG: route[%d] %s/%s/%s m=%u",
			count,
			print_in_addr_t ((in_addr_t) net, 0, &gc),
			print_in_addr_t ((in_addr_t) mask, 0, &gc),
			print_in_addr_t ((in_addr_t) gw, 0, &gc),
			metric);

		  if (!net && !mask && metric < lowest_metric)
		    {
		      best_gw = gw;
		      lowest_metric = metric;
		      best_count = count;
		    }
		}
	    }
	  ++count;
	}
      fclose (fp);

      if (best_gw)
	{
	  *gateway = best_gw;
	  if (netmask)
	    {
	      *netmask = 0xFFFFFF00; /* FIXME -- get the real netmask of the adapter containing the default gateway */
	    }
	  ret = true;
	}

      dmsg (D_ROUTE_DEBUG, "GDG: best=%s[%d] lm=%u",
	    print_in_addr_t ((in_addr_t) best_gw, 0, &gc),
	    best_count,
	    (unsigned int)lowest_metric);
    }

  gc_free (&gc);
  return ret;
}

#elif defined(TARGET_FREEBSD)||defined(TARGET_DRAGONFLY)

#include <sys/types.h>
#include <sys/socket.h>
#include <netinet/in.h>

/* all of this is taken from <net/route.h> in FreeBSD */
#define RTA_DST     0x1
#define RTA_GATEWAY 0x2
#define RTA_NETMASK 0x4

#define RTM_GET     0x4
#define RTM_VERSION 5

#define RTF_UP      0x1
#define RTF_GATEWAY 0x2

/*
 * These numbers are used by reliable protocols for determining
 * retransmission behavior and are included in the routing structure.
 */
struct rt_metrics {
        u_long  rmx_locks;      /* Kernel must leave these values alone */
        u_long  rmx_mtu;        /* MTU for this path */
        u_long  rmx_hopcount;   /* max hops expected */
        u_long  rmx_expire;     /* lifetime for route, e.g. redirect */
        u_long  rmx_recvpipe;   /* inbound delay-bandwidth product */
        u_long  rmx_sendpipe;   /* outbound delay-bandwidth product */
        u_long  rmx_ssthresh;   /* outbound gateway buffer limit */
        u_long  rmx_rtt;        /* estimated round trip time */
        u_long  rmx_rttvar;     /* estimated rtt variance */
        u_long  rmx_pksent;     /* packets sent using this route */
        u_long  rmx_filler[4];  /* will be used for T/TCP later */
};

/*
 * Structures for routing messages.
 */
struct rt_msghdr {
        u_short rtm_msglen;     /* to skip over non-understood messages */
        u_char  rtm_version;    /* future binary compatibility */
        u_char  rtm_type;       /* message type */
        u_short rtm_index;      /* index for associated ifp */
        int     rtm_flags;      /* flags, incl. kern & message, e.g. DONE */
        int     rtm_addrs;      /* bitmask identifying sockaddrs in msg */
        pid_t   rtm_pid;        /* identify sender */
        int     rtm_seq;        /* for sender to identify action */
        int     rtm_errno;      /* why failed */
        int     rtm_use;        /* from rtentry */
        u_long  rtm_inits;      /* which metrics we are initializing */
        struct  rt_metrics rtm_rmx; /* metrics themselves */
};

struct {
  struct rt_msghdr m_rtm;
  char       m_space[512];
} m_rtmsg;

#define ROUNDUP(a) \
        ((a) > 0 ? (1 + (((a) - 1) | (sizeof(long) - 1))) : sizeof(long))

bool
get_default_gateway (in_addr_t *ret, in_addr_t *netmask)
{
  struct gc_arena gc = gc_new ();
  int s, seq, l, pid, rtm_addrs, i;
  struct sockaddr so_dst, so_mask;
  char *cp = m_rtmsg.m_space; 
  struct sockaddr *gate = NULL, *sa;
  struct  rt_msghdr *rtm_aux;

#define NEXTADDR(w, u) \
        if (rtm_addrs & (w)) {\
            l = ROUNDUP(u.sa_len); memmove(cp, &(u), l); cp += l;\
        }

#define ADVANCE(x, n) (x += ROUNDUP((n)->sa_len))

#define rtm m_rtmsg.m_rtm

  pid = getpid();
  seq = 0;
  rtm_addrs = RTA_DST | RTA_NETMASK;

  bzero(&so_dst, sizeof(so_dst));
  bzero(&so_mask, sizeof(so_mask));
  bzero(&rtm, sizeof(struct rt_msghdr));

  rtm.rtm_type = RTM_GET;
  rtm.rtm_flags = RTF_UP | RTF_GATEWAY;
  rtm.rtm_version = RTM_VERSION;
  rtm.rtm_seq = ++seq;
  rtm.rtm_addrs = rtm_addrs; 

  so_dst.sa_family = AF_INET;
  so_dst.sa_len = sizeof(struct sockaddr_in);
  so_mask.sa_family = AF_INET;
  so_mask.sa_len = sizeof(struct sockaddr_in);

  NEXTADDR(RTA_DST, so_dst);
  NEXTADDR(RTA_NETMASK, so_mask);

  rtm.rtm_msglen = l = cp - (char *)&m_rtmsg;

  s = socket(PF_ROUTE, SOCK_RAW, 0);

  if (write(s, (char *)&m_rtmsg, l) < 0)
    {
      warn("writing to routing socket");
      gc_free (&gc);
      close(s);
      return false;
    }

  do {
    l = read(s, (char *)&m_rtmsg, sizeof(m_rtmsg));
  } while (l > 0 && (rtm.rtm_seq != seq || rtm.rtm_pid != pid));
                        
  close(s);

  rtm_aux = &rtm;

  cp = ((char *)(rtm_aux + 1));
  if (rtm_aux->rtm_addrs) {
    for (i = 1; i; i <<= 1)
      if (i & rtm_aux->rtm_addrs) {
	sa = (struct sockaddr *)cp;
	if (i == RTA_GATEWAY )
	  gate = sa;
	ADVANCE(cp, sa);
      }
  }
  else
    {
      gc_free (&gc);
      return false;
    }


  if (gate != NULL )
    {
      *ret = ntohl(((struct sockaddr_in *)gate)->sin_addr.s_addr);
#if 0
      msg (M_INFO, "gw %s",
	   print_in_addr_t ((in_addr_t) *ret, 0, &gc));
#endif

      if (netmask)
	{
	  *netmask = 0xFFFFFF00; // FIXME -- get the real netmask of the adapter containing the default gateway
	}

      gc_free (&gc);
      return true;
    }
  else
    {
      gc_free (&gc);
      return false;
    }
}

#elif defined(TARGET_DARWIN)

#include <sys/types.h>
#include <sys/socket.h>
#include <netinet/in.h>

/* all of this is taken from <net/route.h> in Darwin */
#define RTA_DST     0x1
#define RTA_GATEWAY 0x2
#define RTA_NETMASK 0x4

#define RTM_GET     0x4
#define RTM_VERSION 5

#define RTF_UP      0x1
#define RTF_GATEWAY 0x2

/*
 * These numbers are used by reliable protocols for determining
 * retransmission behavior and are included in the routing structure.
 */
struct rt_metrics {
        u_long  rmx_locks;      /* Kernel must leave these values alone */
        u_long  rmx_mtu;        /* MTU for this path */
        u_long  rmx_hopcount;   /* max hops expected */
        u_long  rmx_expire;     /* lifetime for route, e.g. redirect */
        u_long  rmx_recvpipe;   /* inbound delay-bandwidth product */
        u_long  rmx_sendpipe;   /* outbound delay-bandwidth product */
        u_long  rmx_ssthresh;   /* outbound gateway buffer limit */
        u_long  rmx_rtt;        /* estimated round trip time */
        u_long  rmx_rttvar;     /* estimated rtt variance */
        u_long  rmx_pksent;     /* packets sent using this route */
        u_long  rmx_filler[4];  /* will be used for T/TCP later */
};

/*
 * Structures for routing messages.
 */
struct rt_msghdr {
        u_short rtm_msglen;     /* to skip over non-understood messages */
        u_char  rtm_version;    /* future binary compatibility */
        u_char  rtm_type;       /* message type */
        u_short rtm_index;      /* index for associated ifp */
        int     rtm_flags;      /* flags, incl. kern & message, e.g. DONE */
        int     rtm_addrs;      /* bitmask identifying sockaddrs in msg */
        pid_t   rtm_pid;        /* identify sender */
        int     rtm_seq;        /* for sender to identify action */
        int     rtm_errno;      /* why failed */
        int     rtm_use;        /* from rtentry */
        u_long  rtm_inits;      /* which metrics we are initializing */
        struct  rt_metrics rtm_rmx; /* metrics themselves */
};

struct {
  struct rt_msghdr m_rtm;
  char       m_space[512];
} m_rtmsg;

#define ROUNDUP(a) \
        ((a) > 0 ? (1 + (((a) - 1) | (sizeof(long) - 1))) : sizeof(long))

bool
get_default_gateway (in_addr_t *ret, in_addr_t *netmask)
{
  struct gc_arena gc = gc_new ();
  int s, seq, l, pid, rtm_addrs, i;
  struct sockaddr so_dst, so_mask;
  char *cp = m_rtmsg.m_space; 
  struct sockaddr *gate = NULL, *sa;
  struct  rt_msghdr *rtm_aux;

#define NEXTADDR(w, u) \
        if (rtm_addrs & (w)) {\
            l = ROUNDUP(u.sa_len); memmove(cp, &(u), l); cp += l;\
        }

#define ADVANCE(x, n) (x += ROUNDUP((n)->sa_len))

#define rtm m_rtmsg.m_rtm

  pid = getpid();
  seq = 0;
  rtm_addrs = RTA_DST | RTA_NETMASK;

  bzero(&so_dst, sizeof(so_dst));
  bzero(&so_mask, sizeof(so_mask));
  bzero(&rtm, sizeof(struct rt_msghdr));

  rtm.rtm_type = RTM_GET;
  rtm.rtm_flags = RTF_UP | RTF_GATEWAY;
  rtm.rtm_version = RTM_VERSION;
  rtm.rtm_seq = ++seq;
  rtm.rtm_addrs = rtm_addrs; 

  so_dst.sa_family = AF_INET;
  so_dst.sa_len = sizeof(struct sockaddr_in);
  so_mask.sa_family = AF_INET;
  so_mask.sa_len = sizeof(struct sockaddr_in);

  NEXTADDR(RTA_DST, so_dst);
  NEXTADDR(RTA_NETMASK, so_mask);

  rtm.rtm_msglen = l = cp - (char *)&m_rtmsg;

  s = socket(PF_ROUTE, SOCK_RAW, 0);

  if (write(s, (char *)&m_rtmsg, l) < 0)
    {
      msg (M_WARN, "ROUTE: problem writing to routing socket");
      gc_free (&gc);
      close(s);
      return false;
    }

  do {
    l = read(s, (char *)&m_rtmsg, sizeof(m_rtmsg));
  } while (l > 0 && (rtm.rtm_seq != seq || rtm.rtm_pid != pid));
                        
  close(s);

  rtm_aux = &rtm;

  cp = ((char *)(rtm_aux + 1));
  if (rtm_aux->rtm_addrs) {
    for (i = 1; i; i <<= 1)
      if (i & rtm_aux->rtm_addrs) {
	sa = (struct sockaddr *)cp;
	if (i == RTA_GATEWAY )
	  gate = sa;
	ADVANCE(cp, sa);
      }
  }
  else
    {
      gc_free (&gc);
      return false;
    }


  if (gate != NULL )
    {
      *ret = ntohl(((struct sockaddr_in *)gate)->sin_addr.s_addr);
#if 0
      msg (M_INFO, "gw %s",
	   print_in_addr_t ((in_addr_t) *ret, 0, &gc));
#endif

      if (netmask)
	{
	  *netmask = 0xFFFFFF00; // FIXME -- get the real netmask of the adapter containing the default gateway
	}

      gc_free (&gc);
      return true;
    }
  else
    {
      gc_free (&gc);
      return false;
    }
}

#elif defined(TARGET_OPENBSD) || defined(TARGET_NETBSD)

#include <sys/types.h>
#include <sys/socket.h>
#include <netinet/in.h>

/* all of this is taken from <net/route.h> in OpenBSD 3.6 */
#define RTA_DST		0x1	/* destination sockaddr present */
#define RTA_GATEWAY	0x2	/* gateway sockaddr present */
#define RTA_NETMASK	0x4	/* netmask sockaddr present */

#define RTM_GET		0x4	/* Report Metrics */

#define RTM_VERSION	3	/* Up the ante and ignore older versions */

#define	RTF_UP		0x1		/* route usable */
#define	RTF_GATEWAY	0x2		/* destination is a gateway */

/*
 * Huge version for userland compatibility.
 */
struct rt_metrics {
	u_long	rmx_locks;	/* Kernel must leave these values alone */
	u_long	rmx_mtu;	/* MTU for this path */
	u_long	rmx_hopcount;	/* max hops expected */
	u_long	rmx_expire;	/* lifetime for route, e.g. redirect */
	u_long	rmx_recvpipe;	/* inbound delay-bandwidth product */
	u_long	rmx_sendpipe;	/* outbound delay-bandwidth product */
	u_long	rmx_ssthresh;	/* outbound gateway buffer limit */
	u_long	rmx_rtt;	/* estimated round trip time */
	u_long	rmx_rttvar;	/* estimated rtt variance */
	u_long	rmx_pksent;	/* packets sent using this route */
};

/*
 * Structures for routing messages.
 */
struct rt_msghdr {
	u_short	rtm_msglen;	/* to skip over non-understood messages */
	u_char	rtm_version;	/* future binary compatibility */
	u_char	rtm_type;	/* message type */
	u_short	rtm_index;	/* index for associated ifp */
	int	rtm_flags;	/* flags, incl. kern & message, e.g. DONE */
	int	rtm_addrs;	/* bitmask identifying sockaddrs in msg */
	pid_t	rtm_pid;	/* identify sender */
	int	rtm_seq;	/* for sender to identify action */
	int	rtm_errno;	/* why failed */
	int	rtm_use;	/* from rtentry */
	u_long	rtm_inits;	/* which metrics we are initializing */
	struct	rt_metrics rtm_rmx; /* metrics themselves */
};

struct {
  struct rt_msghdr m_rtm;
  char       m_space[512];
} m_rtmsg;

#define ROUNDUP(a) \
        ((a) > 0 ? (1 + (((a) - 1) | (sizeof(long) - 1))) : sizeof(long))

bool
get_default_gateway (in_addr_t *ret, in_addr_t *netmask)
{
  struct gc_arena gc = gc_new ();
  int s, seq, l, rtm_addrs, i;
  pid_t pid;
  struct sockaddr so_dst, so_mask;
  char *cp = m_rtmsg.m_space; 
  struct sockaddr *gate = NULL, *sa;
  struct  rt_msghdr *rtm_aux;

#define NEXTADDR(w, u) \
        if (rtm_addrs & (w)) {\
            l = ROUNDUP(u.sa_len); memmove(cp, &(u), l); cp += l;\
        }

#define ADVANCE(x, n) (x += ROUNDUP((n)->sa_len))

#define rtm m_rtmsg.m_rtm

  pid = getpid();
  seq = 0;
  rtm_addrs = RTA_DST | RTA_NETMASK;

  bzero(&so_dst, sizeof(so_dst));
  bzero(&so_mask, sizeof(so_mask));
  bzero(&rtm, sizeof(struct rt_msghdr));

  rtm.rtm_type = RTM_GET;
  rtm.rtm_flags = RTF_UP | RTF_GATEWAY;
  rtm.rtm_version = RTM_VERSION;
  rtm.rtm_seq = ++seq;
  rtm.rtm_addrs = rtm_addrs; 

  so_dst.sa_family = AF_INET;
  so_dst.sa_len = sizeof(struct sockaddr_in);
  so_mask.sa_family = AF_INET;
  so_mask.sa_len = sizeof(struct sockaddr_in);

  NEXTADDR(RTA_DST, so_dst);
  NEXTADDR(RTA_NETMASK, so_mask);

  rtm.rtm_msglen = l = cp - (char *)&m_rtmsg;

  s = socket(PF_ROUTE, SOCK_RAW, 0);

  if (write(s, (char *)&m_rtmsg, l) < 0)
    {
      warn("writing to routing socket");
      gc_free (&gc);
      close(s);
      return false;
    }

  do {
    l = read(s, (char *)&m_rtmsg, sizeof(m_rtmsg));
  } while (l > 0 && (rtm.rtm_seq != seq || rtm.rtm_pid != pid));
                        
  close(s);

  rtm_aux = &rtm;

  cp = ((char *)(rtm_aux + 1));
  if (rtm_aux->rtm_addrs) {
    for (i = 1; i; i <<= 1)
      if (i & rtm_aux->rtm_addrs) {
	sa = (struct sockaddr *)cp;
	if (i == RTA_GATEWAY )
	  gate = sa;
	ADVANCE(cp, sa);
      }
  }
  else
    {
      gc_free (&gc);
      return false;
    }


  if (gate != NULL )
    {
      *ret = ntohl(((struct sockaddr_in *)gate)->sin_addr.s_addr);
#if 0
      msg (M_INFO, "gw %s",
	   print_in_addr_t ((in_addr_t) *ret, 0, &gc));
#endif

      if (netmask)
	{
	  *netmask = 0xFFFFFF00; // FIXME -- get the real netmask of the adapter containing the default gateway
	}

      gc_free (&gc);
      return true;
    }
  else
    {
      gc_free (&gc);
      return false;
    }
}

#else

bool
get_default_gateway (in_addr_t *ret, in_addr_t *netmask)  /* PLATFORM-SPECIFIC */
{
  return false;
}

#endif

bool
netmask_to_netbits (const in_addr_t network, const in_addr_t netmask, int *netbits)
{
  int i;
  const int addrlen = sizeof (in_addr_t) * 8;

  if ((network & netmask) == network)
    {
      for (i = 0; i <= addrlen; ++i)
	{
	  in_addr_t mask = netbits_to_netmask (i);
	  if (mask == netmask)
	    {
	      if (i == addrlen)
		*netbits = -1;
	      else
		*netbits = i;
	      return true;
	    }
	}
    }
  return false;
}

/*
 * get_bypass_addresses() is used by the redirect-gateway bypass-x
 * functions to build a route bypass to selected DHCP/DNS servers,
 * so that outgoing packets to these servers don't end up in the tunnel.
 */

#if defined(WIN32)

static void
add_host_route_if_nonlocal (struct route_bypass *rb, const in_addr_t addr)
{
  if (test_local_addr(addr) == TLA_NONLOCAL && addr != 0 && addr != ~0)
    add_bypass_address (rb, addr);
}

static void
add_host_route_array (struct route_bypass *rb, const IP_ADDR_STRING *iplist)
{
  while (iplist)
    {
      bool succeed = false;
      const in_addr_t ip = getaddr (GETADDR_HOST_ORDER, iplist->IpAddress.String, 0, &succeed, NULL);
      if (succeed)
	{
	  add_host_route_if_nonlocal (rb, ip);
	}
      iplist = iplist->Next;
    }
}

static void
get_bypass_addresses (struct route_bypass *rb, const unsigned int flags)
{
  struct gc_arena gc = gc_new ();
  /*bool ret_bool = false;*/

  /* get full routing table */
  const MIB_IPFORWARDTABLE *routes = get_windows_routing_table (&gc);

  /* get the route which represents the default gateway */
  const MIB_IPFORWARDROW *row = get_default_gateway_row (routes);

  if (row)
    {
      /* get the adapter which the default gateway is associated with */
      const IP_ADAPTER_INFO *dgi = get_adapter_info (row->dwForwardIfIndex, &gc);

      /* get extra adapter info, such as DNS addresses */
      const IP_PER_ADAPTER_INFO *pai = get_per_adapter_info (row->dwForwardIfIndex, &gc);

      /* Bypass DHCP server address */
      if ((flags & RG_BYPASS_DHCP) && dgi && dgi->DhcpEnabled)
	add_host_route_array (rb, &dgi->DhcpServer);

      /* Bypass DNS server addresses */
      if ((flags & RG_BYPASS_DNS) && pai)
	add_host_route_array (rb, &pai->DnsServerList);
    }

  gc_free (&gc);
}

#else

static void
get_bypass_addresses (struct route_bypass *rb, const unsigned int flags)  /* PLATFORM-SPECIFIC */
{
}

#endif

#if AUTO_USERID

#if defined(TARGET_LINUX)

bool
get_default_gateway_mac_addr (unsigned char *macaddr)
{
  struct ifreq *ifr, *ifend;
  in_addr_t ina, mask;
  struct ifreq ifreq;
  struct ifconf ifc;
  struct ifreq ifs[20]; // Maximum number of interfaces to scan
  int sd = -1;
  in_addr_t gwip = 0;
  bool ret = false;

  if (!get_default_gateway (&gwip, NULL))
    {
      msg (M_WARN, "GDGMA: get_default_gateway failed");
      goto err;
    }

  if ((sd = socket (AF_INET, SOCK_DGRAM, 0)) < 0)
    {
      msg (M_WARN, "GDGMA: socket() failed");
      goto err;
    }

  ifc.ifc_len = sizeof (ifs);
  ifc.ifc_req = ifs;
  if (ioctl (sd, SIOCGIFCONF, &ifc) < 0)
    {
      msg (M_WARN, "GDGMA: ioctl(SIOCGIFCONF) failed");
      goto err;
    }

  /* scan through interface list */
  ifend = ifs + (ifc.ifc_len / sizeof (struct ifreq));
  for (ifr = ifc.ifc_req; ifr < ifend; ifr++)
    {
      if (ifr->ifr_addr.sa_family == AF_INET)
	{
	  ina = ntohl(((struct sockaddr_in *) &ifr->ifr_addr)->sin_addr.s_addr);
	  strncpynt (ifreq.ifr_name, ifr->ifr_name, sizeof (ifreq.ifr_name));

	  dmsg (D_AUTO_USERID, "GDGMA: %s", ifreq.ifr_name);

	  /* check that the interface is up, and not point-to-point or loopback */
	  if (ioctl (sd, SIOCGIFFLAGS, &ifreq) < 0)
	    {
	      dmsg (D_AUTO_USERID, "GDGMA: SIOCGIFFLAGS(%s) failed", ifreq.ifr_name);
	      continue;
	    }

	  if ((ifreq.ifr_flags & (IFF_UP|IFF_LOOPBACK)) != IFF_UP)
	    {
	      dmsg (D_AUTO_USERID, "GDGMA: interface %s is down or loopback", ifreq.ifr_name);
	      continue;
	    }

	  /* get interface netmask and check for correct subnet */
	  if (ioctl (sd, SIOCGIFNETMASK, &ifreq) < 0)
	    {
	      dmsg (D_AUTO_USERID, "GDGMA: SIOCGIFNETMASK(%s) failed", ifreq.ifr_name);
	      continue;
	    }

	  mask = ntohl(((struct sockaddr_in *) &ifreq.ifr_addr)->sin_addr.s_addr);
	  if (((gwip ^ ina) & mask) != 0)
	    {
	      dmsg (D_AUTO_USERID, "GDGMA: gwip=0x%08x ina=0x%08x mask=0x%08x",
		    (unsigned int)gwip,
		    (unsigned int)ina,
		    (unsigned int)mask);
	      continue;
	    }
	  break;
	}
    }
  if (ifr >= ifend)
    {
      msg (M_WARN, "GDGMA: couldn't find gw interface");
      goto err;
    }

  /* now get the hardware address. */
  memset (&ifreq.ifr_hwaddr, 0, sizeof (struct sockaddr));
  if (ioctl (sd, SIOCGIFHWADDR, &ifreq) < 0)
    {
      msg (M_WARN, "GDGMA: SIOCGIFHWADDR(%s) failed", ifreq.ifr_name);
      goto err;
    }

  memcpy (macaddr, &ifreq.ifr_hwaddr.sa_data, 6);
  ret = true;

 err:
  if (sd >= 0)
    close (sd);
  return ret;
}

#elif defined(WIN32)

bool
get_default_gateway_mac_addr (unsigned char *macaddr)
{
  struct gc_arena gc = gc_new ();
  const IP_ADAPTER_INFO *adapters = get_adapter_info_list (&gc);
  in_addr_t gwip = 0;
  DWORD a_index;
  const IP_ADAPTER_INFO *ai;

  if (!get_default_gateway (&gwip, NULL))
    {
      msg (M_WARN, "GDGMA: get_default_gateway failed");
      goto err;
    }

  a_index = adapter_index_of_ip (adapters, gwip, NULL, NULL);
  ai = get_adapter (adapters, a_index);

  if (!ai)
    {
      msg (M_WARN, "GDGMA: couldn't find gw interface");
      goto err;
    }

  memcpy (macaddr, ai->Address, 6);

  gc_free (&gc);
  return true;

 err:
  gc_free (&gc);
  return false;
}

#else

bool
get_default_gateway_mac_addr (unsigned char *macaddr) /* PLATFORM-SPECIFIC */
{
  return false;
}

#endif
#endif /* AUTO_USERID */

/*
 * Test if addr is reachable via a local interface (return ILA_LOCAL),
 * or if it needs to be routed via the default gateway (return
 * ILA_NONLOCAL).  If the target platform doesn't implement this
 * function, return ILA_NOT_IMPLEMENTED.
 *
 * Used by redirect-gateway autolocal feature
 */

#if defined(WIN32)

int
test_local_addr (const in_addr_t addr)
{
  struct gc_arena gc = gc_new ();
  const in_addr_t nonlocal_netmask = 0x80000000L; /* routes with netmask <= to this are considered non-local */
  bool ret = TLA_NONLOCAL;

  /* get full routing table */
  const MIB_IPFORWARDTABLE *rt = get_windows_routing_table (&gc);
  if (rt)
    {
      int i;
      for (i = 0; i < rt->dwNumEntries; ++i)
	{
	  const MIB_IPFORWARDROW *row = &rt->table[i];
	  const in_addr_t net = ntohl (row->dwForwardDest);
	  const in_addr_t mask = ntohl (row->dwForwardMask);
	  if (mask > nonlocal_netmask && (addr & mask) == net)
	    {
	      ret = TLA_LOCAL;
	      break;
	    }
	}
    }

  gc_free (&gc);
  return ret;
}

#else


int
test_local_addr (const in_addr_t addr) /* PLATFORM-SPECIFIC */
{
  return TLA_NOT_IMPLEMENTED;
}

#endif<|MERGE_RESOLUTION|>--- conflicted
+++ resolved
@@ -1343,9 +1343,6 @@
 
 #elif defined (WIN32)
 
-<<<<<<< HEAD
-  msg( M_FATAL, "no idea how to set IPv6 routes on windows (unimplemented)" );
-=======
   /* netsh interface ipv6 add route 2001:db8::/32 MyTunDevice */
   argv_printf (&argv, "%s%sc interface ipv6 add route %s/%d %s",
 	       get_win_sys_path(),
@@ -1374,7 +1371,6 @@
   netcmd_semaphore_lock ();
   status = openvpn_execve_check (&argv, es, 0, "ERROR: Windows route add ipv6 command failed");
   netcmd_semaphore_release ();
->>>>>>> 69f828ca
 
 #elif defined (TARGET_SOLARIS)
 
@@ -1620,9 +1616,6 @@
 
 #elif defined (WIN32)
 
-<<<<<<< HEAD
-  msg( M_FATAL, "no idea how to delete IPv6 routes on windows (unimplemented)" );
-=======
   /* netsh interface ipv6 delete route 2001:db8::/32 MyTunDevice */
   argv_printf (&argv, "%s%sc interface ipv6 delete route %s/%d %s",
 	       get_win_sys_path(),
@@ -1652,7 +1645,6 @@
   netcmd_semaphore_lock ();
   openvpn_execve_check (&argv, es, 0, "ERROR: Windows route add ipv6 command failed");
   netcmd_semaphore_release ();
->>>>>>> 69f828ca
 
 #elif defined (TARGET_SOLARIS)
 
